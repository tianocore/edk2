--- conflicted
+++ resolved
@@ -51,11 +51,8 @@
   UefiBootServicesTableLib
   DebugAgentLib
   SynchronizationLib
-<<<<<<< HEAD
   VmgExitLib
-=======
   PcdLib
->>>>>>> e5431045
 
 [Protocols]
   gEfiTimerArchProtocolGuid                     ## SOMETIMES_CONSUMES
@@ -78,4 +75,4 @@
   gUefiCpuPkgTokenSpaceGuid.PcdSevEsIsEnabled                          ## CONSUMES
   gUefiCpuPkgTokenSpaceGuid.PcdSevEsWorkAreaBase                       ## SOMETIMES_CONSUMES
   gEfiMdeModulePkgTokenSpaceGuid.PcdCpuStackGuard                      ## CONSUMES
-  gEfiMdeModulePkgTokenSpaceGuid.PcdGhcbBase                           ## CONSUMES
+  gEfiMdeModulePkgTokenSpaceGuid.PcdGhcbBase                           ## CONSUMES