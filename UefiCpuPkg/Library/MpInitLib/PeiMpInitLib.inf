## @file
#  MP Initialize Library instance for PEI driver.
#
#  Copyright (c) 2016 - 2020, Intel Corporation. All rights reserved.<BR>
#  SPDX-License-Identifier: BSD-2-Clause-Patent
#
##

[Defines]
  INF_VERSION                    = 0x00010005
  BASE_NAME                      = PeiMpInitLib
  MODULE_UNI_FILE                = PeiMpInitLib.uni
  FILE_GUID                      = B00F6090-7739-4830-B906-E0032D388987
  MODULE_TYPE                    = PEIM
  VERSION_STRING                 = 1.1
  LIBRARY_CLASS                  = MpInitLib|PEIM

#
# The following information is for reference only and not required by the build tools.
#
#  VALID_ARCHITECTURES           = IA32 X64
#

[Sources.IA32]
  Ia32/MpEqu.inc
  Ia32/MpFuncs.nasm

[Sources.X64]
  X64/MpEqu.inc
  X64/MpFuncs.nasm

[Sources.common]
  PeiMpLib.c
  MpLib.c
  MpLib.h
  Microcode.c

[Packages]
  MdePkg/MdePkg.dec
  UefiCpuPkg/UefiCpuPkg.dec
  MdeModulePkg/MdeModulePkg.dec

[LibraryClasses]
  BaseLib
  LocalApicLib
  MemoryAllocationLib
  HobLib
  MtrrLib
  CpuLib
  UefiCpuLib
  SynchronizationLib
  PeiServicesLib
<<<<<<< HEAD
  VmgExitLib
=======
  PcdLib
>>>>>>> e5431045

[Pcd]
  gUefiCpuPkgTokenSpaceGuid.PcdCpuMaxLogicalProcessorNumber        ## CONSUMES
  gUefiCpuPkgTokenSpaceGuid.PcdCpuBootLogicalProcessorNumber       ## CONSUMES
  gUefiCpuPkgTokenSpaceGuid.PcdCpuApInitTimeOutInMicroSeconds      ## SOMETIMES_CONSUMES
  gUefiCpuPkgTokenSpaceGuid.PcdCpuApStackSize                      ## CONSUMES
  gUefiCpuPkgTokenSpaceGuid.PcdCpuMicrocodePatchAddress            ## CONSUMES
  gUefiCpuPkgTokenSpaceGuid.PcdCpuMicrocodePatchRegionSize         ## CONSUMES
  gUefiCpuPkgTokenSpaceGuid.PcdCpuApLoopMode                       ## CONSUMES
  gUefiCpuPkgTokenSpaceGuid.PcdCpuApTargetCstate                   ## SOMETIMES_CONSUMES
  gUefiCpuPkgTokenSpaceGuid.PcdSevEsIsEnabled                      ## CONSUMES
  gUefiCpuPkgTokenSpaceGuid.PcdSevEsWorkAreaBase                   ## SOMETIMES_CONSUMES
  gEfiMdeModulePkgTokenSpaceGuid.PcdGhcbBase                       ## CONSUMES

[Ppis]
  gEdkiiPeiShadowMicrocodePpiGuid        ## SOMETIMES_CONSUMES

[Guids]
  gEdkiiS3SmmInitDoneGuid
  gEdkiiMicrocodePatchHobGuid
<|MERGE_RESOLUTION|>--- conflicted
+++ resolved
@@ -50,11 +50,8 @@
   UefiCpuLib
   SynchronizationLib
   PeiServicesLib
-<<<<<<< HEAD
   VmgExitLib
-=======
   PcdLib
->>>>>>> e5431045
 
 [Pcd]
   gUefiCpuPkgTokenSpaceGuid.PcdCpuMaxLogicalProcessorNumber        ## CONSUMES
@@ -74,4 +71,4 @@
 
 [Guids]
   gEdkiiS3SmmInitDoneGuid
-  gEdkiiMicrocodePatchHobGuid
+  gEdkiiMicrocodePatchHobGuid