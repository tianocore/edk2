## @file
# CPU SMM driver.
#
# This SMM driver performs SMM initialization, deploy SMM Entry Vector,
# provides CPU specific services in SMM.
#
# Copyright (c) 2009 - 2023, Intel Corporation. All rights reserved.<BR>
# Copyright (c) 2017, AMD Incorporated. All rights reserved.<BR>
# Copyright (C) 2023 Advanced Micro Devices, Inc. All rights reserved.<BR>
#
# SPDX-License-Identifier: BSD-2-Clause-Patent
#
##

[Defines]
  INF_VERSION                    = 0x00010005
  BASE_NAME                      = PiSmmCpuDxeSmm
  MODULE_UNI_FILE                = PiSmmCpuDxeSmm.uni
  FILE_GUID                      = A3FF0EF5-0C28-42f5-B544-8C7DE1E80014
  MODULE_TYPE                    = DXE_SMM_DRIVER
  VERSION_STRING                 = 1.0
  PI_SPECIFICATION_VERSION       = 0x0001000A
  ENTRY_POINT                    = PiCpuSmmEntry

#
# The following information is for reference only and not required by the build tools.
#
#  VALID_ARCHITECTURES           = IA32 X64
#

[Sources]
  PiSmmCpuDxeSmm.c
  PiSmmCpuDxeSmm.h
  MpService.c
  SyncTimer.c
  CpuS3.c
  CpuService.c
  CpuService.h
  SmmProfile.c
  SmmProfile.h
  SmmProfileInternal.h
  SmramSaveState.c
  SmmCpuMemoryManagement.c
  SmmMp.h
  SmmMp.c
  SmmMpPerf.h
  SmmMpPerf.c

[Sources.Ia32]
  Ia32/Semaphore.c
  Ia32/PageTbl.c
  Ia32/SmmFuncsArch.c
  Ia32/SmmProfileArch.c
  Ia32/SmmProfileArch.h
  Ia32/SmmInit.nasm
  Ia32/SmiEntry.nasm
  Ia32/SmiException.nasm
  Ia32/MpFuncs.nasm
  Ia32/Cet.nasm

[Sources.X64]
  X64/Semaphore.c
  X64/PageTbl.c
  X64/SmmFuncsArch.c
  X64/SmmProfileArch.c
  X64/SmmProfileArch.h
  X64/SmmInit.nasm
  X64/SmiEntry.nasm
  X64/SmiException.nasm
  X64/MpFuncs.nasm
  X64/Cet.nasm

[Packages]
  MdePkg/MdePkg.dec
  MdeModulePkg/MdeModulePkg.dec
  UefiCpuPkg/UefiCpuPkg.dec

[LibraryClasses]
  UefiDriverEntryPoint
  UefiRuntimeServicesTableLib
  PcdLib
  DebugLib
  BaseLib
  SynchronizationLib
  BaseMemoryLib
  MtrrLib
  IoLib
  TimerLib
  SmmServicesTableLib
  MemoryAllocationLib
  DebugAgentLib
  HobLib
  PciLib
  LocalApicLib
  SmmCpuPlatformHookLib
  CpuExceptionHandlerLib
  UefiLib
  DxeServicesTableLib
  CpuLib
  ReportStatusCodeLib
  SmmCpuFeaturesLib
  PeCoffGetEntryPointLib
  PerformanceLib
<<<<<<< HEAD
  MmSaveStateLib
=======
  CpuPageTableLib
>>>>>>> 5a13f5c2

[Protocols]
  gEfiSmmAccess2ProtocolGuid               ## CONSUMES
  gEfiMpServiceProtocolGuid                ## CONSUMES
  gEfiSmmConfigurationProtocolGuid         ## PRODUCES
  gEfiSmmCpuProtocolGuid                   ## PRODUCES
  gEfiSmmReadyToLockProtocolGuid           ## NOTIFY
  gEfiSmmCpuServiceProtocolGuid            ## PRODUCES
  gEdkiiSmmMemoryAttributeProtocolGuid     ## PRODUCES
  gEfiMmMpProtocolGuid                     ## PRODUCES
  gEdkiiSmmCpuRendezvousProtocolGuid       ## PRODUCES

[Guids]
  gEfiAcpiVariableGuid                     ## SOMETIMES_CONSUMES ## HOB # it is used for S3 boot.
  gEdkiiPiSmmMemoryAttributesTableGuid     ## CONSUMES ## SystemTable
  gEfiMemoryAttributesTableGuid            ## CONSUMES ## SystemTable
  gSmmBaseHobGuid                          ## CONSUMES

[FeaturePcd]
  gUefiCpuPkgTokenSpaceGuid.PcdCpuSmmDebug                         ## CONSUMES
  gUefiCpuPkgTokenSpaceGuid.PcdCpuSmmBlockStartupThisAp            ## CONSUMES
  gUefiCpuPkgTokenSpaceGuid.PcdCpuSmmEnableBspElection             ## CONSUMES
  gUefiCpuPkgTokenSpaceGuid.PcdCpuHotPlugSupport                   ## CONSUMES
  gUefiCpuPkgTokenSpaceGuid.PcdCpuSmmStackGuard                    ## CONSUMES
  gUefiCpuPkgTokenSpaceGuid.PcdCpuSmmProfileEnable                 ## CONSUMES
  gUefiCpuPkgTokenSpaceGuid.PcdCpuSmmProfileRingBuffer             ## CONSUMES
  gUefiCpuPkgTokenSpaceGuid.PcdCpuSmmFeatureControlMsrLock         ## CONSUMES
  gEfiMdeModulePkgTokenSpaceGuid.PcdDxeIplSwitchToLongMode         ## CONSUMES
  gUefiCpuPkgTokenSpaceGuid.PcdSmmApPerfLogEnable                  ## CONSUMES

[Pcd]
  gUefiCpuPkgTokenSpaceGuid.PcdCpuMaxLogicalProcessorNumber        ## SOMETIMES_CONSUMES
  gUefiCpuPkgTokenSpaceGuid.PcdCpuSmmProfileSize                   ## SOMETIMES_CONSUMES
  gUefiCpuPkgTokenSpaceGuid.PcdCpuSmmStackSize                     ## CONSUMES
  gUefiCpuPkgTokenSpaceGuid.PcdCpuSmmApSyncTimeout                 ## CONSUMES
  gUefiCpuPkgTokenSpaceGuid.PcdCpuS3DataAddress                    ## SOMETIMES_CONSUMES
  gUefiCpuPkgTokenSpaceGuid.PcdCpuHotPlugDataAddress               ## SOMETIMES_PRODUCES
  gUefiCpuPkgTokenSpaceGuid.PcdCpuSmmCodeAccessCheckEnable         ## CONSUMES
  gUefiCpuPkgTokenSpaceGuid.PcdCpuSmmSyncMode                      ## CONSUMES
  gUefiCpuPkgTokenSpaceGuid.PcdCpuSmmShadowStackSize               ## SOMETIMES_CONSUMES
  gUefiCpuPkgTokenSpaceGuid.PcdCpuFeaturesInitOnS3Resume           ## CONSUMES
  gEfiMdeModulePkgTokenSpaceGuid.PcdAcpiS3Enable                   ## CONSUMES
  gEfiMdeModulePkgTokenSpaceGuid.PcdPteMemoryEncryptionAddressOrMask    ## CONSUMES
  gEfiMdeModulePkgTokenSpaceGuid.PcdNullPointerDetectionPropertyMask    ## CONSUMES
  gEfiMdeModulePkgTokenSpaceGuid.PcdHeapGuardPropertyMask               ## CONSUMES
  gEfiMdePkgTokenSpaceGuid.PcdControlFlowEnforcementPropertyMask        ## CONSUMES

[FixedPcd]
  gUefiCpuPkgTokenSpaceGuid.PcdCpuSmmMpTokenCountPerChunk               ## CONSUMES

[Pcd.X64]
  gUefiCpuPkgTokenSpaceGuid.PcdCpuSmmRestrictedMemoryAccess        ## CONSUMES

[Depex]
  gEfiMpServiceProtocolGuid

[UserExtensions.TianoCore."ExtraFiles"]
  PiSmmCpuDxeSmmExtra.uni
<|MERGE_RESOLUTION|>--- conflicted
+++ resolved
@@ -1,166 +1,163 @@
-## @file
-# CPU SMM driver.
-#
-# This SMM driver performs SMM initialization, deploy SMM Entry Vector,
-# provides CPU specific services in SMM.
-#
-# Copyright (c) 2009 - 2023, Intel Corporation. All rights reserved.<BR>
-# Copyright (c) 2017, AMD Incorporated. All rights reserved.<BR>
-# Copyright (C) 2023 Advanced Micro Devices, Inc. All rights reserved.<BR>
-#
-# SPDX-License-Identifier: BSD-2-Clause-Patent
-#
-##
-
-[Defines]
-  INF_VERSION                    = 0x00010005
-  BASE_NAME                      = PiSmmCpuDxeSmm
-  MODULE_UNI_FILE                = PiSmmCpuDxeSmm.uni
-  FILE_GUID                      = A3FF0EF5-0C28-42f5-B544-8C7DE1E80014
-  MODULE_TYPE                    = DXE_SMM_DRIVER
-  VERSION_STRING                 = 1.0
-  PI_SPECIFICATION_VERSION       = 0x0001000A
-  ENTRY_POINT                    = PiCpuSmmEntry
-
-#
-# The following information is for reference only and not required by the build tools.
-#
-#  VALID_ARCHITECTURES           = IA32 X64
-#
-
-[Sources]
-  PiSmmCpuDxeSmm.c
-  PiSmmCpuDxeSmm.h
-  MpService.c
-  SyncTimer.c
-  CpuS3.c
-  CpuService.c
-  CpuService.h
-  SmmProfile.c
-  SmmProfile.h
-  SmmProfileInternal.h
-  SmramSaveState.c
-  SmmCpuMemoryManagement.c
-  SmmMp.h
-  SmmMp.c
-  SmmMpPerf.h
-  SmmMpPerf.c
-
-[Sources.Ia32]
-  Ia32/Semaphore.c
-  Ia32/PageTbl.c
-  Ia32/SmmFuncsArch.c
-  Ia32/SmmProfileArch.c
-  Ia32/SmmProfileArch.h
-  Ia32/SmmInit.nasm
-  Ia32/SmiEntry.nasm
-  Ia32/SmiException.nasm
-  Ia32/MpFuncs.nasm
-  Ia32/Cet.nasm
-
-[Sources.X64]
-  X64/Semaphore.c
-  X64/PageTbl.c
-  X64/SmmFuncsArch.c
-  X64/SmmProfileArch.c
-  X64/SmmProfileArch.h
-  X64/SmmInit.nasm
-  X64/SmiEntry.nasm
-  X64/SmiException.nasm
-  X64/MpFuncs.nasm
-  X64/Cet.nasm
-
-[Packages]
-  MdePkg/MdePkg.dec
-  MdeModulePkg/MdeModulePkg.dec
-  UefiCpuPkg/UefiCpuPkg.dec
-
-[LibraryClasses]
-  UefiDriverEntryPoint
-  UefiRuntimeServicesTableLib
-  PcdLib
-  DebugLib
-  BaseLib
-  SynchronizationLib
-  BaseMemoryLib
-  MtrrLib
-  IoLib
-  TimerLib
-  SmmServicesTableLib
-  MemoryAllocationLib
-  DebugAgentLib
-  HobLib
-  PciLib
-  LocalApicLib
-  SmmCpuPlatformHookLib
-  CpuExceptionHandlerLib
-  UefiLib
-  DxeServicesTableLib
-  CpuLib
-  ReportStatusCodeLib
-  SmmCpuFeaturesLib
-  PeCoffGetEntryPointLib
-  PerformanceLib
-<<<<<<< HEAD
-  MmSaveStateLib
-=======
-  CpuPageTableLib
->>>>>>> 5a13f5c2
-
-[Protocols]
-  gEfiSmmAccess2ProtocolGuid               ## CONSUMES
-  gEfiMpServiceProtocolGuid                ## CONSUMES
-  gEfiSmmConfigurationProtocolGuid         ## PRODUCES
-  gEfiSmmCpuProtocolGuid                   ## PRODUCES
-  gEfiSmmReadyToLockProtocolGuid           ## NOTIFY
-  gEfiSmmCpuServiceProtocolGuid            ## PRODUCES
-  gEdkiiSmmMemoryAttributeProtocolGuid     ## PRODUCES
-  gEfiMmMpProtocolGuid                     ## PRODUCES
-  gEdkiiSmmCpuRendezvousProtocolGuid       ## PRODUCES
-
-[Guids]
-  gEfiAcpiVariableGuid                     ## SOMETIMES_CONSUMES ## HOB # it is used for S3 boot.
-  gEdkiiPiSmmMemoryAttributesTableGuid     ## CONSUMES ## SystemTable
-  gEfiMemoryAttributesTableGuid            ## CONSUMES ## SystemTable
-  gSmmBaseHobGuid                          ## CONSUMES
-
-[FeaturePcd]
-  gUefiCpuPkgTokenSpaceGuid.PcdCpuSmmDebug                         ## CONSUMES
-  gUefiCpuPkgTokenSpaceGuid.PcdCpuSmmBlockStartupThisAp            ## CONSUMES
-  gUefiCpuPkgTokenSpaceGuid.PcdCpuSmmEnableBspElection             ## CONSUMES
-  gUefiCpuPkgTokenSpaceGuid.PcdCpuHotPlugSupport                   ## CONSUMES
-  gUefiCpuPkgTokenSpaceGuid.PcdCpuSmmStackGuard                    ## CONSUMES
-  gUefiCpuPkgTokenSpaceGuid.PcdCpuSmmProfileEnable                 ## CONSUMES
-  gUefiCpuPkgTokenSpaceGuid.PcdCpuSmmProfileRingBuffer             ## CONSUMES
-  gUefiCpuPkgTokenSpaceGuid.PcdCpuSmmFeatureControlMsrLock         ## CONSUMES
-  gEfiMdeModulePkgTokenSpaceGuid.PcdDxeIplSwitchToLongMode         ## CONSUMES
-  gUefiCpuPkgTokenSpaceGuid.PcdSmmApPerfLogEnable                  ## CONSUMES
-
-[Pcd]
-  gUefiCpuPkgTokenSpaceGuid.PcdCpuMaxLogicalProcessorNumber        ## SOMETIMES_CONSUMES
-  gUefiCpuPkgTokenSpaceGuid.PcdCpuSmmProfileSize                   ## SOMETIMES_CONSUMES
-  gUefiCpuPkgTokenSpaceGuid.PcdCpuSmmStackSize                     ## CONSUMES
-  gUefiCpuPkgTokenSpaceGuid.PcdCpuSmmApSyncTimeout                 ## CONSUMES
-  gUefiCpuPkgTokenSpaceGuid.PcdCpuS3DataAddress                    ## SOMETIMES_CONSUMES
-  gUefiCpuPkgTokenSpaceGuid.PcdCpuHotPlugDataAddress               ## SOMETIMES_PRODUCES
-  gUefiCpuPkgTokenSpaceGuid.PcdCpuSmmCodeAccessCheckEnable         ## CONSUMES
-  gUefiCpuPkgTokenSpaceGuid.PcdCpuSmmSyncMode                      ## CONSUMES
-  gUefiCpuPkgTokenSpaceGuid.PcdCpuSmmShadowStackSize               ## SOMETIMES_CONSUMES
-  gUefiCpuPkgTokenSpaceGuid.PcdCpuFeaturesInitOnS3Resume           ## CONSUMES
-  gEfiMdeModulePkgTokenSpaceGuid.PcdAcpiS3Enable                   ## CONSUMES
-  gEfiMdeModulePkgTokenSpaceGuid.PcdPteMemoryEncryptionAddressOrMask    ## CONSUMES
-  gEfiMdeModulePkgTokenSpaceGuid.PcdNullPointerDetectionPropertyMask    ## CONSUMES
-  gEfiMdeModulePkgTokenSpaceGuid.PcdHeapGuardPropertyMask               ## CONSUMES
-  gEfiMdePkgTokenSpaceGuid.PcdControlFlowEnforcementPropertyMask        ## CONSUMES
-
-[FixedPcd]
-  gUefiCpuPkgTokenSpaceGuid.PcdCpuSmmMpTokenCountPerChunk               ## CONSUMES
-
-[Pcd.X64]
-  gUefiCpuPkgTokenSpaceGuid.PcdCpuSmmRestrictedMemoryAccess        ## CONSUMES
-
-[Depex]
-  gEfiMpServiceProtocolGuid
-
-[UserExtensions.TianoCore."ExtraFiles"]
-  PiSmmCpuDxeSmmExtra.uni
+## @file
+# CPU SMM driver.
+#
+# This SMM driver performs SMM initialization, deploy SMM Entry Vector,
+# provides CPU specific services in SMM.
+#
+# Copyright (c) 2009 - 2023, Intel Corporation. All rights reserved.<BR>
+# Copyright (c) 2017, AMD Incorporated. All rights reserved.<BR>
+# Copyright (C) 2023 Advanced Micro Devices, Inc. All rights reserved.<BR>
+#
+# SPDX-License-Identifier: BSD-2-Clause-Patent
+#
+##
+
+[Defines]
+  INF_VERSION                    = 0x00010005
+  BASE_NAME                      = PiSmmCpuDxeSmm
+  MODULE_UNI_FILE                = PiSmmCpuDxeSmm.uni
+  FILE_GUID                      = A3FF0EF5-0C28-42f5-B544-8C7DE1E80014
+  MODULE_TYPE                    = DXE_SMM_DRIVER
+  VERSION_STRING                 = 1.0
+  PI_SPECIFICATION_VERSION       = 0x0001000A
+  ENTRY_POINT                    = PiCpuSmmEntry
+
+#
+# The following information is for reference only and not required by the build tools.
+#
+#  VALID_ARCHITECTURES           = IA32 X64
+#
+
+[Sources]
+  PiSmmCpuDxeSmm.c
+  PiSmmCpuDxeSmm.h
+  MpService.c
+  SyncTimer.c
+  CpuS3.c
+  CpuService.c
+  CpuService.h
+  SmmProfile.c
+  SmmProfile.h
+  SmmProfileInternal.h
+  SmramSaveState.c
+  SmmCpuMemoryManagement.c
+  SmmMp.h
+  SmmMp.c
+  SmmMpPerf.h
+  SmmMpPerf.c
+
+[Sources.Ia32]
+  Ia32/Semaphore.c
+  Ia32/PageTbl.c
+  Ia32/SmmFuncsArch.c
+  Ia32/SmmProfileArch.c
+  Ia32/SmmProfileArch.h
+  Ia32/SmmInit.nasm
+  Ia32/SmiEntry.nasm
+  Ia32/SmiException.nasm
+  Ia32/MpFuncs.nasm
+  Ia32/Cet.nasm
+
+[Sources.X64]
+  X64/Semaphore.c
+  X64/PageTbl.c
+  X64/SmmFuncsArch.c
+  X64/SmmProfileArch.c
+  X64/SmmProfileArch.h
+  X64/SmmInit.nasm
+  X64/SmiEntry.nasm
+  X64/SmiException.nasm
+  X64/MpFuncs.nasm
+  X64/Cet.nasm
+
+[Packages]
+  MdePkg/MdePkg.dec
+  MdeModulePkg/MdeModulePkg.dec
+  UefiCpuPkg/UefiCpuPkg.dec
+
+[LibraryClasses]
+  UefiDriverEntryPoint
+  UefiRuntimeServicesTableLib
+  PcdLib
+  DebugLib
+  BaseLib
+  SynchronizationLib
+  BaseMemoryLib
+  MtrrLib
+  IoLib
+  TimerLib
+  SmmServicesTableLib
+  MemoryAllocationLib
+  DebugAgentLib
+  HobLib
+  PciLib
+  LocalApicLib
+  SmmCpuPlatformHookLib
+  CpuExceptionHandlerLib
+  UefiLib
+  DxeServicesTableLib
+  CpuLib
+  ReportStatusCodeLib
+  SmmCpuFeaturesLib
+  PeCoffGetEntryPointLib
+  PerformanceLib
+  CpuPageTableLib
+  MmSaveStateLib
+
+[Protocols]
+  gEfiSmmAccess2ProtocolGuid               ## CONSUMES
+  gEfiMpServiceProtocolGuid                ## CONSUMES
+  gEfiSmmConfigurationProtocolGuid         ## PRODUCES
+  gEfiSmmCpuProtocolGuid                   ## PRODUCES
+  gEfiSmmReadyToLockProtocolGuid           ## NOTIFY
+  gEfiSmmCpuServiceProtocolGuid            ## PRODUCES
+  gEdkiiSmmMemoryAttributeProtocolGuid     ## PRODUCES
+  gEfiMmMpProtocolGuid                     ## PRODUCES
+  gEdkiiSmmCpuRendezvousProtocolGuid       ## PRODUCES
+
+[Guids]
+  gEfiAcpiVariableGuid                     ## SOMETIMES_CONSUMES ## HOB # it is used for S3 boot.
+  gEdkiiPiSmmMemoryAttributesTableGuid     ## CONSUMES ## SystemTable
+  gEfiMemoryAttributesTableGuid            ## CONSUMES ## SystemTable
+  gSmmBaseHobGuid                          ## CONSUMES
+
+[FeaturePcd]
+  gUefiCpuPkgTokenSpaceGuid.PcdCpuSmmDebug                         ## CONSUMES
+  gUefiCpuPkgTokenSpaceGuid.PcdCpuSmmBlockStartupThisAp            ## CONSUMES
+  gUefiCpuPkgTokenSpaceGuid.PcdCpuSmmEnableBspElection             ## CONSUMES
+  gUefiCpuPkgTokenSpaceGuid.PcdCpuHotPlugSupport                   ## CONSUMES
+  gUefiCpuPkgTokenSpaceGuid.PcdCpuSmmStackGuard                    ## CONSUMES
+  gUefiCpuPkgTokenSpaceGuid.PcdCpuSmmProfileEnable                 ## CONSUMES
+  gUefiCpuPkgTokenSpaceGuid.PcdCpuSmmProfileRingBuffer             ## CONSUMES
+  gUefiCpuPkgTokenSpaceGuid.PcdCpuSmmFeatureControlMsrLock         ## CONSUMES
+  gEfiMdeModulePkgTokenSpaceGuid.PcdDxeIplSwitchToLongMode         ## CONSUMES
+  gUefiCpuPkgTokenSpaceGuid.PcdSmmApPerfLogEnable                  ## CONSUMES
+
+[Pcd]
+  gUefiCpuPkgTokenSpaceGuid.PcdCpuMaxLogicalProcessorNumber        ## SOMETIMES_CONSUMES
+  gUefiCpuPkgTokenSpaceGuid.PcdCpuSmmProfileSize                   ## SOMETIMES_CONSUMES
+  gUefiCpuPkgTokenSpaceGuid.PcdCpuSmmStackSize                     ## CONSUMES
+  gUefiCpuPkgTokenSpaceGuid.PcdCpuSmmApSyncTimeout                 ## CONSUMES
+  gUefiCpuPkgTokenSpaceGuid.PcdCpuS3DataAddress                    ## SOMETIMES_CONSUMES
+  gUefiCpuPkgTokenSpaceGuid.PcdCpuHotPlugDataAddress               ## SOMETIMES_PRODUCES
+  gUefiCpuPkgTokenSpaceGuid.PcdCpuSmmCodeAccessCheckEnable         ## CONSUMES
+  gUefiCpuPkgTokenSpaceGuid.PcdCpuSmmSyncMode                      ## CONSUMES
+  gUefiCpuPkgTokenSpaceGuid.PcdCpuSmmShadowStackSize               ## SOMETIMES_CONSUMES
+  gUefiCpuPkgTokenSpaceGuid.PcdCpuFeaturesInitOnS3Resume           ## CONSUMES
+  gEfiMdeModulePkgTokenSpaceGuid.PcdAcpiS3Enable                   ## CONSUMES
+  gEfiMdeModulePkgTokenSpaceGuid.PcdPteMemoryEncryptionAddressOrMask    ## CONSUMES
+  gEfiMdeModulePkgTokenSpaceGuid.PcdNullPointerDetectionPropertyMask    ## CONSUMES
+  gEfiMdeModulePkgTokenSpaceGuid.PcdHeapGuardPropertyMask               ## CONSUMES
+  gEfiMdePkgTokenSpaceGuid.PcdControlFlowEnforcementPropertyMask        ## CONSUMES
+
+[FixedPcd]
+  gUefiCpuPkgTokenSpaceGuid.PcdCpuSmmMpTokenCountPerChunk               ## CONSUMES
+
+[Pcd.X64]
+  gUefiCpuPkgTokenSpaceGuid.PcdCpuSmmRestrictedMemoryAccess        ## CONSUMES
+
+[Depex]
+  gEfiMpServiceProtocolGuid
+
+[UserExtensions.TianoCore."ExtraFiles"]
+  PiSmmCpuDxeSmmExtra.uni