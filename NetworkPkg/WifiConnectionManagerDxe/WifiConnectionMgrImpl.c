/** @file
  The Mac Connection2 Protocol adapter functions for WiFi Connection Manager.

  Copyright (c) 2019 - 2022, Intel Corporation. All rights reserved.<BR>

  SPDX-License-Identifier: BSD-2-Clause-Patent

**/

#include "WifiConnectionMgrDxe.h"

EFI_EAP_TYPE  mEapAuthMethod[] = {
  EFI_EAP_TYPE_TTLS,
  EFI_EAP_TYPE_PEAP,
  EFI_EAP_TYPE_EAPTLS
};

EFI_EAP_TYPE  mEapSecondAuthMethod[] = {
  EFI_EAP_TYPE_MSCHAPV2
};

UINT8  WifiConnectionCount = 0;

/**
  The callback function for scan operation. This function updates networks
  according to the latest scan result, and trigger UI refresh.

  ASSERT when errors occur in config token.

  @param[in]  Event                 The GetNetworks token receive event.
  @param[in]  Context               The context of the GetNetworks token.

**/
VOID
EFIAPI
WifiMgrOnScanFinished (
  IN  EFI_EVENT  Event,
  IN  VOID       *Context
  )
{
  EFI_STATUS                     Status;
  WIFI_MGR_MAC_CONFIG_TOKEN      *ConfigToken;
  WIFI_MGR_DEVICE_DATA           *Nic;
  WIFI_MGR_NETWORK_PROFILE       *Profile;
  EFI_80211_NETWORK              *Network;
  UINTN                          DataSize;
  EFI_80211_NETWORK_DESCRIPTION  *NetworkDescription;
  EFI_80211_GET_NETWORKS_RESULT  *Result;
  LIST_ENTRY                     *Entry;
  UINT8                          SecurityType;
  BOOLEAN                        AKMSuiteSupported;
  BOOLEAN                        CipherSuiteSupported;
  CHAR8                          *AsciiSSId;
  UINTN                          Index;

  ASSERT (Context != NULL);

  ConfigToken = (WIFI_MGR_MAC_CONFIG_TOKEN *)Context;
  ASSERT (ConfigToken->Nic != NULL);
  ASSERT (ConfigToken->Type == TokenTypeGetNetworksToken);

  //
  // It is the GetNetworks token, set scan state to "ScanFinished"
  //
  ConfigToken->Nic->ScanState = WifiMgrScanFinished;

  ASSERT (ConfigToken->Token.GetNetworksToken != NULL);
  Result = ConfigToken->Token.GetNetworksToken->Result;
  Nic    = ConfigToken->Nic;

  //
  // Clean previous result, and update network list according to the scan result
  //
  Nic->AvailableCount = 0;

  NET_LIST_FOR_EACH (Entry, &Nic->ProfileList) {
    Profile = NET_LIST_USER_STRUCT_S (
                Entry,
                WIFI_MGR_NETWORK_PROFILE,
                Link,
                WIFI_MGR_PROFILE_SIGNATURE
                );
    Profile->IsAvailable = FALSE;
  }

  if (Result == NULL) {
    gBS->SignalEvent (Nic->Private->NetworkListRefreshEvent);
    WifiMgrFreeToken (ConfigToken);
    return;
  }

  for (Index = 0; Index < Result->NumOfNetworkDesc; Index++) {
    NetworkDescription = Result->NetworkDesc + Index;
    if (NetworkDescription == NULL) {
      continue;
    }

    Network = &NetworkDescription->Network;
    if ((Network == NULL) || (Network->SSId.SSIdLen == 0)) {
      continue;
    }

    Status = WifiMgrCheckRSN (
               Network->AKMSuite,
               Network->CipherSuite,
               Nic,
               &SecurityType,
               &AKMSuiteSupported,
               &CipherSuiteSupported
               );
    if (EFI_ERROR (Status)) {
      SecurityType         = SECURITY_TYPE_UNKNOWN;
      AKMSuiteSupported    = FALSE;
      CipherSuiteSupported = FALSE;
    }

    AsciiSSId = (CHAR8 *)AllocateZeroPool (sizeof (CHAR8) * (Network->SSId.SSIdLen + 1));
    if (AsciiSSId == NULL) {
      continue;
    }

    CopyMem (AsciiSSId, (CHAR8 *)Network->SSId.SSId, sizeof (CHAR8) * Network->SSId.SSIdLen);
    *(AsciiSSId + Network->SSId.SSIdLen) = '\0';

    Profile = WifiMgrGetProfileByAsciiSSId (AsciiSSId, SecurityType, &Nic->ProfileList);
    if (Profile == NULL) {
      if (Nic->MaxProfileIndex >= NETWORK_LIST_COUNT_MAX) {
        FreePool (AsciiSSId);
        continue;
      }

      //
      // Create a new profile
      //
      Profile = AllocateZeroPool (sizeof (WIFI_MGR_NETWORK_PROFILE));
      if (Profile == NULL) {
        FreePool (AsciiSSId);
        continue;
      }

      Profile->Signature    = WIFI_MGR_PROFILE_SIGNATURE;
      Profile->NicIndex     = Nic->NicIndex;
      Profile->ProfileIndex = Nic->MaxProfileIndex + 1;
      AsciiStrToUnicodeStrS (AsciiSSId, Profile->SSId, SSID_STORAGE_SIZE);
      InsertTailList (&Nic->ProfileList, &Profile->Link);
      Nic->MaxProfileIndex++;
    }

    FreePool (AsciiSSId);

    //
    // May receive duplicate networks in scan results, check if it has already
    // been processed.
    //
    if (!Profile->IsAvailable) {
      Profile->IsAvailable          = TRUE;
      Profile->SecurityType         = SecurityType;
      Profile->AKMSuiteSupported    = AKMSuiteSupported;
      Profile->CipherSuiteSupported = CipherSuiteSupported;
      Profile->NetworkQuality       = NetworkDescription->NetworkQuality;
      Nic->AvailableCount++;

      //
      // Copy BSSType and SSId
      //
      CopyMem (&Profile->Network, Network, sizeof (EFI_80211_NETWORK));

      //
      // Copy AKMSuite list
      //
      if (Network->AKMSuite != NULL) {
        if (Network->AKMSuite->AKMSuiteCount == 0) {
          DataSize = sizeof (EFI_80211_AKM_SUITE_SELECTOR);
        } else {
          DataSize = sizeof (EFI_80211_AKM_SUITE_SELECTOR) + sizeof (EFI_80211_SUITE_SELECTOR)
                     * (Network->AKMSuite->AKMSuiteCount - 1);
        }

        Profile->Network.AKMSuite = (EFI_80211_AKM_SUITE_SELECTOR *)AllocateZeroPool (DataSize);
        if (Profile->Network.AKMSuite == NULL) {
          continue;
        }

        CopyMem (Profile->Network.AKMSuite, Network->AKMSuite, DataSize);
      }

      //
      // Copy CipherSuite list
      //
      if (Network->CipherSuite != NULL) {
        if (Network->CipherSuite->CipherSuiteCount == 0) {
          DataSize = sizeof (EFI_80211_CIPHER_SUITE_SELECTOR);
        } else {
          DataSize = sizeof (EFI_80211_CIPHER_SUITE_SELECTOR) + sizeof (EFI_80211_SUITE_SELECTOR)
                     * (Network->CipherSuite->CipherSuiteCount - 1);
        }

        Profile->Network.CipherSuite = (EFI_80211_CIPHER_SUITE_SELECTOR *)AllocateZeroPool (DataSize);
        if (Profile->Network.CipherSuite == NULL) {
          continue;
        }

        CopyMem (Profile->Network.CipherSuite, Network->CipherSuite, DataSize);
      }
    } else {
      //
      // A duplicate network, update signal quality
      //
      if (Profile->NetworkQuality < NetworkDescription->NetworkQuality) {
        Profile->NetworkQuality = NetworkDescription->NetworkQuality;
      }

      continue;
    }
  }

  gBS->SignalEvent (Nic->Private->NetworkListRefreshEvent);

  //
  // The current connected network should always be available until disconnection
  // happens in Wifi FW layer, even when it is not in this time's scan result.
  //
  if ((Nic->ConnectState == WifiMgrConnectedToAp) && (Nic->CurrentOperateNetwork != NULL)) {
    if (!Nic->CurrentOperateNetwork->IsAvailable) {
      Nic->CurrentOperateNetwork->IsAvailable = TRUE;
      Nic->AvailableCount++;
    }
  }

  WifiMgrFreeToken (ConfigToken);
}

/**
  Start scan operation, and send out a token to collect available networks.

  @param[in]  Nic                 Pointer to the device data of the selected NIC.

  @retval EFI_SUCCESS             The operation is completed.
  @retval EFI_ALREADY_STARTED     A former scan operation is already ongoing.
  @retval EFI_INVALID_PARAMETER   One or more parameters are invalid.
  @retval EFI_OUT_OF_RESOURCES    Failed to allocate memory.
  @retval Other Errors            Return errors when getting networks from low layer.

**/
EFI_STATUS
WifiMgrStartScan (
  IN      WIFI_MGR_DEVICE_DATA  *Nic
  )
{
  EFI_STATUS                    Status;
  EFI_TPL                       OldTpl;
  WIFI_MGR_MAC_CONFIG_TOKEN     *ConfigToken;
  EFI_80211_GET_NETWORKS_TOKEN  *GetNetworksToken;
  UINT32                        HiddenSSIdIndex;
  UINT32                        HiddenSSIdCount;
  EFI_80211_SSID                *HiddenSSIdList;
  WIFI_HIDDEN_NETWORK_DATA      *HiddenNetwork;
  LIST_ENTRY                    *Entry;

  if ((Nic == NULL) || (Nic->Wmp == NULL)) {
    return EFI_INVALID_PARAMETER;
  }

  if (Nic->ScanState == WifiMgrScanning) {
    return EFI_ALREADY_STARTED;
  }

  Nic->ScanState  = WifiMgrScanning;
  OldTpl          = gBS->RaiseTPL (TPL_CALLBACK);
  Status          = EFI_SUCCESS;
  HiddenSSIdList  = NULL;
  HiddenSSIdCount = Nic->Private->HiddenNetworkCount;
  HiddenSSIdIndex = 0;

  //
  // create a new get network token
  //
  ConfigToken = AllocateZeroPool (sizeof (WIFI_MGR_MAC_CONFIG_TOKEN));
  if (ConfigToken == NULL) {
    gBS->RestoreTPL (OldTpl);
    return EFI_OUT_OF_RESOURCES;
  }

  ConfigToken->Type                   = TokenTypeGetNetworksToken;
  ConfigToken->Nic                    = Nic;
  ConfigToken->Token.GetNetworksToken = AllocateZeroPool (sizeof (EFI_80211_GET_NETWORKS_TOKEN));
  if (ConfigToken->Token.GetNetworksToken == NULL) {
    WifiMgrFreeToken (ConfigToken);
    gBS->RestoreTPL (OldTpl);
    return EFI_OUT_OF_RESOURCES;
  }

  GetNetworksToken = ConfigToken->Token.GetNetworksToken;

  //
  // There are some hidden networks to scan, add them into scan list
  //
  if (HiddenSSIdCount > 0) {
    HiddenSSIdList = AllocateZeroPool (HiddenSSIdCount * sizeof (EFI_80211_SSID));
    if (HiddenSSIdList == NULL) {
      WifiMgrFreeToken (ConfigToken);
      gBS->RestoreTPL (OldTpl);
      return EFI_OUT_OF_RESOURCES;
    }

    HiddenSSIdIndex = 0;
    NET_LIST_FOR_EACH (Entry, &Nic->Private->HiddenNetworkList) {
      HiddenNetwork = NET_LIST_USER_STRUCT_S (
                        Entry,
                        WIFI_HIDDEN_NETWORK_DATA,
                        Link,
                        WIFI_MGR_HIDDEN_NETWORK_SIGNATURE
                        );
      HiddenSSIdList[HiddenSSIdIndex].SSIdLen = (UINT8)StrLen (HiddenNetwork->SSId);
      UnicodeStrToAsciiStrS (
        HiddenNetwork->SSId,
        (CHAR8 *)HiddenSSIdList[HiddenSSIdIndex].SSId,
        SSID_STORAGE_SIZE
        );
      HiddenSSIdIndex++;
    }
    GetNetworksToken->Data = AllocateZeroPool (
                               sizeof (EFI_80211_GET_NETWORKS_DATA) +
                               (HiddenSSIdCount - 1) * sizeof (EFI_80211_SSID)
                               );
    if (GetNetworksToken->Data == NULL) {
      FreePool (HiddenSSIdList);
      WifiMgrFreeToken (ConfigToken);
      gBS->RestoreTPL (OldTpl);
      return EFI_OUT_OF_RESOURCES;
    }

    GetNetworksToken->Data->NumOfSSID = HiddenSSIdCount;
    CopyMem (GetNetworksToken->Data->SSIDList, HiddenSSIdList, HiddenSSIdCount * sizeof (EFI_80211_SSID));
    FreePool (HiddenSSIdList);
  } else {
    GetNetworksToken->Data = AllocateZeroPool (sizeof (EFI_80211_GET_NETWORKS_DATA));
    if (GetNetworksToken->Data == NULL) {
      WifiMgrFreeToken (ConfigToken);
      gBS->RestoreTPL (OldTpl);
      return EFI_OUT_OF_RESOURCES;
    }

    GetNetworksToken->Data->NumOfSSID = 0;
  }

  //
  // Create a handle when scan process ends
  //
  Status = gBS->CreateEvent (
                  EVT_NOTIFY_SIGNAL,
                  TPL_CALLBACK,
                  WifiMgrOnScanFinished,
                  ConfigToken,
                  &GetNetworksToken->Event
                  );
  if (EFI_ERROR (Status)) {
    WifiMgrFreeToken (ConfigToken);
    gBS->RestoreTPL (OldTpl);
    return Status;
  }

  //
  // Start scan ...
  //
  Status = Nic->Wmp->GetNetworks (Nic->Wmp, GetNetworksToken);
  if (EFI_ERROR (Status)) {
    Nic->ScanState = WifiMgrScanFinished;
    WifiMgrFreeToken (ConfigToken);
    gBS->RestoreTPL (OldTpl);
    return Status;
  }

  gBS->RestoreTPL (OldTpl);
  return EFI_SUCCESS;
}

/**
  Configure password to supplicant before connecting to a secured network.

  @param[in]  Nic                 Pointer to the device data of the selected NIC.
  @param[in]  Profile             The target network to be connected.

  @retval EFI_SUCCESS             The operation is completed.
  @retval EFI_INVALID_PARAMETER   One or more parameters are invalid.
  @retval EFI_OUT_OF_RESOURCES    Failed to allocate memory.
  @retval EFI_NOT_FOUND           No valid password is found to configure.
  @retval Other Errors            Returned errors when setting data to supplicant.

**/
EFI_STATUS
WifiMgrConfigPassword (
  IN    WIFI_MGR_DEVICE_DATA      *Nic,
  IN    WIFI_MGR_NETWORK_PROFILE  *Profile
  )
{
  EFI_STATUS               Status;
  EFI_SUPPLICANT_PROTOCOL  *Supplicant;
  EFI_80211_SSID           SSId;
  UINT8                    *AsciiPassword;

  if ((Nic == NULL) || (Nic->Supplicant == NULL) || (Profile == NULL)) {
    return EFI_INVALID_PARAMETER;
  }

  Supplicant = Nic->Supplicant;
  //
  // Set SSId to supplicant
  //
  SSId.SSIdLen = Profile->Network.SSId.SSIdLen;
  CopyMem (SSId.SSId, Profile->Network.SSId.SSId, sizeof (Profile->Network.SSId.SSId));
  Status = Supplicant->SetData (
                         Supplicant,
                         EfiSupplicant80211TargetSSIDName,
                         (VOID *)&SSId,
                         sizeof (EFI_80211_SSID)
                         );
  if (EFI_ERROR (Status)) {
    return Status;
  }

  //
  // Set password to supplicant
  //
  if (Profile->Password[StrLen (Profile->Password)] != '\0') {
    Profile->Password[StrLen (Profile->Password)] = L'\0';
  }

  if (StrLen (Profile->Password) < PASSWORD_MIN_LEN) {
    return EFI_NOT_FOUND;
  }

  if (StrLen (Profile->Password) > PASSWORD_STORAGE_SIZE) {
    ASSERT (EFI_INVALID_PARAMETER);
    return EFI_INVALID_PARAMETER;
  }

  AsciiPassword = AllocateZeroPool ((StrLen (Profile->Password) + 1) * sizeof (CHAR8));
  if (AsciiPassword == NULL) {
    return EFI_OUT_OF_RESOURCES;
  }

  Status = UnicodeStrToAsciiStrS (Profile->Password, (CHAR8 *)AsciiPassword, ((StrLen (Profile->Password) + 1) * sizeof (CHAR8)));
  if (!EFI_ERROR (Status)) {
    Status = Supplicant->SetData (
<<<<<<< HEAD
                            Supplicant,
                            EfiSupplicant80211PskPassword,
                            AsciiPassword,
                            (StrLen (Profile->Password) + 1) * sizeof (CHAR8)
                            );
=======
                           Supplicant,
                           EfiSupplicant80211PskPassword,
                           AsciiPassword,
                           (StrLen (Profile->Password) + 1) * sizeof (CHAR8)
                           );
>>>>>>> ccc7a558
  }

  ZeroMem (AsciiPassword, AsciiStrLen ((CHAR8 *)AsciiPassword) + 1);
  FreePool (AsciiPassword);

  return Status;
}

/**
  Conduct EAP configuration to supplicant before connecting to a EAP network.
  Current WiFi Connection Manager only supports three kinds of EAP networks:
  1). EAP-TLS (Two-Way Authentication is required in our implementation)
  2). EAP-TTLS/MSCHAPv2 (One-Way Authentication is required in our implementation)
  3). PEAPv0/MSCHAPv2 (One-Way Authentication is required in our implementation)

  @param[in]  Nic                 Pointer to the device data of the selected NIC.
  @param[in]  Profile             The target network to be connected.

  @retval EFI_SUCCESS             The operation is completed.
  @retval EFI_INVALID_PARAMETER   One or more parameters are invalid.
  @retval EFI_UNSUPPORTED         The expected EAP method is not supported.
  @retval EFI_OUT_OF_RESOURCES    Failed to allocate memory.
  @retval Other Errors            Returned errors when setting data to supplicant.

**/
EFI_STATUS
WifiMgrConfigEap (
  IN    WIFI_MGR_DEVICE_DATA      *Nic,
  IN    WIFI_MGR_NETWORK_PROFILE  *Profile
  )
{
  EFI_STATUS                      Status;
  EFI_WIFI_PROFILE_SYNC_PROTOCOL  *WiFiProfileSyncProtocol;
  EFI_EAP_CONFIGURATION_PROTOCOL  *EapConfig;
  EFI_EAP_TYPE                    EapAuthMethod;
  EFI_EAP_TYPE                    EapSecondAuthMethod;
  EFI_EAP_TYPE                    *AuthMethodList;
  CHAR8                           *Identity;
  UINTN                           IdentitySize;
  CHAR16                          *Password;
  UINTN                           PasswordSize;
  UINTN                           EncryptPasswordLen;
  CHAR8                           *AsciiEncryptPassword;
  UINTN                           AuthMethodListSize;
  UINTN                           Index;

  if ((Nic == NULL) || (Nic->EapConfig == NULL) || (Profile == NULL)) {
    return EFI_INVALID_PARAMETER;
  }

  EapConfig = Nic->EapConfig;

  if (Profile->EapAuthMethod >= EAP_AUTH_METHOD_MAX) {
    return EFI_INVALID_PARAMETER;
  }

  EapAuthMethod = mEapAuthMethod[Profile->EapAuthMethod];

  if (EapAuthMethod != EFI_EAP_TYPE_EAPTLS) {
    if (Profile->EapSecondAuthMethod >= EAP_SEAUTH_METHOD_MAX) {
      return EFI_INVALID_PARAMETER;
    }

    EapSecondAuthMethod = mEapSecondAuthMethod[Profile->EapSecondAuthMethod];
  }

  //
  // The first time to get Supported Auth Method list, return the size.
  //
  AuthMethodListSize = 0;
  AuthMethodList     = NULL;
  Status             = EapConfig->GetData (
                                    EapConfig,
                                    EFI_EAP_TYPE_ATTRIBUTE,
                                    EfiEapConfigEapSupportedAuthMethod,
                                    (VOID *)AuthMethodList,
                                    &AuthMethodListSize
                                    );
  if (Status == EFI_SUCCESS) {
    //
    // No Supported Eap Auth Method
    //
    return EFI_UNSUPPORTED;
  } else if (Status != EFI_BUFFER_TOO_SMALL) {
    return Status;
  }

  //
  // The second time to get Supported Auth Method list, return the list.
  // In current design, only EAPTLS, TTLS and PEAP are supported
  //
  AuthMethodList = (EFI_EAP_TYPE *)AllocateZeroPool (AuthMethodListSize);
  if (AuthMethodList == NULL) {
    return EFI_OUT_OF_RESOURCES;
  }

  Status = EapConfig->GetData (
                        EapConfig,
                        EFI_EAP_TYPE_ATTRIBUTE,
                        EfiEapConfigEapSupportedAuthMethod,
                        (VOID *)AuthMethodList,
                        &AuthMethodListSize
                        );
  if (EFI_ERROR (Status)) {
    FreePool (AuthMethodList);
    return Status;
  }

  //
  // Check if EapAuthMethod is in supported Auth Method list, if found, skip the loop.
  //
  for (Index = 0; Index < AuthMethodListSize / sizeof (EFI_EAP_TYPE); Index++) {
    if (EapAuthMethod == AuthMethodList[Index]) {
      break;
    }
  }

  if (Index == AuthMethodListSize / sizeof (EFI_EAP_TYPE)) {
    FreePool (AuthMethodList);
    return EFI_UNSUPPORTED;
  }

  FreePool (AuthMethodList);

  //
  // Set Identity to Eap peer, Mandatory field for PEAP and TTLS
  //
  if (StrLen (Profile->EapIdentity) > 0) {
    IdentitySize = sizeof (CHAR8) * (StrLen (Profile->EapIdentity) + 1);
    Identity     = AllocateZeroPool (IdentitySize);
    if (Identity == NULL) {
      return EFI_OUT_OF_RESOURCES;
    }

    Status = gBS->LocateProtocol (&gEfiWiFiProfileSyncProtocolGuid, NULL, (VOID **)&WiFiProfileSyncProtocol);
    if (!EFI_ERROR (Status)) {
      CopyMem (Identity, &Profile->EapIdentity, IdentitySize);
    } else {
      UnicodeStrToAsciiStrS (Profile->EapIdentity, Identity, IdentitySize);
    }

    Status = EapConfig->SetData (
                          EapConfig,
                          EFI_EAP_TYPE_IDENTITY,
                          EfiEapConfigIdentityString,
                          (VOID *)Identity,
                          IdentitySize - 1
                          );

    if (EFI_ERROR (Status)) {
      FreePool (Identity);
      return Status;
    }

    FreePool (Identity);
  } else {
    if (EapAuthMethod != EFI_EAP_TYPE_EAPTLS) {
      return EFI_INVALID_PARAMETER;
    }
  }

  //
  // Set Auth Method to Eap peer, Mandatory field
  //
  Status = EapConfig->SetData (
                        EapConfig,
                        EFI_EAP_TYPE_ATTRIBUTE,
                        EfiEapConfigEapAuthMethod,
                        (VOID *)&EapAuthMethod,
                        sizeof (EapAuthMethod)
                        );
  if (EFI_ERROR (Status)) {
    return Status;
  }

  if ((EapAuthMethod == EFI_EAP_TYPE_TTLS) || (EapAuthMethod == EFI_EAP_TYPE_PEAP)) {
    Status = EapConfig->SetData (
                          EapConfig,
                          EapAuthMethod,
                          EfiEapConfigEap2ndAuthMethod,
                          (VOID *)&EapSecondAuthMethod,
                          sizeof (EapSecondAuthMethod)
                          );
    if (EFI_ERROR (Status)) {
      return Status;
    }

    //
    // Set Password to Eap peer
    //
    if (StrLen (Profile->EapPassword) < PASSWORD_MIN_LEN) {
      DEBUG ((DEBUG_ERROR, "[WiFi Connection Manager] Error: No Eap Password for Network: %s.\n", Profile->SSId));
      return EFI_INVALID_PARAMETER;
    }

    PasswordSize = sizeof (CHAR16) * (StrLen (Profile->EapPassword) + 1);
    Password     = AllocateZeroPool (PasswordSize);
    if (Password == NULL) {
      return EFI_OUT_OF_RESOURCES;
    }

    StrCpyS (Password, PasswordSize, Profile->EapPassword);
    Status = EapConfig->SetData (
                          EapConfig,
                          EFI_EAP_TYPE_MSCHAPV2,
                          EfiEapConfigEapMSChapV2Password,
                          (VOID *)Password,
                          PasswordSize
                          );
    ZeroMem (Password, PasswordSize);
    FreePool (Password);
    if (EFI_ERROR (Status)) {
      return Status;
    }

    //
    // If CA cert is required, set it to Eap peer
    //
    if (Profile->CACertData != NULL) {
      Status = EapConfig->SetData (
                            EapConfig,
                            EapAuthMethod,
                            EfiEapConfigEapTlsCACert,
                            Profile->CACertData,
                            Profile->CACertSize
                            );
      if (EFI_ERROR (Status)) {
        return Status;
      }
    } else {
      return EFI_INVALID_PARAMETER;
    }
  } else if (EapAuthMethod == EFI_EAP_TYPE_EAPTLS) {
    //
    // Set CA cert to Eap peer
    //
    if (Profile->CACertData == NULL) {
      return EFI_INVALID_PARAMETER;
    }

    Status = EapConfig->SetData (
                          EapConfig,
                          EFI_EAP_TYPE_EAPTLS,
                          EfiEapConfigEapTlsCACert,
                          Profile->CACertData,
                          Profile->CACertSize
                          );
    if (EFI_ERROR (Status)) {
      return Status;
    }

    //
    // Set Client cert to Eap peer
    //
    if (Profile->ClientCertData == NULL) {
      return EFI_INVALID_PARAMETER;
    }

    Status = EapConfig->SetData (
                          EapConfig,
                          EFI_EAP_TYPE_EAPTLS,
                          EfiEapConfigEapTlsClientCert,
                          Profile->ClientCertData,
                          Profile->ClientCertSize
                          );
    if (EFI_ERROR (Status)) {
      return Status;
    }

    //
    // Set Private key to Eap peer
    //
    if (Profile->PrivateKeyData == NULL) {
      DEBUG ((DEBUG_ERROR, "[WiFi Connection Manager]  Error: No Private Key for Network: %s.\n", Profile->SSId));
      return EFI_INVALID_PARAMETER;
    }

    Status = EapConfig->SetData (
                          EapConfig,
                          EFI_EAP_TYPE_EAPTLS,
                          EfiEapConfigEapTlsClientPrivateKeyFile,
                          Profile->PrivateKeyData,
                          Profile->PrivateKeyDataSize
                          );
    if (EFI_ERROR (Status)) {
      return Status;
    }

    if (StrLen (Profile->PrivateKeyPassword) > 0) {
      EncryptPasswordLen   = StrLen (Profile->PrivateKeyPassword);
      AsciiEncryptPassword = AllocateZeroPool (EncryptPasswordLen + 1);
      if (AsciiEncryptPassword == NULL) {
        return EFI_OUT_OF_RESOURCES;
      }

      UnicodeStrToAsciiStrS (Profile->PrivateKeyPassword, AsciiEncryptPassword, EncryptPasswordLen + 1);
      Status = EapConfig->SetData (
                            EapConfig,
                            EFI_EAP_TYPE_EAPTLS,
                            EfiEapConfigEapTlsClientPrivateKeyFilePassword,
                            (VOID *)AsciiEncryptPassword,
                            EncryptPasswordLen + 1
                            );
      if (EFI_ERROR (Status)) {
        ZeroMem (AsciiEncryptPassword, EncryptPasswordLen + 1);
        FreePool (AsciiEncryptPassword);
        return Status;
      }

      ZeroMem (AsciiEncryptPassword, EncryptPasswordLen + 1);
      FreePool (AsciiEncryptPassword);
    }
  } else {
    return EFI_INVALID_PARAMETER;
  }

  return EFI_SUCCESS;
}

/**
  Get current link state from low layer.

  @param[in]   Nic                Pointer to the device data of the selected NIC.
  @param[out]  LinkState          The pointer to buffer to retrieve link state.

  @retval EFI_SUCCESS             The operation is completed.
  @retval EFI_INVALID_PARAMETER   One or more parameters are invalid.
  @retval EFI_UNSUPPORTED         Adapter information protocol is not supported.
  @retval Other Errors            Returned errors when retrieving link state from low layer.

**/
EFI_STATUS
WifiMgrGetLinkState (
  IN   WIFI_MGR_DEVICE_DATA          *Nic,
  OUT  EFI_ADAPTER_INFO_MEDIA_STATE  *LinkState
  )
{
  EFI_STATUS                        Status;
  EFI_TPL                           OldTpl;
  UINTN                             DataSize;
  EFI_ADAPTER_INFO_MEDIA_STATE      *UndiState;
  EFI_ADAPTER_INFORMATION_PROTOCOL  *Aip;

  if ((Nic == NULL) || (LinkState == NULL)) {
    return EFI_INVALID_PARAMETER;
  }

  OldTpl = gBS->RaiseTPL (TPL_CALLBACK);
  Status = gBS->OpenProtocol (
                  Nic->ControllerHandle,
                  &gEfiAdapterInformationProtocolGuid,
                  (VOID **)&Aip,
                  Nic->DriverHandle,
                  Nic->ControllerHandle,
                  EFI_OPEN_PROTOCOL_GET_PROTOCOL
                  );
  if (EFI_ERROR (Status)) {
    gBS->RestoreTPL (OldTpl);
    return EFI_UNSUPPORTED;
  }

  Status = Aip->GetInformation (
                  Aip,
                  &gEfiAdapterInfoMediaStateGuid,
                  (VOID **)&UndiState,
                  &DataSize
                  );
  if (EFI_ERROR (Status)) {
    gBS->RestoreTPL (OldTpl);
    return Status;
  }

  gBS->RestoreTPL (OldTpl);

  CopyMem (LinkState, UndiState, sizeof (EFI_ADAPTER_INFO_MEDIA_STATE));
  FreePool (UndiState);
  return EFI_SUCCESS;
}

/**
  Prepare configuration work before connecting to the target network.
  For WPA2 Personal networks, password should be checked; and for EAP networks, parameters
  are different for different networks.

  @param[in]  Nic                 Pointer to the device data of the selected NIC.
  @param[in]  Profile             The target network to be connected.

  @retval EFI_SUCCESS             The operation is completed.
  @retval EFI_UNSUPPORTED         This network is not supported.
  @retval EFI_INVALID_PARAMETER   One or more parameters are invalid.

**/
EFI_STATUS
WifiMgrPrepareConnection (
  IN    WIFI_MGR_DEVICE_DATA      *Nic,
  IN    WIFI_MGR_NETWORK_PROFILE  *Profile
  )
{
  EFI_STATUS  Status;
  UINT8       SecurityType;
  BOOLEAN     AKMSuiteSupported;
  BOOLEAN     CipherSuiteSupported;

  if ((Profile == NULL) || (Nic == NULL)) {
    return EFI_INVALID_PARAMETER;
  }

  Status = WifiMgrCheckRSN (
             Profile->Network.AKMSuite,
             Profile->Network.CipherSuite,
             Nic,
             &SecurityType,
             &AKMSuiteSupported,
             &CipherSuiteSupported
             );
  if (EFI_ERROR (Status)) {
    return Status;
  }

  if (AKMSuiteSupported && CipherSuiteSupported) {
    switch (SecurityType) {
      case SECURITY_TYPE_WPA2_PERSONAL:
      case SECURITY_TYPE_WPA3_PERSONAL:

        Status = WifiMgrConfigPassword (Nic, Profile);
        if (EFI_ERROR (Status)) {
          if (Status == EFI_NOT_FOUND) {
            if (Nic->OneTimeConnectRequest) {
              WifiMgrUpdateConnectMessage (Nic, FALSE, L"Connect Failed: Invalid Password!");
            }
          }

          return Status;
        }

        break;

      case SECURITY_TYPE_WPA2_ENTERPRISE:
      case SECURITY_TYPE_WPA3_ENTERPRISE:

        Status = WifiMgrConfigEap (Nic, Profile);
        if (EFI_ERROR (Status)) {
          if (Status == EFI_INVALID_PARAMETER) {
            if (Nic->OneTimeConnectRequest) {
              WifiMgrUpdateConnectMessage (Nic, FALSE, L"Connect Failed: Invalid Configuration!");
            }
          }

          return Status;
        }

        break;

      case SECURITY_TYPE_NONE:
        break;

      default:
        return EFI_UNSUPPORTED;
    }
  } else {
    return EFI_UNSUPPORTED;
  }

  return EFI_SUCCESS;
}

/**
<<<<<<< HEAD
  Will reset NiC data, get profile from ProfileSync driver, and trigger another connection attempt.

  @retval EFI_SUCCESS             The operation is completed.
  @retval other                   Operation failure.
=======
  Will reset NiC data, get profile from profile sync driver, and send for
  another connection attempt.This function should not be called more than
  3 times.

  @param[in]  WiFiProfileSyncProtocol  The target network profile to connect.

  @retval EFI_SUCCESS                  The operation is completed.
  @retval other                        Operation failure.
>>>>>>> ccc7a558

**/
EFI_STATUS
ConnectionRetry (
  IN   EFI_WIFI_PROFILE_SYNC_PROTOCOL  *WiFiProfileSyncProtocol
  )
{
  EFI_STATUS                               Status;
  WIFI_MGR_DEVICE_DATA                     *Nic;
  EFI_WIRELESS_MAC_CONNECTION_II_PROTOCOL  *Wmp;
  EFI_SUPPLICANT_PROTOCOL                  *Supplicant;
  EFI_EAP_CONFIGURATION_PROTOCOL           *EapConfig;

  Nic = NULL;

  Status = gBS->LocateProtocol (
                  &gEfiWiFi2ProtocolGuid,
                  NULL,
<<<<<<< HEAD
                  (VOID**)&Wmp
=======
                  (VOID **)&Wmp
>>>>>>> ccc7a558
                  );
  if (EFI_ERROR (Status)) {
    return Status;
  }

  Status = gBS->LocateProtocol (
                  &gEfiSupplicantProtocolGuid,
                  NULL,
<<<<<<< HEAD
                  (VOID**)&Supplicant
=======
                  (VOID **)&Supplicant
>>>>>>> ccc7a558
                  );
  if (EFI_ERROR (Status)) {
    Supplicant = NULL;
  }

  Status = gBS->LocateProtocol (
                  &gEfiEapConfigurationProtocolGuid,
                  NULL,
<<<<<<< HEAD
                  (VOID**)&EapConfig
=======
                  (VOID **)&EapConfig
>>>>>>> ccc7a558
                  );
  if (EFI_ERROR (Status)) {
    EapConfig = NULL;
  }

  //
  // Initialize Nic device data
  //
  Nic = AllocateZeroPool (sizeof (WIFI_MGR_DEVICE_DATA));
  if (Nic == NULL) {
    Status = EFI_OUT_OF_RESOURCES;
    return Status;
  }

  Nic->Signature           = WIFI_MGR_DEVICE_DATA_SIGNATURE;
  Nic->Private             = mPrivate;
  Nic->Wmp                 = Wmp;
  Nic->Supplicant          = Supplicant;
  Nic->EapConfig           = EapConfig;
  Nic->UserSelectedProfile = NULL;
  Nic->OneTimeScanRequest  = FALSE;

  if (Nic->Supplicant != NULL) {
    Status = WifiMgrGetSupportedSuites (Nic);
  }

  if (!EFI_ERROR (Status)) {
    InitializeListHead (&Nic->ProfileList);

    Nic->ConnectPendingNetwork = (WIFI_MGR_NETWORK_PROFILE *)AllocateZeroPool (sizeof (WIFI_MGR_NETWORK_PROFILE));
    if (Nic->ConnectPendingNetwork == NULL) {
      Status = EFI_OUT_OF_RESOURCES;
<<<<<<< HEAD
      DEBUG ((DEBUG_ERROR, "[WiFi Connection Manager] Failed to allocate memory for ConnectPendingNetwork"));
=======
      DEBUG ((DEBUG_ERROR, "[WiFi Connection Manager] Failed to allocate memory for ConnectPendingNetwork\n"));
>>>>>>> ccc7a558
      goto ERROR;
    }

    Status = WiFiProfileSyncProtocol->WifiProfileSyncGetProfile (Nic->ConnectPendingNetwork, Nic->MacAddress);
    if (!EFI_ERROR (Status) && (Nic->ConnectPendingNetwork != NULL)) {
      Status = WifiMgrConnectToNetwork (Nic, Nic->ConnectPendingNetwork);
      if (!EFI_ERROR (Status)) {
        return Status;
      }
    } else {
<<<<<<< HEAD
      DEBUG ((DEBUG_ERROR, "[WiFi Connection Manager] Failed to get WiFi profile with status %r", Status));
    }
  } else {
    DEBUG ((DEBUG_ERROR, "[WiFi Connection Manager] Failed to get Supported suites with status %r", Status));
=======
      DEBUG ((DEBUG_ERROR, "[WiFi Connection Manager] Failed to get WiFi profile with status %r\n", Status));
    }
  } else {
    DEBUG ((DEBUG_ERROR, "[WiFi Connection Manager] Failed to get Supported suites with status %r\n", Status));
>>>>>>> ccc7a558
  }

  if (Nic->ConnectPendingNetwork != NULL) {
    if (Nic->ConnectPendingNetwork->Network.AKMSuite != NULL) {
      FreePool (Nic->ConnectPendingNetwork->Network.AKMSuite);
    }
<<<<<<< HEAD
    if (Nic->ConnectPendingNetwork->Network.CipherSuite != NULL) {
      FreePool (Nic->ConnectPendingNetwork->Network.CipherSuite);
    }
=======

    if (Nic->ConnectPendingNetwork->Network.CipherSuite != NULL) {
      FreePool (Nic->ConnectPendingNetwork->Network.CipherSuite);
    }

>>>>>>> ccc7a558
    FreePool (Nic->ConnectPendingNetwork);
  }

ERROR:
  if (Nic->Supplicant != NULL) {
    if (Nic->SupportedSuites.SupportedAKMSuites != NULL) {
      FreePool (Nic->SupportedSuites.SupportedAKMSuites);
    }

    if (Nic->SupportedSuites.SupportedSwCipherSuites != NULL) {
      FreePool (Nic->SupportedSuites.SupportedSwCipherSuites);
    }

    if (Nic->SupportedSuites.SupportedHwCipherSuites != NULL) {
      FreePool (Nic->SupportedSuites.SupportedHwCipherSuites);
    }
  }

  FreePool (Nic);

  return Status;
}
<<<<<<< HEAD
=======

>>>>>>> ccc7a558
/**
  The callback function for connect operation.

  ASSERT when errors occur in config token.

  @param[in]  Event                 The Connect token receive event.
  @param[in]  Context               The context of the connect token.

**/
VOID
EFIAPI
WifiMgrOnConnectFinished (
  IN  EFI_EVENT  Event,
  IN  VOID       *Context
  )
{
  EFI_STATUS                      Status;
  WIFI_MGR_MAC_CONFIG_TOKEN       *ConfigToken;
  WIFI_MGR_NETWORK_PROFILE        *ConnectedProfile;
  UINT8                           SecurityType;
  UINT8                           SSIdLen;
  CHAR8                           *AsciiSSId;
  EFI_WIFI_PROFILE_SYNC_PROTOCOL  *WiFiProfileSyncProtocol;

  ASSERT (Context != NULL);

  ConnectedProfile = NULL;
  ConfigToken      = (WIFI_MGR_MAC_CONFIG_TOKEN *)Context;
  ASSERT (ConfigToken->Nic != NULL);

  ConfigToken->Nic->ConnectState = WifiMgrDisconnected;
  ASSERT (ConfigToken->Type == TokenTypeConnectNetworkToken);

  ASSERT (ConfigToken->Token.ConnectNetworkToken != NULL);

  Status = gBS->LocateProtocol (&gEfiWiFiProfileSyncProtocolGuid, NULL, (VOID **)&WiFiProfileSyncProtocol);
  if (!EFI_ERROR (Status)) {
    WiFiProfileSyncProtocol->WifiProfileSyncSetConnectState (ConfigToken->Token.ConnectNetworkToken->ResultCode);
    if ((WifiConnectionCount < MAX_WIFI_CONNETION_ATTEMPTS) &&
        (ConfigToken->Token.ConnectNetworkToken->ResultCode != ConnectSuccess))
    {
      WifiConnectionCount++;
      gBS->CloseEvent (Event);
      Status = ConnectionRetry (WiFiProfileSyncProtocol);
      if (!EFI_ERROR (Status)) {
        return;
      }

      WiFiProfileSyncProtocol->WifiProfileSyncSetConnectState (Status);
    }
  }

  if (ConfigToken->Token.ConnectNetworkToken->Status != EFI_SUCCESS) {
    if (ConfigToken->Nic->OneTimeConnectRequest) {
      //
      // Only update message for user triggered connection
      //
      if (ConfigToken->Token.ConnectNetworkToken->Status == EFI_ACCESS_DENIED) {
        WifiMgrUpdateConnectMessage (ConfigToken->Nic, FALSE, L"Connect Failed: Permission Denied!");
      } else {
        WifiMgrUpdateConnectMessage (ConfigToken->Nic, FALSE, L"Connect Failed!");
      }

      ConfigToken->Nic->OneTimeConnectRequest = FALSE;
    }

    ConfigToken->Nic->CurrentOperateNetwork = NULL;
    return;
  }

  if (ConfigToken->Token.ConnectNetworkToken->ResultCode != ConnectSuccess) {
    if (ConfigToken->Nic->OneTimeConnectRequest) {
      if (ConfigToken->Token.ConnectNetworkToken->ResultCode == ConnectFailedReasonUnspecified) {
        WifiMgrUpdateConnectMessage (ConfigToken->Nic, FALSE, L"Connect Failed: Wrong Password or Unexpected Error!");
      } else {
        WifiMgrUpdateConnectMessage (ConfigToken->Nic, FALSE, L"Connect Failed!");
      }
    }

    goto Exit;
  }

  if ((ConfigToken->Token.ConnectNetworkToken->Data == NULL) ||
      (ConfigToken->Token.ConnectNetworkToken->Data->Network == NULL))
  {
    //
    // An unexpected error occurs, tell low layer to perform a disconnect
    //
    ConfigToken->Nic->HasDisconnectPendingNetwork = TRUE;
    WifiMgrUpdateConnectMessage (ConfigToken->Nic, FALSE, NULL);
    goto Exit;
  }

  //
  // A correct connect token received, terminate the connection process
  //
  Status = WifiMgrCheckRSN (
             ConfigToken->Token.ConnectNetworkToken->Data->Network->AKMSuite,
             ConfigToken->Token.ConnectNetworkToken->Data->Network->CipherSuite,
             ConfigToken->Nic,
             &SecurityType,
             NULL,
             NULL
             );
  if (EFI_ERROR (Status)) {
    SecurityType = SECURITY_TYPE_UNKNOWN;
  }

  SSIdLen   = ConfigToken->Token.ConnectNetworkToken->Data->Network->SSId.SSIdLen;
  AsciiSSId = (CHAR8 *)AllocateZeroPool (sizeof (CHAR8) * (SSIdLen + 1));
  if (AsciiSSId == NULL) {
    ConfigToken->Nic->HasDisconnectPendingNetwork = TRUE;
    WifiMgrUpdateConnectMessage (ConfigToken->Nic, FALSE, NULL);
    goto Exit;
  }

  CopyMem (AsciiSSId, ConfigToken->Token.ConnectNetworkToken->Data->Network->SSId.SSId, SSIdLen);
  *(AsciiSSId + SSIdLen) = '\0';

  ConnectedProfile = WifiMgrGetProfileByAsciiSSId (AsciiSSId, SecurityType, &ConfigToken->Nic->ProfileList);
  FreePool (AsciiSSId);
  if (ConnectedProfile == NULL) {
    ConfigToken->Nic->HasDisconnectPendingNetwork = TRUE;
    WifiMgrUpdateConnectMessage (ConfigToken->Nic, FALSE, NULL);
    goto Exit;
  }

  ConfigToken->Nic->ConnectState = WifiMgrConnectedToAp;
  WifiMgrUpdateConnectMessage (ConfigToken->Nic, TRUE, NULL);

Exit:

  if (ConfigToken->Nic->ConnectState == WifiMgrDisconnected) {
    ConfigToken->Nic->CurrentOperateNetwork = NULL;
  }

  ConfigToken->Nic->OneTimeConnectRequest = FALSE;
  WifiMgrFreeToken (ConfigToken);
}

/**
  Start connect operation, and send out a token to connect to a target network.

  @param[in]  Nic                 Pointer to the device data of the selected NIC.
  @param[in]  Profile             The target network to be connected.

  @retval EFI_SUCCESS             The operation is completed.
  @retval EFI_ALREADY_STARTED     Already in "connected" state, need to perform a disconnect
                                  operation first.
  @retval EFI_INVALID_PARAMETER   One or more parameters are invalid.
  @retval EFI_OUT_OF_RESOURCES    Failed to allocate memory.
  @retval Other Errors            Return errors when connecting network on low layer.

**/
EFI_STATUS
WifiMgrConnectToNetwork (
  IN    WIFI_MGR_DEVICE_DATA      *Nic,
  IN    WIFI_MGR_NETWORK_PROFILE  *Profile
  )
{
  EFI_STATUS                       Status;
  EFI_TPL                          OldTpl;
  EFI_ADAPTER_INFO_MEDIA_STATE     LinkState;
  WIFI_MGR_MAC_CONFIG_TOKEN        *ConfigToken;
  EFI_80211_CONNECT_NETWORK_TOKEN  *ConnectToken;

  if ((Nic == NULL) || (Nic->Wmp == NULL) || (Profile == NULL)) {
    return EFI_INVALID_PARAMETER;
  }

  Status = WifiMgrGetLinkState (Nic, &LinkState);
  if (EFI_ERROR (Status)) {
    return Status;
  }

  if (LinkState.MediaState == EFI_SUCCESS) {
    return EFI_ALREADY_STARTED;
  }

  OldTpl = gBS->RaiseTPL (TPL_CALLBACK);
  Status = WifiMgrPrepareConnection (Nic, Profile);
  if (EFI_ERROR (Status)) {
    gBS->RestoreTPL (OldTpl);
    return Status;
  }

  //
  // Create a new connect token
  //
  ConfigToken = AllocateZeroPool (sizeof (WIFI_MGR_MAC_CONFIG_TOKEN));
  if (ConfigToken == NULL) {
    Status = EFI_OUT_OF_RESOURCES;
    goto Exit;
  }

  ConfigToken->Type                      = TokenTypeConnectNetworkToken;
  ConfigToken->Nic                       = Nic;
  ConfigToken->Token.ConnectNetworkToken = AllocateZeroPool (sizeof (EFI_80211_CONNECT_NETWORK_TOKEN));
  if (ConfigToken->Token.ConnectNetworkToken == NULL) {
    goto Exit;
  }

  ConnectToken       = ConfigToken->Token.ConnectNetworkToken;
  ConnectToken->Data = AllocateZeroPool (sizeof (EFI_80211_CONNECT_NETWORK_DATA));
  if (ConnectToken->Data == NULL) {
    goto Exit;
  }

  ConnectToken->Data->Network = AllocateZeroPool (sizeof (EFI_80211_NETWORK));
  if (ConnectToken->Data->Network == NULL) {
    goto Exit;
  }

  CopyMem (ConnectToken->Data->Network, &Profile->Network, sizeof (EFI_80211_NETWORK));

  //
  // Add event handle and start to connect
  //
  Status = gBS->CreateEvent (
                  EVT_NOTIFY_SIGNAL,
                  TPL_CALLBACK,
                  WifiMgrOnConnectFinished,
                  ConfigToken,
                  &ConnectToken->Event
                  );
  if (EFI_ERROR (Status)) {
    goto Exit;
  }

  Nic->ConnectState          = WifiMgrConnectingToAp;
  Nic->CurrentOperateNetwork = Profile;
  WifiMgrUpdateConnectMessage (Nic, FALSE, NULL);

  //
  // Start Connecting ...
  //
  Status = Nic->Wmp->ConnectNetwork (Nic->Wmp, ConnectToken);

  //
  // Erase secrets after connection is triggered
  //
  WifiMgrCleanProfileSecrets (Profile);

  if (EFI_ERROR (Status)) {
    if (Status == EFI_ALREADY_STARTED) {
      Nic->ConnectState = WifiMgrConnectedToAp;
      WifiMgrUpdateConnectMessage (Nic, TRUE, NULL);
    } else {
      Nic->ConnectState          = WifiMgrDisconnected;
      Nic->CurrentOperateNetwork = NULL;

      if (Nic->OneTimeConnectRequest) {
        if (Status == EFI_NOT_FOUND) {
          WifiMgrUpdateConnectMessage (Nic, FALSE, L"Connect Failed: Not Available!");
        } else {
          WifiMgrUpdateConnectMessage (Nic, FALSE, L"Connect Failed: Unexpected Error!");
        }
      }
    }

    goto Exit;
  }

Exit:

  if (EFI_ERROR (Status)) {
    WifiMgrFreeToken (ConfigToken);
  }

  gBS->RestoreTPL (OldTpl);

  DEBUG ((DEBUG_INFO, "[WiFi Connection Manager] WifiMgrConnectToNetwork: %r\n", Status));
  return Status;
}

/**
  The callback function for disconnect operation.

  ASSERT when errors occur in config token.

  @param[in]  Event                 The Disconnect token receive event.
  @param[in]  Context               The context of the Disconnect token.

**/
VOID
EFIAPI
WifiMgrOnDisconnectFinished (
  IN EFI_EVENT  Event,
  IN VOID       *Context
  )
{
  WIFI_MGR_MAC_CONFIG_TOKEN  *ConfigToken;

  ASSERT (Context != NULL);

  ConfigToken = (WIFI_MGR_MAC_CONFIG_TOKEN *)Context;
  ASSERT (ConfigToken->Nic != NULL);
  ASSERT (ConfigToken->Type == TokenTypeDisconnectNetworkToken);

  ASSERT (ConfigToken->Token.DisconnectNetworkToken != NULL);
  if (ConfigToken->Token.DisconnectNetworkToken->Status != EFI_SUCCESS) {
    ConfigToken->Nic->ConnectState = WifiMgrConnectedToAp;
    WifiMgrUpdateConnectMessage (ConfigToken->Nic, FALSE, NULL);
    ConfigToken->Nic->OneTimeDisconnectRequest = FALSE;
    goto Exit;
  }

  ConfigToken->Nic->ConnectState          = WifiMgrDisconnected;
  ConfigToken->Nic->CurrentOperateNetwork = NULL;
  WifiMgrUpdateConnectMessage (ConfigToken->Nic, TRUE, NULL);
  ConfigToken->Nic->OneTimeDisconnectRequest = FALSE;

  //
  // Disconnected network may not be in network list now, trigger a scan again!
  //
  ConfigToken->Nic->OneTimeScanRequest = TRUE;

Exit:
  WifiMgrFreeToken (ConfigToken);
  return;
}

/**
  Start disconnect operation, and send out a token to disconnect from current connected
  network.

  @param[in]  Nic                 Pointer to the device data of the selected NIC.

  @retval EFI_SUCCESS             The operation is completed.
  @retval EFI_OUT_OF_RESOURCES    Failed to allocate memory.
  @retval EFI_INVALID_PARAMETER   One or more parameters are invalid.
  @retval Other Errors            Return errors when disconnecting a network on low layer.

**/
EFI_STATUS
WifiMgrDisconnectToNetwork (
  IN    WIFI_MGR_DEVICE_DATA  *Nic
  )
{
  EFI_STATUS                          Status;
  EFI_TPL                             OldTpl;
  WIFI_MGR_MAC_CONFIG_TOKEN           *ConfigToken;
  EFI_80211_DISCONNECT_NETWORK_TOKEN  *DisconnectToken;

  if (Nic == NULL) {
    return EFI_INVALID_PARAMETER;
  }

  OldTpl      = gBS->RaiseTPL (TPL_CALLBACK);
  Status      = EFI_SUCCESS;
  ConfigToken = AllocateZeroPool (sizeof (WIFI_MGR_MAC_CONFIG_TOKEN));
  if (ConfigToken == NULL) {
    gBS->RestoreTPL (OldTpl);
    return EFI_OUT_OF_RESOURCES;
  }

  ConfigToken->Type                         = TokenTypeDisconnectNetworkToken;
  ConfigToken->Nic                          = Nic;
  ConfigToken->Token.DisconnectNetworkToken = AllocateZeroPool (sizeof (EFI_80211_DISCONNECT_NETWORK_TOKEN));
  if (ConfigToken->Token.DisconnectNetworkToken == NULL) {
    WifiMgrFreeToken (ConfigToken);
    gBS->RestoreTPL (OldTpl);
    return EFI_OUT_OF_RESOURCES;
  }

  DisconnectToken = ConfigToken->Token.DisconnectNetworkToken;

  Status = gBS->CreateEvent (
                  EVT_NOTIFY_SIGNAL,
                  TPL_CALLBACK,
                  WifiMgrOnDisconnectFinished,
                  ConfigToken,
                  &DisconnectToken->Event
                  );
  if (EFI_ERROR (Status)) {
    WifiMgrFreeToken (ConfigToken);
    gBS->RestoreTPL (OldTpl);
    return Status;
  }

  Nic->ConnectState = WifiMgrDisconnectingToAp;
  WifiMgrUpdateConnectMessage (ConfigToken->Nic, FALSE, NULL);

  Status = Nic->Wmp->DisconnectNetwork (Nic->Wmp, DisconnectToken);
  if (EFI_ERROR (Status)) {
    if (Status == EFI_NOT_FOUND) {
      Nic->ConnectState          = WifiMgrDisconnected;
      Nic->CurrentOperateNetwork = NULL;

      //
      // This network is not in network list now, trigger a scan again!
      //
      Nic->OneTimeScanRequest = TRUE;

      //
      // State has been changed from Connected to Disconnected
      //
      WifiMgrUpdateConnectMessage (ConfigToken->Nic, TRUE, NULL);
      Status = EFI_SUCCESS;
    } else {
      if (Nic->OneTimeDisconnectRequest) {
        WifiMgrUpdateConnectMessage (ConfigToken->Nic, FALSE, L"Disconnect Failed: Unexpected Error!");
      }

      Nic->ConnectState = WifiMgrConnectedToAp;
      WifiMgrUpdateConnectMessage (ConfigToken->Nic, FALSE, NULL);
    }

    WifiMgrFreeToken (ConfigToken);
  }

  gBS->RestoreTPL (OldTpl);
  return Status;
}

/**
  The state machine of the connection manager, periodically check the state and
  perform a corresponding operation.

  @param[in]  Event                   The timer event to be triggered.
  @param[in]  Context                 The context of the Nic device data.

**/
VOID
EFIAPI
WifiMgrOnTimerTick (
  IN EFI_EVENT  Event,
  IN VOID       *Context
  )
{
  WIFI_MGR_DEVICE_DATA          *Nic;
  EFI_STATUS                    Status;
  EFI_ADAPTER_INFO_MEDIA_STATE  LinkState;
  WIFI_MGR_NETWORK_PROFILE      *Profile;

  if (Context == NULL) {
    return;
  }

  Nic = (WIFI_MGR_DEVICE_DATA *)Context;
  NET_CHECK_SIGNATURE (Nic, WIFI_MGR_DEVICE_DATA_SIGNATURE);

  Status = WifiMgrGetLinkState (Nic, &LinkState);
  if (EFI_ERROR (Status)) {
    DEBUG ((DEBUG_INFO, "[WiFi Connection Manager] Error: Failed to get link state!\n"));
    return;
  }

  if (Nic->LastLinkState.MediaState != LinkState.MediaState) {
    if ((Nic->LastLinkState.MediaState == EFI_SUCCESS) && (LinkState.MediaState == EFI_NO_MEDIA)) {
      Nic->HasDisconnectPendingNetwork = TRUE;
    }

    Nic->LastLinkState.MediaState = LinkState.MediaState;
  }

  Nic->ScanTickTime++;
  if (((Nic->ScanTickTime > WIFI_SCAN_FREQUENCY) || Nic->OneTimeScanRequest) &&
      (Nic->ScanState == WifiMgrScanFinished))
  {
    Nic->OneTimeScanRequest = FALSE;
    Nic->ScanTickTime       = 0;

    DEBUG ((DEBUG_INFO, "[WiFi Connection Manager] Scan is triggered.\n"));
    WifiMgrStartScan (Nic);
  }

  if ((Nic->AvailableCount > 0) && (Nic->ScanState == WifiMgrScanFinished)) {
    switch (Nic->ConnectState) {
      case WifiMgrDisconnected:

        if (Nic->HasDisconnectPendingNetwork) {
          Nic->HasDisconnectPendingNetwork = FALSE;
        }

        if (Nic->ConnectPendingNetwork != NULL) {
          Profile                    = Nic->ConnectPendingNetwork;
          Status                     = WifiMgrConnectToNetwork (Nic, Profile);
          Nic->ConnectPendingNetwork = NULL;
          if (EFI_ERROR (Status)) {
            //
            // Some error happened, don't wait for a return connect token!
            //
            Nic->OneTimeConnectRequest = FALSE;
          }
        }

        break;

      case WifiMgrConnectingToAp:
        break;

      case WifiMgrDisconnectingToAp:
        break;

      case WifiMgrConnectedToAp:

        if ((Nic->ConnectPendingNetwork != NULL) || Nic->HasDisconnectPendingNetwork) {
          Status = WifiMgrDisconnectToNetwork (Nic);
          if (EFI_ERROR (Status)) {
            //
            // Some error happened, don't wait for a return disconnect token!
            //
            Nic->OneTimeDisconnectRequest = FALSE;
          }
        }

        break;

      default:
        break;
    }
  }
}
<|MERGE_RESOLUTION|>--- conflicted
+++ resolved
@@ -1,1604 +1,1557 @@
-/** @file
-  The Mac Connection2 Protocol adapter functions for WiFi Connection Manager.
-
-  Copyright (c) 2019 - 2022, Intel Corporation. All rights reserved.<BR>
-
-  SPDX-License-Identifier: BSD-2-Clause-Patent
-
-**/
-
-#include "WifiConnectionMgrDxe.h"
-
-EFI_EAP_TYPE  mEapAuthMethod[] = {
-  EFI_EAP_TYPE_TTLS,
-  EFI_EAP_TYPE_PEAP,
-  EFI_EAP_TYPE_EAPTLS
-};
-
-EFI_EAP_TYPE  mEapSecondAuthMethod[] = {
-  EFI_EAP_TYPE_MSCHAPV2
-};
-
-UINT8  WifiConnectionCount = 0;
-
-/**
-  The callback function for scan operation. This function updates networks
-  according to the latest scan result, and trigger UI refresh.
-
-  ASSERT when errors occur in config token.
-
-  @param[in]  Event                 The GetNetworks token receive event.
-  @param[in]  Context               The context of the GetNetworks token.
-
-**/
-VOID
-EFIAPI
-WifiMgrOnScanFinished (
-  IN  EFI_EVENT  Event,
-  IN  VOID       *Context
-  )
-{
-  EFI_STATUS                     Status;
-  WIFI_MGR_MAC_CONFIG_TOKEN      *ConfigToken;
-  WIFI_MGR_DEVICE_DATA           *Nic;
-  WIFI_MGR_NETWORK_PROFILE       *Profile;
-  EFI_80211_NETWORK              *Network;
-  UINTN                          DataSize;
-  EFI_80211_NETWORK_DESCRIPTION  *NetworkDescription;
-  EFI_80211_GET_NETWORKS_RESULT  *Result;
-  LIST_ENTRY                     *Entry;
-  UINT8                          SecurityType;
-  BOOLEAN                        AKMSuiteSupported;
-  BOOLEAN                        CipherSuiteSupported;
-  CHAR8                          *AsciiSSId;
-  UINTN                          Index;
-
-  ASSERT (Context != NULL);
-
-  ConfigToken = (WIFI_MGR_MAC_CONFIG_TOKEN *)Context;
-  ASSERT (ConfigToken->Nic != NULL);
-  ASSERT (ConfigToken->Type == TokenTypeGetNetworksToken);
-
-  //
-  // It is the GetNetworks token, set scan state to "ScanFinished"
-  //
-  ConfigToken->Nic->ScanState = WifiMgrScanFinished;
-
-  ASSERT (ConfigToken->Token.GetNetworksToken != NULL);
-  Result = ConfigToken->Token.GetNetworksToken->Result;
-  Nic    = ConfigToken->Nic;
-
-  //
-  // Clean previous result, and update network list according to the scan result
-  //
-  Nic->AvailableCount = 0;
-
-  NET_LIST_FOR_EACH (Entry, &Nic->ProfileList) {
-    Profile = NET_LIST_USER_STRUCT_S (
-                Entry,
-                WIFI_MGR_NETWORK_PROFILE,
-                Link,
-                WIFI_MGR_PROFILE_SIGNATURE
-                );
-    Profile->IsAvailable = FALSE;
-  }
-
-  if (Result == NULL) {
-    gBS->SignalEvent (Nic->Private->NetworkListRefreshEvent);
-    WifiMgrFreeToken (ConfigToken);
-    return;
-  }
-
-  for (Index = 0; Index < Result->NumOfNetworkDesc; Index++) {
-    NetworkDescription = Result->NetworkDesc + Index;
-    if (NetworkDescription == NULL) {
-      continue;
-    }
-
-    Network = &NetworkDescription->Network;
-    if ((Network == NULL) || (Network->SSId.SSIdLen == 0)) {
-      continue;
-    }
-
-    Status = WifiMgrCheckRSN (
-               Network->AKMSuite,
-               Network->CipherSuite,
-               Nic,
-               &SecurityType,
-               &AKMSuiteSupported,
-               &CipherSuiteSupported
-               );
-    if (EFI_ERROR (Status)) {
-      SecurityType         = SECURITY_TYPE_UNKNOWN;
-      AKMSuiteSupported    = FALSE;
-      CipherSuiteSupported = FALSE;
-    }
-
-    AsciiSSId = (CHAR8 *)AllocateZeroPool (sizeof (CHAR8) * (Network->SSId.SSIdLen + 1));
-    if (AsciiSSId == NULL) {
-      continue;
-    }
-
-    CopyMem (AsciiSSId, (CHAR8 *)Network->SSId.SSId, sizeof (CHAR8) * Network->SSId.SSIdLen);
-    *(AsciiSSId + Network->SSId.SSIdLen) = '\0';
-
-    Profile = WifiMgrGetProfileByAsciiSSId (AsciiSSId, SecurityType, &Nic->ProfileList);
-    if (Profile == NULL) {
-      if (Nic->MaxProfileIndex >= NETWORK_LIST_COUNT_MAX) {
-        FreePool (AsciiSSId);
-        continue;
-      }
-
-      //
-      // Create a new profile
-      //
-      Profile = AllocateZeroPool (sizeof (WIFI_MGR_NETWORK_PROFILE));
-      if (Profile == NULL) {
-        FreePool (AsciiSSId);
-        continue;
-      }
-
-      Profile->Signature    = WIFI_MGR_PROFILE_SIGNATURE;
-      Profile->NicIndex     = Nic->NicIndex;
-      Profile->ProfileIndex = Nic->MaxProfileIndex + 1;
-      AsciiStrToUnicodeStrS (AsciiSSId, Profile->SSId, SSID_STORAGE_SIZE);
-      InsertTailList (&Nic->ProfileList, &Profile->Link);
-      Nic->MaxProfileIndex++;
-    }
-
-    FreePool (AsciiSSId);
-
-    //
-    // May receive duplicate networks in scan results, check if it has already
-    // been processed.
-    //
-    if (!Profile->IsAvailable) {
-      Profile->IsAvailable          = TRUE;
-      Profile->SecurityType         = SecurityType;
-      Profile->AKMSuiteSupported    = AKMSuiteSupported;
-      Profile->CipherSuiteSupported = CipherSuiteSupported;
-      Profile->NetworkQuality       = NetworkDescription->NetworkQuality;
-      Nic->AvailableCount++;
-
-      //
-      // Copy BSSType and SSId
-      //
-      CopyMem (&Profile->Network, Network, sizeof (EFI_80211_NETWORK));
-
-      //
-      // Copy AKMSuite list
-      //
-      if (Network->AKMSuite != NULL) {
-        if (Network->AKMSuite->AKMSuiteCount == 0) {
-          DataSize = sizeof (EFI_80211_AKM_SUITE_SELECTOR);
-        } else {
-          DataSize = sizeof (EFI_80211_AKM_SUITE_SELECTOR) + sizeof (EFI_80211_SUITE_SELECTOR)
-                     * (Network->AKMSuite->AKMSuiteCount - 1);
-        }
-
-        Profile->Network.AKMSuite = (EFI_80211_AKM_SUITE_SELECTOR *)AllocateZeroPool (DataSize);
-        if (Profile->Network.AKMSuite == NULL) {
-          continue;
-        }
-
-        CopyMem (Profile->Network.AKMSuite, Network->AKMSuite, DataSize);
-      }
-
-      //
-      // Copy CipherSuite list
-      //
-      if (Network->CipherSuite != NULL) {
-        if (Network->CipherSuite->CipherSuiteCount == 0) {
-          DataSize = sizeof (EFI_80211_CIPHER_SUITE_SELECTOR);
-        } else {
-          DataSize = sizeof (EFI_80211_CIPHER_SUITE_SELECTOR) + sizeof (EFI_80211_SUITE_SELECTOR)
-                     * (Network->CipherSuite->CipherSuiteCount - 1);
-        }
-
-        Profile->Network.CipherSuite = (EFI_80211_CIPHER_SUITE_SELECTOR *)AllocateZeroPool (DataSize);
-        if (Profile->Network.CipherSuite == NULL) {
-          continue;
-        }
-
-        CopyMem (Profile->Network.CipherSuite, Network->CipherSuite, DataSize);
-      }
-    } else {
-      //
-      // A duplicate network, update signal quality
-      //
-      if (Profile->NetworkQuality < NetworkDescription->NetworkQuality) {
-        Profile->NetworkQuality = NetworkDescription->NetworkQuality;
-      }
-
-      continue;
-    }
-  }
-
-  gBS->SignalEvent (Nic->Private->NetworkListRefreshEvent);
-
-  //
-  // The current connected network should always be available until disconnection
-  // happens in Wifi FW layer, even when it is not in this time's scan result.
-  //
-  if ((Nic->ConnectState == WifiMgrConnectedToAp) && (Nic->CurrentOperateNetwork != NULL)) {
-    if (!Nic->CurrentOperateNetwork->IsAvailable) {
-      Nic->CurrentOperateNetwork->IsAvailable = TRUE;
-      Nic->AvailableCount++;
-    }
-  }
-
-  WifiMgrFreeToken (ConfigToken);
-}
-
-/**
-  Start scan operation, and send out a token to collect available networks.
-
-  @param[in]  Nic                 Pointer to the device data of the selected NIC.
-
-  @retval EFI_SUCCESS             The operation is completed.
-  @retval EFI_ALREADY_STARTED     A former scan operation is already ongoing.
-  @retval EFI_INVALID_PARAMETER   One or more parameters are invalid.
-  @retval EFI_OUT_OF_RESOURCES    Failed to allocate memory.
-  @retval Other Errors            Return errors when getting networks from low layer.
-
-**/
-EFI_STATUS
-WifiMgrStartScan (
-  IN      WIFI_MGR_DEVICE_DATA  *Nic
-  )
-{
-  EFI_STATUS                    Status;
-  EFI_TPL                       OldTpl;
-  WIFI_MGR_MAC_CONFIG_TOKEN     *ConfigToken;
-  EFI_80211_GET_NETWORKS_TOKEN  *GetNetworksToken;
-  UINT32                        HiddenSSIdIndex;
-  UINT32                        HiddenSSIdCount;
-  EFI_80211_SSID                *HiddenSSIdList;
-  WIFI_HIDDEN_NETWORK_DATA      *HiddenNetwork;
-  LIST_ENTRY                    *Entry;
-
-  if ((Nic == NULL) || (Nic->Wmp == NULL)) {
-    return EFI_INVALID_PARAMETER;
-  }
-
-  if (Nic->ScanState == WifiMgrScanning) {
-    return EFI_ALREADY_STARTED;
-  }
-
-  Nic->ScanState  = WifiMgrScanning;
-  OldTpl          = gBS->RaiseTPL (TPL_CALLBACK);
-  Status          = EFI_SUCCESS;
-  HiddenSSIdList  = NULL;
-  HiddenSSIdCount = Nic->Private->HiddenNetworkCount;
-  HiddenSSIdIndex = 0;
-
-  //
-  // create a new get network token
-  //
-  ConfigToken = AllocateZeroPool (sizeof (WIFI_MGR_MAC_CONFIG_TOKEN));
-  if (ConfigToken == NULL) {
-    gBS->RestoreTPL (OldTpl);
-    return EFI_OUT_OF_RESOURCES;
-  }
-
-  ConfigToken->Type                   = TokenTypeGetNetworksToken;
-  ConfigToken->Nic                    = Nic;
-  ConfigToken->Token.GetNetworksToken = AllocateZeroPool (sizeof (EFI_80211_GET_NETWORKS_TOKEN));
-  if (ConfigToken->Token.GetNetworksToken == NULL) {
-    WifiMgrFreeToken (ConfigToken);
-    gBS->RestoreTPL (OldTpl);
-    return EFI_OUT_OF_RESOURCES;
-  }
-
-  GetNetworksToken = ConfigToken->Token.GetNetworksToken;
-
-  //
-  // There are some hidden networks to scan, add them into scan list
-  //
-  if (HiddenSSIdCount > 0) {
-    HiddenSSIdList = AllocateZeroPool (HiddenSSIdCount * sizeof (EFI_80211_SSID));
-    if (HiddenSSIdList == NULL) {
-      WifiMgrFreeToken (ConfigToken);
-      gBS->RestoreTPL (OldTpl);
-      return EFI_OUT_OF_RESOURCES;
-    }
-
-    HiddenSSIdIndex = 0;
-    NET_LIST_FOR_EACH (Entry, &Nic->Private->HiddenNetworkList) {
-      HiddenNetwork = NET_LIST_USER_STRUCT_S (
-                        Entry,
-                        WIFI_HIDDEN_NETWORK_DATA,
-                        Link,
-                        WIFI_MGR_HIDDEN_NETWORK_SIGNATURE
-                        );
-      HiddenSSIdList[HiddenSSIdIndex].SSIdLen = (UINT8)StrLen (HiddenNetwork->SSId);
-      UnicodeStrToAsciiStrS (
-        HiddenNetwork->SSId,
-        (CHAR8 *)HiddenSSIdList[HiddenSSIdIndex].SSId,
-        SSID_STORAGE_SIZE
-        );
-      HiddenSSIdIndex++;
-    }
-    GetNetworksToken->Data = AllocateZeroPool (
-                               sizeof (EFI_80211_GET_NETWORKS_DATA) +
-                               (HiddenSSIdCount - 1) * sizeof (EFI_80211_SSID)
-                               );
-    if (GetNetworksToken->Data == NULL) {
-      FreePool (HiddenSSIdList);
-      WifiMgrFreeToken (ConfigToken);
-      gBS->RestoreTPL (OldTpl);
-      return EFI_OUT_OF_RESOURCES;
-    }
-
-    GetNetworksToken->Data->NumOfSSID = HiddenSSIdCount;
-    CopyMem (GetNetworksToken->Data->SSIDList, HiddenSSIdList, HiddenSSIdCount * sizeof (EFI_80211_SSID));
-    FreePool (HiddenSSIdList);
-  } else {
-    GetNetworksToken->Data = AllocateZeroPool (sizeof (EFI_80211_GET_NETWORKS_DATA));
-    if (GetNetworksToken->Data == NULL) {
-      WifiMgrFreeToken (ConfigToken);
-      gBS->RestoreTPL (OldTpl);
-      return EFI_OUT_OF_RESOURCES;
-    }
-
-    GetNetworksToken->Data->NumOfSSID = 0;
-  }
-
-  //
-  // Create a handle when scan process ends
-  //
-  Status = gBS->CreateEvent (
-                  EVT_NOTIFY_SIGNAL,
-                  TPL_CALLBACK,
-                  WifiMgrOnScanFinished,
-                  ConfigToken,
-                  &GetNetworksToken->Event
-                  );
-  if (EFI_ERROR (Status)) {
-    WifiMgrFreeToken (ConfigToken);
-    gBS->RestoreTPL (OldTpl);
-    return Status;
-  }
-
-  //
-  // Start scan ...
-  //
-  Status = Nic->Wmp->GetNetworks (Nic->Wmp, GetNetworksToken);
-  if (EFI_ERROR (Status)) {
-    Nic->ScanState = WifiMgrScanFinished;
-    WifiMgrFreeToken (ConfigToken);
-    gBS->RestoreTPL (OldTpl);
-    return Status;
-  }
-
-  gBS->RestoreTPL (OldTpl);
-  return EFI_SUCCESS;
-}
-
-/**
-  Configure password to supplicant before connecting to a secured network.
-
-  @param[in]  Nic                 Pointer to the device data of the selected NIC.
-  @param[in]  Profile             The target network to be connected.
-
-  @retval EFI_SUCCESS             The operation is completed.
-  @retval EFI_INVALID_PARAMETER   One or more parameters are invalid.
-  @retval EFI_OUT_OF_RESOURCES    Failed to allocate memory.
-  @retval EFI_NOT_FOUND           No valid password is found to configure.
-  @retval Other Errors            Returned errors when setting data to supplicant.
-
-**/
-EFI_STATUS
-WifiMgrConfigPassword (
-  IN    WIFI_MGR_DEVICE_DATA      *Nic,
-  IN    WIFI_MGR_NETWORK_PROFILE  *Profile
-  )
-{
-  EFI_STATUS               Status;
-  EFI_SUPPLICANT_PROTOCOL  *Supplicant;
-  EFI_80211_SSID           SSId;
-  UINT8                    *AsciiPassword;
-
-  if ((Nic == NULL) || (Nic->Supplicant == NULL) || (Profile == NULL)) {
-    return EFI_INVALID_PARAMETER;
-  }
-
-  Supplicant = Nic->Supplicant;
-  //
-  // Set SSId to supplicant
-  //
-  SSId.SSIdLen = Profile->Network.SSId.SSIdLen;
-  CopyMem (SSId.SSId, Profile->Network.SSId.SSId, sizeof (Profile->Network.SSId.SSId));
-  Status = Supplicant->SetData (
-                         Supplicant,
-                         EfiSupplicant80211TargetSSIDName,
-                         (VOID *)&SSId,
-                         sizeof (EFI_80211_SSID)
-                         );
-  if (EFI_ERROR (Status)) {
-    return Status;
-  }
-
-  //
-  // Set password to supplicant
-  //
-  if (Profile->Password[StrLen (Profile->Password)] != '\0') {
-    Profile->Password[StrLen (Profile->Password)] = L'\0';
-  }
-
-  if (StrLen (Profile->Password) < PASSWORD_MIN_LEN) {
-    return EFI_NOT_FOUND;
-  }
-
-  if (StrLen (Profile->Password) > PASSWORD_STORAGE_SIZE) {
-    ASSERT (EFI_INVALID_PARAMETER);
-    return EFI_INVALID_PARAMETER;
-  }
-
-  AsciiPassword = AllocateZeroPool ((StrLen (Profile->Password) + 1) * sizeof (CHAR8));
-  if (AsciiPassword == NULL) {
-    return EFI_OUT_OF_RESOURCES;
-  }
-
-  Status = UnicodeStrToAsciiStrS (Profile->Password, (CHAR8 *)AsciiPassword, ((StrLen (Profile->Password) + 1) * sizeof (CHAR8)));
-  if (!EFI_ERROR (Status)) {
-    Status = Supplicant->SetData (
-<<<<<<< HEAD
-                            Supplicant,
-                            EfiSupplicant80211PskPassword,
-                            AsciiPassword,
-                            (StrLen (Profile->Password) + 1) * sizeof (CHAR8)
-                            );
-=======
-                           Supplicant,
-                           EfiSupplicant80211PskPassword,
-                           AsciiPassword,
-                           (StrLen (Profile->Password) + 1) * sizeof (CHAR8)
-                           );
->>>>>>> ccc7a558
-  }
-
-  ZeroMem (AsciiPassword, AsciiStrLen ((CHAR8 *)AsciiPassword) + 1);
-  FreePool (AsciiPassword);
-
-  return Status;
-}
-
-/**
-  Conduct EAP configuration to supplicant before connecting to a EAP network.
-  Current WiFi Connection Manager only supports three kinds of EAP networks:
-  1). EAP-TLS (Two-Way Authentication is required in our implementation)
-  2). EAP-TTLS/MSCHAPv2 (One-Way Authentication is required in our implementation)
-  3). PEAPv0/MSCHAPv2 (One-Way Authentication is required in our implementation)
-
-  @param[in]  Nic                 Pointer to the device data of the selected NIC.
-  @param[in]  Profile             The target network to be connected.
-
-  @retval EFI_SUCCESS             The operation is completed.
-  @retval EFI_INVALID_PARAMETER   One or more parameters are invalid.
-  @retval EFI_UNSUPPORTED         The expected EAP method is not supported.
-  @retval EFI_OUT_OF_RESOURCES    Failed to allocate memory.
-  @retval Other Errors            Returned errors when setting data to supplicant.
-
-**/
-EFI_STATUS
-WifiMgrConfigEap (
-  IN    WIFI_MGR_DEVICE_DATA      *Nic,
-  IN    WIFI_MGR_NETWORK_PROFILE  *Profile
-  )
-{
-  EFI_STATUS                      Status;
-  EFI_WIFI_PROFILE_SYNC_PROTOCOL  *WiFiProfileSyncProtocol;
-  EFI_EAP_CONFIGURATION_PROTOCOL  *EapConfig;
-  EFI_EAP_TYPE                    EapAuthMethod;
-  EFI_EAP_TYPE                    EapSecondAuthMethod;
-  EFI_EAP_TYPE                    *AuthMethodList;
-  CHAR8                           *Identity;
-  UINTN                           IdentitySize;
-  CHAR16                          *Password;
-  UINTN                           PasswordSize;
-  UINTN                           EncryptPasswordLen;
-  CHAR8                           *AsciiEncryptPassword;
-  UINTN                           AuthMethodListSize;
-  UINTN                           Index;
-
-  if ((Nic == NULL) || (Nic->EapConfig == NULL) || (Profile == NULL)) {
-    return EFI_INVALID_PARAMETER;
-  }
-
-  EapConfig = Nic->EapConfig;
-
-  if (Profile->EapAuthMethod >= EAP_AUTH_METHOD_MAX) {
-    return EFI_INVALID_PARAMETER;
-  }
-
-  EapAuthMethod = mEapAuthMethod[Profile->EapAuthMethod];
-
-  if (EapAuthMethod != EFI_EAP_TYPE_EAPTLS) {
-    if (Profile->EapSecondAuthMethod >= EAP_SEAUTH_METHOD_MAX) {
-      return EFI_INVALID_PARAMETER;
-    }
-
-    EapSecondAuthMethod = mEapSecondAuthMethod[Profile->EapSecondAuthMethod];
-  }
-
-  //
-  // The first time to get Supported Auth Method list, return the size.
-  //
-  AuthMethodListSize = 0;
-  AuthMethodList     = NULL;
-  Status             = EapConfig->GetData (
-                                    EapConfig,
-                                    EFI_EAP_TYPE_ATTRIBUTE,
-                                    EfiEapConfigEapSupportedAuthMethod,
-                                    (VOID *)AuthMethodList,
-                                    &AuthMethodListSize
-                                    );
-  if (Status == EFI_SUCCESS) {
-    //
-    // No Supported Eap Auth Method
-    //
-    return EFI_UNSUPPORTED;
-  } else if (Status != EFI_BUFFER_TOO_SMALL) {
-    return Status;
-  }
-
-  //
-  // The second time to get Supported Auth Method list, return the list.
-  // In current design, only EAPTLS, TTLS and PEAP are supported
-  //
-  AuthMethodList = (EFI_EAP_TYPE *)AllocateZeroPool (AuthMethodListSize);
-  if (AuthMethodList == NULL) {
-    return EFI_OUT_OF_RESOURCES;
-  }
-
-  Status = EapConfig->GetData (
-                        EapConfig,
-                        EFI_EAP_TYPE_ATTRIBUTE,
-                        EfiEapConfigEapSupportedAuthMethod,
-                        (VOID *)AuthMethodList,
-                        &AuthMethodListSize
-                        );
-  if (EFI_ERROR (Status)) {
-    FreePool (AuthMethodList);
-    return Status;
-  }
-
-  //
-  // Check if EapAuthMethod is in supported Auth Method list, if found, skip the loop.
-  //
-  for (Index = 0; Index < AuthMethodListSize / sizeof (EFI_EAP_TYPE); Index++) {
-    if (EapAuthMethod == AuthMethodList[Index]) {
-      break;
-    }
-  }
-
-  if (Index == AuthMethodListSize / sizeof (EFI_EAP_TYPE)) {
-    FreePool (AuthMethodList);
-    return EFI_UNSUPPORTED;
-  }
-
-  FreePool (AuthMethodList);
-
-  //
-  // Set Identity to Eap peer, Mandatory field for PEAP and TTLS
-  //
-  if (StrLen (Profile->EapIdentity) > 0) {
-    IdentitySize = sizeof (CHAR8) * (StrLen (Profile->EapIdentity) + 1);
-    Identity     = AllocateZeroPool (IdentitySize);
-    if (Identity == NULL) {
-      return EFI_OUT_OF_RESOURCES;
-    }
-
-    Status = gBS->LocateProtocol (&gEfiWiFiProfileSyncProtocolGuid, NULL, (VOID **)&WiFiProfileSyncProtocol);
-    if (!EFI_ERROR (Status)) {
-      CopyMem (Identity, &Profile->EapIdentity, IdentitySize);
-    } else {
-      UnicodeStrToAsciiStrS (Profile->EapIdentity, Identity, IdentitySize);
-    }
-
-    Status = EapConfig->SetData (
-                          EapConfig,
-                          EFI_EAP_TYPE_IDENTITY,
-                          EfiEapConfigIdentityString,
-                          (VOID *)Identity,
-                          IdentitySize - 1
-                          );
-
-    if (EFI_ERROR (Status)) {
-      FreePool (Identity);
-      return Status;
-    }
-
-    FreePool (Identity);
-  } else {
-    if (EapAuthMethod != EFI_EAP_TYPE_EAPTLS) {
-      return EFI_INVALID_PARAMETER;
-    }
-  }
-
-  //
-  // Set Auth Method to Eap peer, Mandatory field
-  //
-  Status = EapConfig->SetData (
-                        EapConfig,
-                        EFI_EAP_TYPE_ATTRIBUTE,
-                        EfiEapConfigEapAuthMethod,
-                        (VOID *)&EapAuthMethod,
-                        sizeof (EapAuthMethod)
-                        );
-  if (EFI_ERROR (Status)) {
-    return Status;
-  }
-
-  if ((EapAuthMethod == EFI_EAP_TYPE_TTLS) || (EapAuthMethod == EFI_EAP_TYPE_PEAP)) {
-    Status = EapConfig->SetData (
-                          EapConfig,
-                          EapAuthMethod,
-                          EfiEapConfigEap2ndAuthMethod,
-                          (VOID *)&EapSecondAuthMethod,
-                          sizeof (EapSecondAuthMethod)
-                          );
-    if (EFI_ERROR (Status)) {
-      return Status;
-    }
-
-    //
-    // Set Password to Eap peer
-    //
-    if (StrLen (Profile->EapPassword) < PASSWORD_MIN_LEN) {
-      DEBUG ((DEBUG_ERROR, "[WiFi Connection Manager] Error: No Eap Password for Network: %s.\n", Profile->SSId));
-      return EFI_INVALID_PARAMETER;
-    }
-
-    PasswordSize = sizeof (CHAR16) * (StrLen (Profile->EapPassword) + 1);
-    Password     = AllocateZeroPool (PasswordSize);
-    if (Password == NULL) {
-      return EFI_OUT_OF_RESOURCES;
-    }
-
-    StrCpyS (Password, PasswordSize, Profile->EapPassword);
-    Status = EapConfig->SetData (
-                          EapConfig,
-                          EFI_EAP_TYPE_MSCHAPV2,
-                          EfiEapConfigEapMSChapV2Password,
-                          (VOID *)Password,
-                          PasswordSize
-                          );
-    ZeroMem (Password, PasswordSize);
-    FreePool (Password);
-    if (EFI_ERROR (Status)) {
-      return Status;
-    }
-
-    //
-    // If CA cert is required, set it to Eap peer
-    //
-    if (Profile->CACertData != NULL) {
-      Status = EapConfig->SetData (
-                            EapConfig,
-                            EapAuthMethod,
-                            EfiEapConfigEapTlsCACert,
-                            Profile->CACertData,
-                            Profile->CACertSize
-                            );
-      if (EFI_ERROR (Status)) {
-        return Status;
-      }
-    } else {
-      return EFI_INVALID_PARAMETER;
-    }
-  } else if (EapAuthMethod == EFI_EAP_TYPE_EAPTLS) {
-    //
-    // Set CA cert to Eap peer
-    //
-    if (Profile->CACertData == NULL) {
-      return EFI_INVALID_PARAMETER;
-    }
-
-    Status = EapConfig->SetData (
-                          EapConfig,
-                          EFI_EAP_TYPE_EAPTLS,
-                          EfiEapConfigEapTlsCACert,
-                          Profile->CACertData,
-                          Profile->CACertSize
-                          );
-    if (EFI_ERROR (Status)) {
-      return Status;
-    }
-
-    //
-    // Set Client cert to Eap peer
-    //
-    if (Profile->ClientCertData == NULL) {
-      return EFI_INVALID_PARAMETER;
-    }
-
-    Status = EapConfig->SetData (
-                          EapConfig,
-                          EFI_EAP_TYPE_EAPTLS,
-                          EfiEapConfigEapTlsClientCert,
-                          Profile->ClientCertData,
-                          Profile->ClientCertSize
-                          );
-    if (EFI_ERROR (Status)) {
-      return Status;
-    }
-
-    //
-    // Set Private key to Eap peer
-    //
-    if (Profile->PrivateKeyData == NULL) {
-      DEBUG ((DEBUG_ERROR, "[WiFi Connection Manager]  Error: No Private Key for Network: %s.\n", Profile->SSId));
-      return EFI_INVALID_PARAMETER;
-    }
-
-    Status = EapConfig->SetData (
-                          EapConfig,
-                          EFI_EAP_TYPE_EAPTLS,
-                          EfiEapConfigEapTlsClientPrivateKeyFile,
-                          Profile->PrivateKeyData,
-                          Profile->PrivateKeyDataSize
-                          );
-    if (EFI_ERROR (Status)) {
-      return Status;
-    }
-
-    if (StrLen (Profile->PrivateKeyPassword) > 0) {
-      EncryptPasswordLen   = StrLen (Profile->PrivateKeyPassword);
-      AsciiEncryptPassword = AllocateZeroPool (EncryptPasswordLen + 1);
-      if (AsciiEncryptPassword == NULL) {
-        return EFI_OUT_OF_RESOURCES;
-      }
-
-      UnicodeStrToAsciiStrS (Profile->PrivateKeyPassword, AsciiEncryptPassword, EncryptPasswordLen + 1);
-      Status = EapConfig->SetData (
-                            EapConfig,
-                            EFI_EAP_TYPE_EAPTLS,
-                            EfiEapConfigEapTlsClientPrivateKeyFilePassword,
-                            (VOID *)AsciiEncryptPassword,
-                            EncryptPasswordLen + 1
-                            );
-      if (EFI_ERROR (Status)) {
-        ZeroMem (AsciiEncryptPassword, EncryptPasswordLen + 1);
-        FreePool (AsciiEncryptPassword);
-        return Status;
-      }
-
-      ZeroMem (AsciiEncryptPassword, EncryptPasswordLen + 1);
-      FreePool (AsciiEncryptPassword);
-    }
-  } else {
-    return EFI_INVALID_PARAMETER;
-  }
-
-  return EFI_SUCCESS;
-}
-
-/**
-  Get current link state from low layer.
-
-  @param[in]   Nic                Pointer to the device data of the selected NIC.
-  @param[out]  LinkState          The pointer to buffer to retrieve link state.
-
-  @retval EFI_SUCCESS             The operation is completed.
-  @retval EFI_INVALID_PARAMETER   One or more parameters are invalid.
-  @retval EFI_UNSUPPORTED         Adapter information protocol is not supported.
-  @retval Other Errors            Returned errors when retrieving link state from low layer.
-
-**/
-EFI_STATUS
-WifiMgrGetLinkState (
-  IN   WIFI_MGR_DEVICE_DATA          *Nic,
-  OUT  EFI_ADAPTER_INFO_MEDIA_STATE  *LinkState
-  )
-{
-  EFI_STATUS                        Status;
-  EFI_TPL                           OldTpl;
-  UINTN                             DataSize;
-  EFI_ADAPTER_INFO_MEDIA_STATE      *UndiState;
-  EFI_ADAPTER_INFORMATION_PROTOCOL  *Aip;
-
-  if ((Nic == NULL) || (LinkState == NULL)) {
-    return EFI_INVALID_PARAMETER;
-  }
-
-  OldTpl = gBS->RaiseTPL (TPL_CALLBACK);
-  Status = gBS->OpenProtocol (
-                  Nic->ControllerHandle,
-                  &gEfiAdapterInformationProtocolGuid,
-                  (VOID **)&Aip,
-                  Nic->DriverHandle,
-                  Nic->ControllerHandle,
-                  EFI_OPEN_PROTOCOL_GET_PROTOCOL
-                  );
-  if (EFI_ERROR (Status)) {
-    gBS->RestoreTPL (OldTpl);
-    return EFI_UNSUPPORTED;
-  }
-
-  Status = Aip->GetInformation (
-                  Aip,
-                  &gEfiAdapterInfoMediaStateGuid,
-                  (VOID **)&UndiState,
-                  &DataSize
-                  );
-  if (EFI_ERROR (Status)) {
-    gBS->RestoreTPL (OldTpl);
-    return Status;
-  }
-
-  gBS->RestoreTPL (OldTpl);
-
-  CopyMem (LinkState, UndiState, sizeof (EFI_ADAPTER_INFO_MEDIA_STATE));
-  FreePool (UndiState);
-  return EFI_SUCCESS;
-}
-
-/**
-  Prepare configuration work before connecting to the target network.
-  For WPA2 Personal networks, password should be checked; and for EAP networks, parameters
-  are different for different networks.
-
-  @param[in]  Nic                 Pointer to the device data of the selected NIC.
-  @param[in]  Profile             The target network to be connected.
-
-  @retval EFI_SUCCESS             The operation is completed.
-  @retval EFI_UNSUPPORTED         This network is not supported.
-  @retval EFI_INVALID_PARAMETER   One or more parameters are invalid.
-
-**/
-EFI_STATUS
-WifiMgrPrepareConnection (
-  IN    WIFI_MGR_DEVICE_DATA      *Nic,
-  IN    WIFI_MGR_NETWORK_PROFILE  *Profile
-  )
-{
-  EFI_STATUS  Status;
-  UINT8       SecurityType;
-  BOOLEAN     AKMSuiteSupported;
-  BOOLEAN     CipherSuiteSupported;
-
-  if ((Profile == NULL) || (Nic == NULL)) {
-    return EFI_INVALID_PARAMETER;
-  }
-
-  Status = WifiMgrCheckRSN (
-             Profile->Network.AKMSuite,
-             Profile->Network.CipherSuite,
-             Nic,
-             &SecurityType,
-             &AKMSuiteSupported,
-             &CipherSuiteSupported
-             );
-  if (EFI_ERROR (Status)) {
-    return Status;
-  }
-
-  if (AKMSuiteSupported && CipherSuiteSupported) {
-    switch (SecurityType) {
-      case SECURITY_TYPE_WPA2_PERSONAL:
-      case SECURITY_TYPE_WPA3_PERSONAL:
-
-        Status = WifiMgrConfigPassword (Nic, Profile);
-        if (EFI_ERROR (Status)) {
-          if (Status == EFI_NOT_FOUND) {
-            if (Nic->OneTimeConnectRequest) {
-              WifiMgrUpdateConnectMessage (Nic, FALSE, L"Connect Failed: Invalid Password!");
-            }
-          }
-
-          return Status;
-        }
-
-        break;
-
-      case SECURITY_TYPE_WPA2_ENTERPRISE:
-      case SECURITY_TYPE_WPA3_ENTERPRISE:
-
-        Status = WifiMgrConfigEap (Nic, Profile);
-        if (EFI_ERROR (Status)) {
-          if (Status == EFI_INVALID_PARAMETER) {
-            if (Nic->OneTimeConnectRequest) {
-              WifiMgrUpdateConnectMessage (Nic, FALSE, L"Connect Failed: Invalid Configuration!");
-            }
-          }
-
-          return Status;
-        }
-
-        break;
-
-      case SECURITY_TYPE_NONE:
-        break;
-
-      default:
-        return EFI_UNSUPPORTED;
-    }
-  } else {
-    return EFI_UNSUPPORTED;
-  }
-
-  return EFI_SUCCESS;
-}
-
-/**
-<<<<<<< HEAD
-  Will reset NiC data, get profile from ProfileSync driver, and trigger another connection attempt.
-
-  @retval EFI_SUCCESS             The operation is completed.
-  @retval other                   Operation failure.
-=======
-  Will reset NiC data, get profile from profile sync driver, and send for
-  another connection attempt.This function should not be called more than
-  3 times.
-
-  @param[in]  WiFiProfileSyncProtocol  The target network profile to connect.
-
-  @retval EFI_SUCCESS                  The operation is completed.
-  @retval other                        Operation failure.
->>>>>>> ccc7a558
-
-**/
-EFI_STATUS
-ConnectionRetry (
-  IN   EFI_WIFI_PROFILE_SYNC_PROTOCOL  *WiFiProfileSyncProtocol
-  )
-{
-  EFI_STATUS                               Status;
-  WIFI_MGR_DEVICE_DATA                     *Nic;
-  EFI_WIRELESS_MAC_CONNECTION_II_PROTOCOL  *Wmp;
-  EFI_SUPPLICANT_PROTOCOL                  *Supplicant;
-  EFI_EAP_CONFIGURATION_PROTOCOL           *EapConfig;
-
-  Nic = NULL;
-
-  Status = gBS->LocateProtocol (
-                  &gEfiWiFi2ProtocolGuid,
-                  NULL,
-<<<<<<< HEAD
-                  (VOID**)&Wmp
-=======
-                  (VOID **)&Wmp
->>>>>>> ccc7a558
-                  );
-  if (EFI_ERROR (Status)) {
-    return Status;
-  }
-
-  Status = gBS->LocateProtocol (
-                  &gEfiSupplicantProtocolGuid,
-                  NULL,
-<<<<<<< HEAD
-                  (VOID**)&Supplicant
-=======
-                  (VOID **)&Supplicant
->>>>>>> ccc7a558
-                  );
-  if (EFI_ERROR (Status)) {
-    Supplicant = NULL;
-  }
-
-  Status = gBS->LocateProtocol (
-                  &gEfiEapConfigurationProtocolGuid,
-                  NULL,
-<<<<<<< HEAD
-                  (VOID**)&EapConfig
-=======
-                  (VOID **)&EapConfig
->>>>>>> ccc7a558
-                  );
-  if (EFI_ERROR (Status)) {
-    EapConfig = NULL;
-  }
-
-  //
-  // Initialize Nic device data
-  //
-  Nic = AllocateZeroPool (sizeof (WIFI_MGR_DEVICE_DATA));
-  if (Nic == NULL) {
-    Status = EFI_OUT_OF_RESOURCES;
-    return Status;
-  }
-
-  Nic->Signature           = WIFI_MGR_DEVICE_DATA_SIGNATURE;
-  Nic->Private             = mPrivate;
-  Nic->Wmp                 = Wmp;
-  Nic->Supplicant          = Supplicant;
-  Nic->EapConfig           = EapConfig;
-  Nic->UserSelectedProfile = NULL;
-  Nic->OneTimeScanRequest  = FALSE;
-
-  if (Nic->Supplicant != NULL) {
-    Status = WifiMgrGetSupportedSuites (Nic);
-  }
-
-  if (!EFI_ERROR (Status)) {
-    InitializeListHead (&Nic->ProfileList);
-
-    Nic->ConnectPendingNetwork = (WIFI_MGR_NETWORK_PROFILE *)AllocateZeroPool (sizeof (WIFI_MGR_NETWORK_PROFILE));
-    if (Nic->ConnectPendingNetwork == NULL) {
-      Status = EFI_OUT_OF_RESOURCES;
-<<<<<<< HEAD
-      DEBUG ((DEBUG_ERROR, "[WiFi Connection Manager] Failed to allocate memory for ConnectPendingNetwork"));
-=======
-      DEBUG ((DEBUG_ERROR, "[WiFi Connection Manager] Failed to allocate memory for ConnectPendingNetwork\n"));
->>>>>>> ccc7a558
-      goto ERROR;
-    }
-
-    Status = WiFiProfileSyncProtocol->WifiProfileSyncGetProfile (Nic->ConnectPendingNetwork, Nic->MacAddress);
-    if (!EFI_ERROR (Status) && (Nic->ConnectPendingNetwork != NULL)) {
-      Status = WifiMgrConnectToNetwork (Nic, Nic->ConnectPendingNetwork);
-      if (!EFI_ERROR (Status)) {
-        return Status;
-      }
-    } else {
-<<<<<<< HEAD
-      DEBUG ((DEBUG_ERROR, "[WiFi Connection Manager] Failed to get WiFi profile with status %r", Status));
-    }
-  } else {
-    DEBUG ((DEBUG_ERROR, "[WiFi Connection Manager] Failed to get Supported suites with status %r", Status));
-=======
-      DEBUG ((DEBUG_ERROR, "[WiFi Connection Manager] Failed to get WiFi profile with status %r\n", Status));
-    }
-  } else {
-    DEBUG ((DEBUG_ERROR, "[WiFi Connection Manager] Failed to get Supported suites with status %r\n", Status));
->>>>>>> ccc7a558
-  }
-
-  if (Nic->ConnectPendingNetwork != NULL) {
-    if (Nic->ConnectPendingNetwork->Network.AKMSuite != NULL) {
-      FreePool (Nic->ConnectPendingNetwork->Network.AKMSuite);
-    }
-<<<<<<< HEAD
-    if (Nic->ConnectPendingNetwork->Network.CipherSuite != NULL) {
-      FreePool (Nic->ConnectPendingNetwork->Network.CipherSuite);
-    }
-=======
-
-    if (Nic->ConnectPendingNetwork->Network.CipherSuite != NULL) {
-      FreePool (Nic->ConnectPendingNetwork->Network.CipherSuite);
-    }
-
->>>>>>> ccc7a558
-    FreePool (Nic->ConnectPendingNetwork);
-  }
-
-ERROR:
-  if (Nic->Supplicant != NULL) {
-    if (Nic->SupportedSuites.SupportedAKMSuites != NULL) {
-      FreePool (Nic->SupportedSuites.SupportedAKMSuites);
-    }
-
-    if (Nic->SupportedSuites.SupportedSwCipherSuites != NULL) {
-      FreePool (Nic->SupportedSuites.SupportedSwCipherSuites);
-    }
-
-    if (Nic->SupportedSuites.SupportedHwCipherSuites != NULL) {
-      FreePool (Nic->SupportedSuites.SupportedHwCipherSuites);
-    }
-  }
-
-  FreePool (Nic);
-
-  return Status;
-}
-<<<<<<< HEAD
-=======
-
->>>>>>> ccc7a558
-/**
-  The callback function for connect operation.
-
-  ASSERT when errors occur in config token.
-
-  @param[in]  Event                 The Connect token receive event.
-  @param[in]  Context               The context of the connect token.
-
-**/
-VOID
-EFIAPI
-WifiMgrOnConnectFinished (
-  IN  EFI_EVENT  Event,
-  IN  VOID       *Context
-  )
-{
-  EFI_STATUS                      Status;
-  WIFI_MGR_MAC_CONFIG_TOKEN       *ConfigToken;
-  WIFI_MGR_NETWORK_PROFILE        *ConnectedProfile;
-  UINT8                           SecurityType;
-  UINT8                           SSIdLen;
-  CHAR8                           *AsciiSSId;
-  EFI_WIFI_PROFILE_SYNC_PROTOCOL  *WiFiProfileSyncProtocol;
-
-  ASSERT (Context != NULL);
-
-  ConnectedProfile = NULL;
-  ConfigToken      = (WIFI_MGR_MAC_CONFIG_TOKEN *)Context;
-  ASSERT (ConfigToken->Nic != NULL);
-
-  ConfigToken->Nic->ConnectState = WifiMgrDisconnected;
-  ASSERT (ConfigToken->Type == TokenTypeConnectNetworkToken);
-
-  ASSERT (ConfigToken->Token.ConnectNetworkToken != NULL);
-
-  Status = gBS->LocateProtocol (&gEfiWiFiProfileSyncProtocolGuid, NULL, (VOID **)&WiFiProfileSyncProtocol);
-  if (!EFI_ERROR (Status)) {
-    WiFiProfileSyncProtocol->WifiProfileSyncSetConnectState (ConfigToken->Token.ConnectNetworkToken->ResultCode);
-    if ((WifiConnectionCount < MAX_WIFI_CONNETION_ATTEMPTS) &&
-        (ConfigToken->Token.ConnectNetworkToken->ResultCode != ConnectSuccess))
-    {
-      WifiConnectionCount++;
-      gBS->CloseEvent (Event);
-      Status = ConnectionRetry (WiFiProfileSyncProtocol);
-      if (!EFI_ERROR (Status)) {
-        return;
-      }
-
-      WiFiProfileSyncProtocol->WifiProfileSyncSetConnectState (Status);
-    }
-  }
-
-  if (ConfigToken->Token.ConnectNetworkToken->Status != EFI_SUCCESS) {
-    if (ConfigToken->Nic->OneTimeConnectRequest) {
-      //
-      // Only update message for user triggered connection
-      //
-      if (ConfigToken->Token.ConnectNetworkToken->Status == EFI_ACCESS_DENIED) {
-        WifiMgrUpdateConnectMessage (ConfigToken->Nic, FALSE, L"Connect Failed: Permission Denied!");
-      } else {
-        WifiMgrUpdateConnectMessage (ConfigToken->Nic, FALSE, L"Connect Failed!");
-      }
-
-      ConfigToken->Nic->OneTimeConnectRequest = FALSE;
-    }
-
-    ConfigToken->Nic->CurrentOperateNetwork = NULL;
-    return;
-  }
-
-  if (ConfigToken->Token.ConnectNetworkToken->ResultCode != ConnectSuccess) {
-    if (ConfigToken->Nic->OneTimeConnectRequest) {
-      if (ConfigToken->Token.ConnectNetworkToken->ResultCode == ConnectFailedReasonUnspecified) {
-        WifiMgrUpdateConnectMessage (ConfigToken->Nic, FALSE, L"Connect Failed: Wrong Password or Unexpected Error!");
-      } else {
-        WifiMgrUpdateConnectMessage (ConfigToken->Nic, FALSE, L"Connect Failed!");
-      }
-    }
-
-    goto Exit;
-  }
-
-  if ((ConfigToken->Token.ConnectNetworkToken->Data == NULL) ||
-      (ConfigToken->Token.ConnectNetworkToken->Data->Network == NULL))
-  {
-    //
-    // An unexpected error occurs, tell low layer to perform a disconnect
-    //
-    ConfigToken->Nic->HasDisconnectPendingNetwork = TRUE;
-    WifiMgrUpdateConnectMessage (ConfigToken->Nic, FALSE, NULL);
-    goto Exit;
-  }
-
-  //
-  // A correct connect token received, terminate the connection process
-  //
-  Status = WifiMgrCheckRSN (
-             ConfigToken->Token.ConnectNetworkToken->Data->Network->AKMSuite,
-             ConfigToken->Token.ConnectNetworkToken->Data->Network->CipherSuite,
-             ConfigToken->Nic,
-             &SecurityType,
-             NULL,
-             NULL
-             );
-  if (EFI_ERROR (Status)) {
-    SecurityType = SECURITY_TYPE_UNKNOWN;
-  }
-
-  SSIdLen   = ConfigToken->Token.ConnectNetworkToken->Data->Network->SSId.SSIdLen;
-  AsciiSSId = (CHAR8 *)AllocateZeroPool (sizeof (CHAR8) * (SSIdLen + 1));
-  if (AsciiSSId == NULL) {
-    ConfigToken->Nic->HasDisconnectPendingNetwork = TRUE;
-    WifiMgrUpdateConnectMessage (ConfigToken->Nic, FALSE, NULL);
-    goto Exit;
-  }
-
-  CopyMem (AsciiSSId, ConfigToken->Token.ConnectNetworkToken->Data->Network->SSId.SSId, SSIdLen);
-  *(AsciiSSId + SSIdLen) = '\0';
-
-  ConnectedProfile = WifiMgrGetProfileByAsciiSSId (AsciiSSId, SecurityType, &ConfigToken->Nic->ProfileList);
-  FreePool (AsciiSSId);
-  if (ConnectedProfile == NULL) {
-    ConfigToken->Nic->HasDisconnectPendingNetwork = TRUE;
-    WifiMgrUpdateConnectMessage (ConfigToken->Nic, FALSE, NULL);
-    goto Exit;
-  }
-
-  ConfigToken->Nic->ConnectState = WifiMgrConnectedToAp;
-  WifiMgrUpdateConnectMessage (ConfigToken->Nic, TRUE, NULL);
-
-Exit:
-
-  if (ConfigToken->Nic->ConnectState == WifiMgrDisconnected) {
-    ConfigToken->Nic->CurrentOperateNetwork = NULL;
-  }
-
-  ConfigToken->Nic->OneTimeConnectRequest = FALSE;
-  WifiMgrFreeToken (ConfigToken);
-}
-
-/**
-  Start connect operation, and send out a token to connect to a target network.
-
-  @param[in]  Nic                 Pointer to the device data of the selected NIC.
-  @param[in]  Profile             The target network to be connected.
-
-  @retval EFI_SUCCESS             The operation is completed.
-  @retval EFI_ALREADY_STARTED     Already in "connected" state, need to perform a disconnect
-                                  operation first.
-  @retval EFI_INVALID_PARAMETER   One or more parameters are invalid.
-  @retval EFI_OUT_OF_RESOURCES    Failed to allocate memory.
-  @retval Other Errors            Return errors when connecting network on low layer.
-
-**/
-EFI_STATUS
-WifiMgrConnectToNetwork (
-  IN    WIFI_MGR_DEVICE_DATA      *Nic,
-  IN    WIFI_MGR_NETWORK_PROFILE  *Profile
-  )
-{
-  EFI_STATUS                       Status;
-  EFI_TPL                          OldTpl;
-  EFI_ADAPTER_INFO_MEDIA_STATE     LinkState;
-  WIFI_MGR_MAC_CONFIG_TOKEN        *ConfigToken;
-  EFI_80211_CONNECT_NETWORK_TOKEN  *ConnectToken;
-
-  if ((Nic == NULL) || (Nic->Wmp == NULL) || (Profile == NULL)) {
-    return EFI_INVALID_PARAMETER;
-  }
-
-  Status = WifiMgrGetLinkState (Nic, &LinkState);
-  if (EFI_ERROR (Status)) {
-    return Status;
-  }
-
-  if (LinkState.MediaState == EFI_SUCCESS) {
-    return EFI_ALREADY_STARTED;
-  }
-
-  OldTpl = gBS->RaiseTPL (TPL_CALLBACK);
-  Status = WifiMgrPrepareConnection (Nic, Profile);
-  if (EFI_ERROR (Status)) {
-    gBS->RestoreTPL (OldTpl);
-    return Status;
-  }
-
-  //
-  // Create a new connect token
-  //
-  ConfigToken = AllocateZeroPool (sizeof (WIFI_MGR_MAC_CONFIG_TOKEN));
-  if (ConfigToken == NULL) {
-    Status = EFI_OUT_OF_RESOURCES;
-    goto Exit;
-  }
-
-  ConfigToken->Type                      = TokenTypeConnectNetworkToken;
-  ConfigToken->Nic                       = Nic;
-  ConfigToken->Token.ConnectNetworkToken = AllocateZeroPool (sizeof (EFI_80211_CONNECT_NETWORK_TOKEN));
-  if (ConfigToken->Token.ConnectNetworkToken == NULL) {
-    goto Exit;
-  }
-
-  ConnectToken       = ConfigToken->Token.ConnectNetworkToken;
-  ConnectToken->Data = AllocateZeroPool (sizeof (EFI_80211_CONNECT_NETWORK_DATA));
-  if (ConnectToken->Data == NULL) {
-    goto Exit;
-  }
-
-  ConnectToken->Data->Network = AllocateZeroPool (sizeof (EFI_80211_NETWORK));
-  if (ConnectToken->Data->Network == NULL) {
-    goto Exit;
-  }
-
-  CopyMem (ConnectToken->Data->Network, &Profile->Network, sizeof (EFI_80211_NETWORK));
-
-  //
-  // Add event handle and start to connect
-  //
-  Status = gBS->CreateEvent (
-                  EVT_NOTIFY_SIGNAL,
-                  TPL_CALLBACK,
-                  WifiMgrOnConnectFinished,
-                  ConfigToken,
-                  &ConnectToken->Event
-                  );
-  if (EFI_ERROR (Status)) {
-    goto Exit;
-  }
-
-  Nic->ConnectState          = WifiMgrConnectingToAp;
-  Nic->CurrentOperateNetwork = Profile;
-  WifiMgrUpdateConnectMessage (Nic, FALSE, NULL);
-
-  //
-  // Start Connecting ...
-  //
-  Status = Nic->Wmp->ConnectNetwork (Nic->Wmp, ConnectToken);
-
-  //
-  // Erase secrets after connection is triggered
-  //
-  WifiMgrCleanProfileSecrets (Profile);
-
-  if (EFI_ERROR (Status)) {
-    if (Status == EFI_ALREADY_STARTED) {
-      Nic->ConnectState = WifiMgrConnectedToAp;
-      WifiMgrUpdateConnectMessage (Nic, TRUE, NULL);
-    } else {
-      Nic->ConnectState          = WifiMgrDisconnected;
-      Nic->CurrentOperateNetwork = NULL;
-
-      if (Nic->OneTimeConnectRequest) {
-        if (Status == EFI_NOT_FOUND) {
-          WifiMgrUpdateConnectMessage (Nic, FALSE, L"Connect Failed: Not Available!");
-        } else {
-          WifiMgrUpdateConnectMessage (Nic, FALSE, L"Connect Failed: Unexpected Error!");
-        }
-      }
-    }
-
-    goto Exit;
-  }
-
-Exit:
-
-  if (EFI_ERROR (Status)) {
-    WifiMgrFreeToken (ConfigToken);
-  }
-
-  gBS->RestoreTPL (OldTpl);
-
-  DEBUG ((DEBUG_INFO, "[WiFi Connection Manager] WifiMgrConnectToNetwork: %r\n", Status));
-  return Status;
-}
-
-/**
-  The callback function for disconnect operation.
-
-  ASSERT when errors occur in config token.
-
-  @param[in]  Event                 The Disconnect token receive event.
-  @param[in]  Context               The context of the Disconnect token.
-
-**/
-VOID
-EFIAPI
-WifiMgrOnDisconnectFinished (
-  IN EFI_EVENT  Event,
-  IN VOID       *Context
-  )
-{
-  WIFI_MGR_MAC_CONFIG_TOKEN  *ConfigToken;
-
-  ASSERT (Context != NULL);
-
-  ConfigToken = (WIFI_MGR_MAC_CONFIG_TOKEN *)Context;
-  ASSERT (ConfigToken->Nic != NULL);
-  ASSERT (ConfigToken->Type == TokenTypeDisconnectNetworkToken);
-
-  ASSERT (ConfigToken->Token.DisconnectNetworkToken != NULL);
-  if (ConfigToken->Token.DisconnectNetworkToken->Status != EFI_SUCCESS) {
-    ConfigToken->Nic->ConnectState = WifiMgrConnectedToAp;
-    WifiMgrUpdateConnectMessage (ConfigToken->Nic, FALSE, NULL);
-    ConfigToken->Nic->OneTimeDisconnectRequest = FALSE;
-    goto Exit;
-  }
-
-  ConfigToken->Nic->ConnectState          = WifiMgrDisconnected;
-  ConfigToken->Nic->CurrentOperateNetwork = NULL;
-  WifiMgrUpdateConnectMessage (ConfigToken->Nic, TRUE, NULL);
-  ConfigToken->Nic->OneTimeDisconnectRequest = FALSE;
-
-  //
-  // Disconnected network may not be in network list now, trigger a scan again!
-  //
-  ConfigToken->Nic->OneTimeScanRequest = TRUE;
-
-Exit:
-  WifiMgrFreeToken (ConfigToken);
-  return;
-}
-
-/**
-  Start disconnect operation, and send out a token to disconnect from current connected
-  network.
-
-  @param[in]  Nic                 Pointer to the device data of the selected NIC.
-
-  @retval EFI_SUCCESS             The operation is completed.
-  @retval EFI_OUT_OF_RESOURCES    Failed to allocate memory.
-  @retval EFI_INVALID_PARAMETER   One or more parameters are invalid.
-  @retval Other Errors            Return errors when disconnecting a network on low layer.
-
-**/
-EFI_STATUS
-WifiMgrDisconnectToNetwork (
-  IN    WIFI_MGR_DEVICE_DATA  *Nic
-  )
-{
-  EFI_STATUS                          Status;
-  EFI_TPL                             OldTpl;
-  WIFI_MGR_MAC_CONFIG_TOKEN           *ConfigToken;
-  EFI_80211_DISCONNECT_NETWORK_TOKEN  *DisconnectToken;
-
-  if (Nic == NULL) {
-    return EFI_INVALID_PARAMETER;
-  }
-
-  OldTpl      = gBS->RaiseTPL (TPL_CALLBACK);
-  Status      = EFI_SUCCESS;
-  ConfigToken = AllocateZeroPool (sizeof (WIFI_MGR_MAC_CONFIG_TOKEN));
-  if (ConfigToken == NULL) {
-    gBS->RestoreTPL (OldTpl);
-    return EFI_OUT_OF_RESOURCES;
-  }
-
-  ConfigToken->Type                         = TokenTypeDisconnectNetworkToken;
-  ConfigToken->Nic                          = Nic;
-  ConfigToken->Token.DisconnectNetworkToken = AllocateZeroPool (sizeof (EFI_80211_DISCONNECT_NETWORK_TOKEN));
-  if (ConfigToken->Token.DisconnectNetworkToken == NULL) {
-    WifiMgrFreeToken (ConfigToken);
-    gBS->RestoreTPL (OldTpl);
-    return EFI_OUT_OF_RESOURCES;
-  }
-
-  DisconnectToken = ConfigToken->Token.DisconnectNetworkToken;
-
-  Status = gBS->CreateEvent (
-                  EVT_NOTIFY_SIGNAL,
-                  TPL_CALLBACK,
-                  WifiMgrOnDisconnectFinished,
-                  ConfigToken,
-                  &DisconnectToken->Event
-                  );
-  if (EFI_ERROR (Status)) {
-    WifiMgrFreeToken (ConfigToken);
-    gBS->RestoreTPL (OldTpl);
-    return Status;
-  }
-
-  Nic->ConnectState = WifiMgrDisconnectingToAp;
-  WifiMgrUpdateConnectMessage (ConfigToken->Nic, FALSE, NULL);
-
-  Status = Nic->Wmp->DisconnectNetwork (Nic->Wmp, DisconnectToken);
-  if (EFI_ERROR (Status)) {
-    if (Status == EFI_NOT_FOUND) {
-      Nic->ConnectState          = WifiMgrDisconnected;
-      Nic->CurrentOperateNetwork = NULL;
-
-      //
-      // This network is not in network list now, trigger a scan again!
-      //
-      Nic->OneTimeScanRequest = TRUE;
-
-      //
-      // State has been changed from Connected to Disconnected
-      //
-      WifiMgrUpdateConnectMessage (ConfigToken->Nic, TRUE, NULL);
-      Status = EFI_SUCCESS;
-    } else {
-      if (Nic->OneTimeDisconnectRequest) {
-        WifiMgrUpdateConnectMessage (ConfigToken->Nic, FALSE, L"Disconnect Failed: Unexpected Error!");
-      }
-
-      Nic->ConnectState = WifiMgrConnectedToAp;
-      WifiMgrUpdateConnectMessage (ConfigToken->Nic, FALSE, NULL);
-    }
-
-    WifiMgrFreeToken (ConfigToken);
-  }
-
-  gBS->RestoreTPL (OldTpl);
-  return Status;
-}
-
-/**
-  The state machine of the connection manager, periodically check the state and
-  perform a corresponding operation.
-
-  @param[in]  Event                   The timer event to be triggered.
-  @param[in]  Context                 The context of the Nic device data.
-
-**/
-VOID
-EFIAPI
-WifiMgrOnTimerTick (
-  IN EFI_EVENT  Event,
-  IN VOID       *Context
-  )
-{
-  WIFI_MGR_DEVICE_DATA          *Nic;
-  EFI_STATUS                    Status;
-  EFI_ADAPTER_INFO_MEDIA_STATE  LinkState;
-  WIFI_MGR_NETWORK_PROFILE      *Profile;
-
-  if (Context == NULL) {
-    return;
-  }
-
-  Nic = (WIFI_MGR_DEVICE_DATA *)Context;
-  NET_CHECK_SIGNATURE (Nic, WIFI_MGR_DEVICE_DATA_SIGNATURE);
-
-  Status = WifiMgrGetLinkState (Nic, &LinkState);
-  if (EFI_ERROR (Status)) {
-    DEBUG ((DEBUG_INFO, "[WiFi Connection Manager] Error: Failed to get link state!\n"));
-    return;
-  }
-
-  if (Nic->LastLinkState.MediaState != LinkState.MediaState) {
-    if ((Nic->LastLinkState.MediaState == EFI_SUCCESS) && (LinkState.MediaState == EFI_NO_MEDIA)) {
-      Nic->HasDisconnectPendingNetwork = TRUE;
-    }
-
-    Nic->LastLinkState.MediaState = LinkState.MediaState;
-  }
-
-  Nic->ScanTickTime++;
-  if (((Nic->ScanTickTime > WIFI_SCAN_FREQUENCY) || Nic->OneTimeScanRequest) &&
-      (Nic->ScanState == WifiMgrScanFinished))
-  {
-    Nic->OneTimeScanRequest = FALSE;
-    Nic->ScanTickTime       = 0;
-
-    DEBUG ((DEBUG_INFO, "[WiFi Connection Manager] Scan is triggered.\n"));
-    WifiMgrStartScan (Nic);
-  }
-
-  if ((Nic->AvailableCount > 0) && (Nic->ScanState == WifiMgrScanFinished)) {
-    switch (Nic->ConnectState) {
-      case WifiMgrDisconnected:
-
-        if (Nic->HasDisconnectPendingNetwork) {
-          Nic->HasDisconnectPendingNetwork = FALSE;
-        }
-
-        if (Nic->ConnectPendingNetwork != NULL) {
-          Profile                    = Nic->ConnectPendingNetwork;
-          Status                     = WifiMgrConnectToNetwork (Nic, Profile);
-          Nic->ConnectPendingNetwork = NULL;
-          if (EFI_ERROR (Status)) {
-            //
-            // Some error happened, don't wait for a return connect token!
-            //
-            Nic->OneTimeConnectRequest = FALSE;
-          }
-        }
-
-        break;
-
-      case WifiMgrConnectingToAp:
-        break;
-
-      case WifiMgrDisconnectingToAp:
-        break;
-
-      case WifiMgrConnectedToAp:
-
-        if ((Nic->ConnectPendingNetwork != NULL) || Nic->HasDisconnectPendingNetwork) {
-          Status = WifiMgrDisconnectToNetwork (Nic);
-          if (EFI_ERROR (Status)) {
-            //
-            // Some error happened, don't wait for a return disconnect token!
-            //
-            Nic->OneTimeDisconnectRequest = FALSE;
-          }
-        }
-
-        break;
-
-      default:
-        break;
-    }
-  }
-}
+/** @file
+  The Mac Connection2 Protocol adapter functions for WiFi Connection Manager.
+
+  Copyright (c) 2019 - 2022, Intel Corporation. All rights reserved.<BR>
+
+  SPDX-License-Identifier: BSD-2-Clause-Patent
+
+**/
+
+#include "WifiConnectionMgrDxe.h"
+
+EFI_EAP_TYPE  mEapAuthMethod[] = {
+  EFI_EAP_TYPE_TTLS,
+  EFI_EAP_TYPE_PEAP,
+  EFI_EAP_TYPE_EAPTLS
+};
+
+EFI_EAP_TYPE  mEapSecondAuthMethod[] = {
+  EFI_EAP_TYPE_MSCHAPV2
+};
+
+UINT8  WifiConnectionCount = 0;
+
+/**
+  The callback function for scan operation. This function updates networks
+  according to the latest scan result, and trigger UI refresh.
+
+  ASSERT when errors occur in config token.
+
+  @param[in]  Event                 The GetNetworks token receive event.
+  @param[in]  Context               The context of the GetNetworks token.
+
+**/
+VOID
+EFIAPI
+WifiMgrOnScanFinished (
+  IN  EFI_EVENT  Event,
+  IN  VOID       *Context
+  )
+{
+  EFI_STATUS                     Status;
+  WIFI_MGR_MAC_CONFIG_TOKEN      *ConfigToken;
+  WIFI_MGR_DEVICE_DATA           *Nic;
+  WIFI_MGR_NETWORK_PROFILE       *Profile;
+  EFI_80211_NETWORK              *Network;
+  UINTN                          DataSize;
+  EFI_80211_NETWORK_DESCRIPTION  *NetworkDescription;
+  EFI_80211_GET_NETWORKS_RESULT  *Result;
+  LIST_ENTRY                     *Entry;
+  UINT8                          SecurityType;
+  BOOLEAN                        AKMSuiteSupported;
+  BOOLEAN                        CipherSuiteSupported;
+  CHAR8                          *AsciiSSId;
+  UINTN                          Index;
+
+  ASSERT (Context != NULL);
+
+  ConfigToken = (WIFI_MGR_MAC_CONFIG_TOKEN *)Context;
+  ASSERT (ConfigToken->Nic != NULL);
+  ASSERT (ConfigToken->Type == TokenTypeGetNetworksToken);
+
+  //
+  // It is the GetNetworks token, set scan state to "ScanFinished"
+  //
+  ConfigToken->Nic->ScanState = WifiMgrScanFinished;
+
+  ASSERT (ConfigToken->Token.GetNetworksToken != NULL);
+  Result = ConfigToken->Token.GetNetworksToken->Result;
+  Nic    = ConfigToken->Nic;
+
+  //
+  // Clean previous result, and update network list according to the scan result
+  //
+  Nic->AvailableCount = 0;
+
+  NET_LIST_FOR_EACH (Entry, &Nic->ProfileList) {
+    Profile = NET_LIST_USER_STRUCT_S (
+                Entry,
+                WIFI_MGR_NETWORK_PROFILE,
+                Link,
+                WIFI_MGR_PROFILE_SIGNATURE
+                );
+    Profile->IsAvailable = FALSE;
+  }
+
+  if (Result == NULL) {
+    gBS->SignalEvent (Nic->Private->NetworkListRefreshEvent);
+    WifiMgrFreeToken (ConfigToken);
+    return;
+  }
+
+  for (Index = 0; Index < Result->NumOfNetworkDesc; Index++) {
+    NetworkDescription = Result->NetworkDesc + Index;
+    if (NetworkDescription == NULL) {
+      continue;
+    }
+
+    Network = &NetworkDescription->Network;
+    if ((Network == NULL) || (Network->SSId.SSIdLen == 0)) {
+      continue;
+    }
+
+    Status = WifiMgrCheckRSN (
+               Network->AKMSuite,
+               Network->CipherSuite,
+               Nic,
+               &SecurityType,
+               &AKMSuiteSupported,
+               &CipherSuiteSupported
+               );
+    if (EFI_ERROR (Status)) {
+      SecurityType         = SECURITY_TYPE_UNKNOWN;
+      AKMSuiteSupported    = FALSE;
+      CipherSuiteSupported = FALSE;
+    }
+
+    AsciiSSId = (CHAR8 *)AllocateZeroPool (sizeof (CHAR8) * (Network->SSId.SSIdLen + 1));
+    if (AsciiSSId == NULL) {
+      continue;
+    }
+
+    CopyMem (AsciiSSId, (CHAR8 *)Network->SSId.SSId, sizeof (CHAR8) * Network->SSId.SSIdLen);
+    *(AsciiSSId + Network->SSId.SSIdLen) = '\0';
+
+    Profile = WifiMgrGetProfileByAsciiSSId (AsciiSSId, SecurityType, &Nic->ProfileList);
+    if (Profile == NULL) {
+      if (Nic->MaxProfileIndex >= NETWORK_LIST_COUNT_MAX) {
+        FreePool (AsciiSSId);
+        continue;
+      }
+
+      //
+      // Create a new profile
+      //
+      Profile = AllocateZeroPool (sizeof (WIFI_MGR_NETWORK_PROFILE));
+      if (Profile == NULL) {
+        FreePool (AsciiSSId);
+        continue;
+      }
+
+      Profile->Signature    = WIFI_MGR_PROFILE_SIGNATURE;
+      Profile->NicIndex     = Nic->NicIndex;
+      Profile->ProfileIndex = Nic->MaxProfileIndex + 1;
+      AsciiStrToUnicodeStrS (AsciiSSId, Profile->SSId, SSID_STORAGE_SIZE);
+      InsertTailList (&Nic->ProfileList, &Profile->Link);
+      Nic->MaxProfileIndex++;
+    }
+
+    FreePool (AsciiSSId);
+
+    //
+    // May receive duplicate networks in scan results, check if it has already
+    // been processed.
+    //
+    if (!Profile->IsAvailable) {
+      Profile->IsAvailable          = TRUE;
+      Profile->SecurityType         = SecurityType;
+      Profile->AKMSuiteSupported    = AKMSuiteSupported;
+      Profile->CipherSuiteSupported = CipherSuiteSupported;
+      Profile->NetworkQuality       = NetworkDescription->NetworkQuality;
+      Nic->AvailableCount++;
+
+      //
+      // Copy BSSType and SSId
+      //
+      CopyMem (&Profile->Network, Network, sizeof (EFI_80211_NETWORK));
+
+      //
+      // Copy AKMSuite list
+      //
+      if (Network->AKMSuite != NULL) {
+        if (Network->AKMSuite->AKMSuiteCount == 0) {
+          DataSize = sizeof (EFI_80211_AKM_SUITE_SELECTOR);
+        } else {
+          DataSize = sizeof (EFI_80211_AKM_SUITE_SELECTOR) + sizeof (EFI_80211_SUITE_SELECTOR)
+                     * (Network->AKMSuite->AKMSuiteCount - 1);
+        }
+
+        Profile->Network.AKMSuite = (EFI_80211_AKM_SUITE_SELECTOR *)AllocateZeroPool (DataSize);
+        if (Profile->Network.AKMSuite == NULL) {
+          continue;
+        }
+
+        CopyMem (Profile->Network.AKMSuite, Network->AKMSuite, DataSize);
+      }
+
+      //
+      // Copy CipherSuite list
+      //
+      if (Network->CipherSuite != NULL) {
+        if (Network->CipherSuite->CipherSuiteCount == 0) {
+          DataSize = sizeof (EFI_80211_CIPHER_SUITE_SELECTOR);
+        } else {
+          DataSize = sizeof (EFI_80211_CIPHER_SUITE_SELECTOR) + sizeof (EFI_80211_SUITE_SELECTOR)
+                     * (Network->CipherSuite->CipherSuiteCount - 1);
+        }
+
+        Profile->Network.CipherSuite = (EFI_80211_CIPHER_SUITE_SELECTOR *)AllocateZeroPool (DataSize);
+        if (Profile->Network.CipherSuite == NULL) {
+          continue;
+        }
+
+        CopyMem (Profile->Network.CipherSuite, Network->CipherSuite, DataSize);
+      }
+    } else {
+      //
+      // A duplicate network, update signal quality
+      //
+      if (Profile->NetworkQuality < NetworkDescription->NetworkQuality) {
+        Profile->NetworkQuality = NetworkDescription->NetworkQuality;
+      }
+
+      continue;
+    }
+  }
+
+  gBS->SignalEvent (Nic->Private->NetworkListRefreshEvent);
+
+  //
+  // The current connected network should always be available until disconnection
+  // happens in Wifi FW layer, even when it is not in this time's scan result.
+  //
+  if ((Nic->ConnectState == WifiMgrConnectedToAp) && (Nic->CurrentOperateNetwork != NULL)) {
+    if (!Nic->CurrentOperateNetwork->IsAvailable) {
+      Nic->CurrentOperateNetwork->IsAvailable = TRUE;
+      Nic->AvailableCount++;
+    }
+  }
+
+  WifiMgrFreeToken (ConfigToken);
+}
+
+/**
+  Start scan operation, and send out a token to collect available networks.
+
+  @param[in]  Nic                 Pointer to the device data of the selected NIC.
+
+  @retval EFI_SUCCESS             The operation is completed.
+  @retval EFI_ALREADY_STARTED     A former scan operation is already ongoing.
+  @retval EFI_INVALID_PARAMETER   One or more parameters are invalid.
+  @retval EFI_OUT_OF_RESOURCES    Failed to allocate memory.
+  @retval Other Errors            Return errors when getting networks from low layer.
+
+**/
+EFI_STATUS
+WifiMgrStartScan (
+  IN      WIFI_MGR_DEVICE_DATA  *Nic
+  )
+{
+  EFI_STATUS                    Status;
+  EFI_TPL                       OldTpl;
+  WIFI_MGR_MAC_CONFIG_TOKEN     *ConfigToken;
+  EFI_80211_GET_NETWORKS_TOKEN  *GetNetworksToken;
+  UINT32                        HiddenSSIdIndex;
+  UINT32                        HiddenSSIdCount;
+  EFI_80211_SSID                *HiddenSSIdList;
+  WIFI_HIDDEN_NETWORK_DATA      *HiddenNetwork;
+  LIST_ENTRY                    *Entry;
+
+  if ((Nic == NULL) || (Nic->Wmp == NULL)) {
+    return EFI_INVALID_PARAMETER;
+  }
+
+  if (Nic->ScanState == WifiMgrScanning) {
+    return EFI_ALREADY_STARTED;
+  }
+
+  Nic->ScanState  = WifiMgrScanning;
+  OldTpl          = gBS->RaiseTPL (TPL_CALLBACK);
+  Status          = EFI_SUCCESS;
+  HiddenSSIdList  = NULL;
+  HiddenSSIdCount = Nic->Private->HiddenNetworkCount;
+  HiddenSSIdIndex = 0;
+
+  //
+  // create a new get network token
+  //
+  ConfigToken = AllocateZeroPool (sizeof (WIFI_MGR_MAC_CONFIG_TOKEN));
+  if (ConfigToken == NULL) {
+    gBS->RestoreTPL (OldTpl);
+    return EFI_OUT_OF_RESOURCES;
+  }
+
+  ConfigToken->Type                   = TokenTypeGetNetworksToken;
+  ConfigToken->Nic                    = Nic;
+  ConfigToken->Token.GetNetworksToken = AllocateZeroPool (sizeof (EFI_80211_GET_NETWORKS_TOKEN));
+  if (ConfigToken->Token.GetNetworksToken == NULL) {
+    WifiMgrFreeToken (ConfigToken);
+    gBS->RestoreTPL (OldTpl);
+    return EFI_OUT_OF_RESOURCES;
+  }
+
+  GetNetworksToken = ConfigToken->Token.GetNetworksToken;
+
+  //
+  // There are some hidden networks to scan, add them into scan list
+  //
+  if (HiddenSSIdCount > 0) {
+    HiddenSSIdList = AllocateZeroPool (HiddenSSIdCount * sizeof (EFI_80211_SSID));
+    if (HiddenSSIdList == NULL) {
+      WifiMgrFreeToken (ConfigToken);
+      gBS->RestoreTPL (OldTpl);
+      return EFI_OUT_OF_RESOURCES;
+    }
+
+    HiddenSSIdIndex = 0;
+    NET_LIST_FOR_EACH (Entry, &Nic->Private->HiddenNetworkList) {
+      HiddenNetwork = NET_LIST_USER_STRUCT_S (
+                        Entry,
+                        WIFI_HIDDEN_NETWORK_DATA,
+                        Link,
+                        WIFI_MGR_HIDDEN_NETWORK_SIGNATURE
+                        );
+      HiddenSSIdList[HiddenSSIdIndex].SSIdLen = (UINT8)StrLen (HiddenNetwork->SSId);
+      UnicodeStrToAsciiStrS (
+        HiddenNetwork->SSId,
+        (CHAR8 *)HiddenSSIdList[HiddenSSIdIndex].SSId,
+        SSID_STORAGE_SIZE
+        );
+      HiddenSSIdIndex++;
+    }
+    GetNetworksToken->Data = AllocateZeroPool (
+                               sizeof (EFI_80211_GET_NETWORKS_DATA) +
+                               (HiddenSSIdCount - 1) * sizeof (EFI_80211_SSID)
+                               );
+    if (GetNetworksToken->Data == NULL) {
+      FreePool (HiddenSSIdList);
+      WifiMgrFreeToken (ConfigToken);
+      gBS->RestoreTPL (OldTpl);
+      return EFI_OUT_OF_RESOURCES;
+    }
+
+    GetNetworksToken->Data->NumOfSSID = HiddenSSIdCount;
+    CopyMem (GetNetworksToken->Data->SSIDList, HiddenSSIdList, HiddenSSIdCount * sizeof (EFI_80211_SSID));
+    FreePool (HiddenSSIdList);
+  } else {
+    GetNetworksToken->Data = AllocateZeroPool (sizeof (EFI_80211_GET_NETWORKS_DATA));
+    if (GetNetworksToken->Data == NULL) {
+      WifiMgrFreeToken (ConfigToken);
+      gBS->RestoreTPL (OldTpl);
+      return EFI_OUT_OF_RESOURCES;
+    }
+
+    GetNetworksToken->Data->NumOfSSID = 0;
+  }
+
+  //
+  // Create a handle when scan process ends
+  //
+  Status = gBS->CreateEvent (
+                  EVT_NOTIFY_SIGNAL,
+                  TPL_CALLBACK,
+                  WifiMgrOnScanFinished,
+                  ConfigToken,
+                  &GetNetworksToken->Event
+                  );
+  if (EFI_ERROR (Status)) {
+    WifiMgrFreeToken (ConfigToken);
+    gBS->RestoreTPL (OldTpl);
+    return Status;
+  }
+
+  //
+  // Start scan ...
+  //
+  Status = Nic->Wmp->GetNetworks (Nic->Wmp, GetNetworksToken);
+  if (EFI_ERROR (Status)) {
+    Nic->ScanState = WifiMgrScanFinished;
+    WifiMgrFreeToken (ConfigToken);
+    gBS->RestoreTPL (OldTpl);
+    return Status;
+  }
+
+  gBS->RestoreTPL (OldTpl);
+  return EFI_SUCCESS;
+}
+
+/**
+  Configure password to supplicant before connecting to a secured network.
+
+  @param[in]  Nic                 Pointer to the device data of the selected NIC.
+  @param[in]  Profile             The target network to be connected.
+
+  @retval EFI_SUCCESS             The operation is completed.
+  @retval EFI_INVALID_PARAMETER   One or more parameters are invalid.
+  @retval EFI_OUT_OF_RESOURCES    Failed to allocate memory.
+  @retval EFI_NOT_FOUND           No valid password is found to configure.
+  @retval Other Errors            Returned errors when setting data to supplicant.
+
+**/
+EFI_STATUS
+WifiMgrConfigPassword (
+  IN    WIFI_MGR_DEVICE_DATA      *Nic,
+  IN    WIFI_MGR_NETWORK_PROFILE  *Profile
+  )
+{
+  EFI_STATUS               Status;
+  EFI_SUPPLICANT_PROTOCOL  *Supplicant;
+  EFI_80211_SSID           SSId;
+  UINT8                    *AsciiPassword;
+
+  if ((Nic == NULL) || (Nic->Supplicant == NULL) || (Profile == NULL)) {
+    return EFI_INVALID_PARAMETER;
+  }
+
+  Supplicant = Nic->Supplicant;
+  //
+  // Set SSId to supplicant
+  //
+  SSId.SSIdLen = Profile->Network.SSId.SSIdLen;
+  CopyMem (SSId.SSId, Profile->Network.SSId.SSId, sizeof (Profile->Network.SSId.SSId));
+  Status = Supplicant->SetData (
+                         Supplicant,
+                         EfiSupplicant80211TargetSSIDName,
+                         (VOID *)&SSId,
+                         sizeof (EFI_80211_SSID)
+                         );
+  if (EFI_ERROR (Status)) {
+    return Status;
+  }
+
+  //
+  // Set password to supplicant
+  //
+  if (Profile->Password[StrLen (Profile->Password)] != '\0') {
+    Profile->Password[StrLen (Profile->Password)] = L'\0';
+  }
+
+  if (StrLen (Profile->Password) < PASSWORD_MIN_LEN) {
+    return EFI_NOT_FOUND;
+  }
+
+  if (StrLen (Profile->Password) > PASSWORD_STORAGE_SIZE) {
+    ASSERT (EFI_INVALID_PARAMETER);
+    return EFI_INVALID_PARAMETER;
+  }
+
+  AsciiPassword = AllocateZeroPool ((StrLen (Profile->Password) + 1) * sizeof (CHAR8));
+  if (AsciiPassword == NULL) {
+    return EFI_OUT_OF_RESOURCES;
+  }
+
+  Status = UnicodeStrToAsciiStrS (Profile->Password, (CHAR8 *)AsciiPassword, ((StrLen (Profile->Password) + 1) * sizeof (CHAR8)));
+  if (!EFI_ERROR (Status)) {
+    Status = Supplicant->SetData (
+                           Supplicant,
+                           EfiSupplicant80211PskPassword,
+                           AsciiPassword,
+                           (StrLen (Profile->Password) + 1) * sizeof (CHAR8)
+                           );
+  }
+
+  ZeroMem (AsciiPassword, AsciiStrLen ((CHAR8 *)AsciiPassword) + 1);
+  FreePool (AsciiPassword);
+
+  return Status;
+}
+
+/**
+  Conduct EAP configuration to supplicant before connecting to a EAP network.
+  Current WiFi Connection Manager only supports three kinds of EAP networks:
+  1). EAP-TLS (Two-Way Authentication is required in our implementation)
+  2). EAP-TTLS/MSCHAPv2 (One-Way Authentication is required in our implementation)
+  3). PEAPv0/MSCHAPv2 (One-Way Authentication is required in our implementation)
+
+  @param[in]  Nic                 Pointer to the device data of the selected NIC.
+  @param[in]  Profile             The target network to be connected.
+
+  @retval EFI_SUCCESS             The operation is completed.
+  @retval EFI_INVALID_PARAMETER   One or more parameters are invalid.
+  @retval EFI_UNSUPPORTED         The expected EAP method is not supported.
+  @retval EFI_OUT_OF_RESOURCES    Failed to allocate memory.
+  @retval Other Errors            Returned errors when setting data to supplicant.
+
+**/
+EFI_STATUS
+WifiMgrConfigEap (
+  IN    WIFI_MGR_DEVICE_DATA      *Nic,
+  IN    WIFI_MGR_NETWORK_PROFILE  *Profile
+  )
+{
+  EFI_STATUS                      Status;
+  EFI_WIFI_PROFILE_SYNC_PROTOCOL  *WiFiProfileSyncProtocol;
+  EFI_EAP_CONFIGURATION_PROTOCOL  *EapConfig;
+  EFI_EAP_TYPE                    EapAuthMethod;
+  EFI_EAP_TYPE                    EapSecondAuthMethod;
+  EFI_EAP_TYPE                    *AuthMethodList;
+  CHAR8                           *Identity;
+  UINTN                           IdentitySize;
+  CHAR16                          *Password;
+  UINTN                           PasswordSize;
+  UINTN                           EncryptPasswordLen;
+  CHAR8                           *AsciiEncryptPassword;
+  UINTN                           AuthMethodListSize;
+  UINTN                           Index;
+
+  if ((Nic == NULL) || (Nic->EapConfig == NULL) || (Profile == NULL)) {
+    return EFI_INVALID_PARAMETER;
+  }
+
+  EapConfig = Nic->EapConfig;
+
+  if (Profile->EapAuthMethod >= EAP_AUTH_METHOD_MAX) {
+    return EFI_INVALID_PARAMETER;
+  }
+
+  EapAuthMethod = mEapAuthMethod[Profile->EapAuthMethod];
+
+  if (EapAuthMethod != EFI_EAP_TYPE_EAPTLS) {
+    if (Profile->EapSecondAuthMethod >= EAP_SEAUTH_METHOD_MAX) {
+      return EFI_INVALID_PARAMETER;
+    }
+
+    EapSecondAuthMethod = mEapSecondAuthMethod[Profile->EapSecondAuthMethod];
+  }
+
+  //
+  // The first time to get Supported Auth Method list, return the size.
+  //
+  AuthMethodListSize = 0;
+  AuthMethodList     = NULL;
+  Status             = EapConfig->GetData (
+                                    EapConfig,
+                                    EFI_EAP_TYPE_ATTRIBUTE,
+                                    EfiEapConfigEapSupportedAuthMethod,
+                                    (VOID *)AuthMethodList,
+                                    &AuthMethodListSize
+                                    );
+  if (Status == EFI_SUCCESS) {
+    //
+    // No Supported Eap Auth Method
+    //
+    return EFI_UNSUPPORTED;
+  } else if (Status != EFI_BUFFER_TOO_SMALL) {
+    return Status;
+  }
+
+  //
+  // The second time to get Supported Auth Method list, return the list.
+  // In current design, only EAPTLS, TTLS and PEAP are supported
+  //
+  AuthMethodList = (EFI_EAP_TYPE *)AllocateZeroPool (AuthMethodListSize);
+  if (AuthMethodList == NULL) {
+    return EFI_OUT_OF_RESOURCES;
+  }
+
+  Status = EapConfig->GetData (
+                        EapConfig,
+                        EFI_EAP_TYPE_ATTRIBUTE,
+                        EfiEapConfigEapSupportedAuthMethod,
+                        (VOID *)AuthMethodList,
+                        &AuthMethodListSize
+                        );
+  if (EFI_ERROR (Status)) {
+    FreePool (AuthMethodList);
+    return Status;
+  }
+
+  //
+  // Check if EapAuthMethod is in supported Auth Method list, if found, skip the loop.
+  //
+  for (Index = 0; Index < AuthMethodListSize / sizeof (EFI_EAP_TYPE); Index++) {
+    if (EapAuthMethod == AuthMethodList[Index]) {
+      break;
+    }
+  }
+
+  if (Index == AuthMethodListSize / sizeof (EFI_EAP_TYPE)) {
+    FreePool (AuthMethodList);
+    return EFI_UNSUPPORTED;
+  }
+
+  FreePool (AuthMethodList);
+
+  //
+  // Set Identity to Eap peer, Mandatory field for PEAP and TTLS
+  //
+  if (StrLen (Profile->EapIdentity) > 0) {
+    IdentitySize = sizeof (CHAR8) * (StrLen (Profile->EapIdentity) + 1);
+    Identity     = AllocateZeroPool (IdentitySize);
+    if (Identity == NULL) {
+      return EFI_OUT_OF_RESOURCES;
+    }
+
+    Status = gBS->LocateProtocol (&gEfiWiFiProfileSyncProtocolGuid, NULL, (VOID **)&WiFiProfileSyncProtocol);
+    if (!EFI_ERROR (Status)) {
+      CopyMem (Identity, &Profile->EapIdentity, IdentitySize);
+    } else {
+      UnicodeStrToAsciiStrS (Profile->EapIdentity, Identity, IdentitySize);
+    }
+
+    Status = EapConfig->SetData (
+                          EapConfig,
+                          EFI_EAP_TYPE_IDENTITY,
+                          EfiEapConfigIdentityString,
+                          (VOID *)Identity,
+                          IdentitySize - 1
+                          );
+
+    if (EFI_ERROR (Status)) {
+      FreePool (Identity);
+      return Status;
+    }
+
+    FreePool (Identity);
+  } else {
+    if (EapAuthMethod != EFI_EAP_TYPE_EAPTLS) {
+      return EFI_INVALID_PARAMETER;
+    }
+  }
+
+  //
+  // Set Auth Method to Eap peer, Mandatory field
+  //
+  Status = EapConfig->SetData (
+                        EapConfig,
+                        EFI_EAP_TYPE_ATTRIBUTE,
+                        EfiEapConfigEapAuthMethod,
+                        (VOID *)&EapAuthMethod,
+                        sizeof (EapAuthMethod)
+                        );
+  if (EFI_ERROR (Status)) {
+    return Status;
+  }
+
+  if ((EapAuthMethod == EFI_EAP_TYPE_TTLS) || (EapAuthMethod == EFI_EAP_TYPE_PEAP)) {
+    Status = EapConfig->SetData (
+                          EapConfig,
+                          EapAuthMethod,
+                          EfiEapConfigEap2ndAuthMethod,
+                          (VOID *)&EapSecondAuthMethod,
+                          sizeof (EapSecondAuthMethod)
+                          );
+    if (EFI_ERROR (Status)) {
+      return Status;
+    }
+
+    //
+    // Set Password to Eap peer
+    //
+    if (StrLen (Profile->EapPassword) < PASSWORD_MIN_LEN) {
+      DEBUG ((DEBUG_ERROR, "[WiFi Connection Manager] Error: No Eap Password for Network: %s.\n", Profile->SSId));
+      return EFI_INVALID_PARAMETER;
+    }
+
+    PasswordSize = sizeof (CHAR16) * (StrLen (Profile->EapPassword) + 1);
+    Password     = AllocateZeroPool (PasswordSize);
+    if (Password == NULL) {
+      return EFI_OUT_OF_RESOURCES;
+    }
+
+    StrCpyS (Password, PasswordSize, Profile->EapPassword);
+    Status = EapConfig->SetData (
+                          EapConfig,
+                          EFI_EAP_TYPE_MSCHAPV2,
+                          EfiEapConfigEapMSChapV2Password,
+                          (VOID *)Password,
+                          PasswordSize
+                          );
+    ZeroMem (Password, PasswordSize);
+    FreePool (Password);
+    if (EFI_ERROR (Status)) {
+      return Status;
+    }
+
+    //
+    // If CA cert is required, set it to Eap peer
+    //
+    if (Profile->CACertData != NULL) {
+      Status = EapConfig->SetData (
+                            EapConfig,
+                            EapAuthMethod,
+                            EfiEapConfigEapTlsCACert,
+                            Profile->CACertData,
+                            Profile->CACertSize
+                            );
+      if (EFI_ERROR (Status)) {
+        return Status;
+      }
+    } else {
+      return EFI_INVALID_PARAMETER;
+    }
+  } else if (EapAuthMethod == EFI_EAP_TYPE_EAPTLS) {
+    //
+    // Set CA cert to Eap peer
+    //
+    if (Profile->CACertData == NULL) {
+      return EFI_INVALID_PARAMETER;
+    }
+
+    Status = EapConfig->SetData (
+                          EapConfig,
+                          EFI_EAP_TYPE_EAPTLS,
+                          EfiEapConfigEapTlsCACert,
+                          Profile->CACertData,
+                          Profile->CACertSize
+                          );
+    if (EFI_ERROR (Status)) {
+      return Status;
+    }
+
+    //
+    // Set Client cert to Eap peer
+    //
+    if (Profile->ClientCertData == NULL) {
+      return EFI_INVALID_PARAMETER;
+    }
+
+    Status = EapConfig->SetData (
+                          EapConfig,
+                          EFI_EAP_TYPE_EAPTLS,
+                          EfiEapConfigEapTlsClientCert,
+                          Profile->ClientCertData,
+                          Profile->ClientCertSize
+                          );
+    if (EFI_ERROR (Status)) {
+      return Status;
+    }
+
+    //
+    // Set Private key to Eap peer
+    //
+    if (Profile->PrivateKeyData == NULL) {
+      DEBUG ((DEBUG_ERROR, "[WiFi Connection Manager]  Error: No Private Key for Network: %s.\n", Profile->SSId));
+      return EFI_INVALID_PARAMETER;
+    }
+
+    Status = EapConfig->SetData (
+                          EapConfig,
+                          EFI_EAP_TYPE_EAPTLS,
+                          EfiEapConfigEapTlsClientPrivateKeyFile,
+                          Profile->PrivateKeyData,
+                          Profile->PrivateKeyDataSize
+                          );
+    if (EFI_ERROR (Status)) {
+      return Status;
+    }
+
+    if (StrLen (Profile->PrivateKeyPassword) > 0) {
+      EncryptPasswordLen   = StrLen (Profile->PrivateKeyPassword);
+      AsciiEncryptPassword = AllocateZeroPool (EncryptPasswordLen + 1);
+      if (AsciiEncryptPassword == NULL) {
+        return EFI_OUT_OF_RESOURCES;
+      }
+
+      UnicodeStrToAsciiStrS (Profile->PrivateKeyPassword, AsciiEncryptPassword, EncryptPasswordLen + 1);
+      Status = EapConfig->SetData (
+                            EapConfig,
+                            EFI_EAP_TYPE_EAPTLS,
+                            EfiEapConfigEapTlsClientPrivateKeyFilePassword,
+                            (VOID *)AsciiEncryptPassword,
+                            EncryptPasswordLen + 1
+                            );
+      if (EFI_ERROR (Status)) {
+        ZeroMem (AsciiEncryptPassword, EncryptPasswordLen + 1);
+        FreePool (AsciiEncryptPassword);
+        return Status;
+      }
+
+      ZeroMem (AsciiEncryptPassword, EncryptPasswordLen + 1);
+      FreePool (AsciiEncryptPassword);
+    }
+  } else {
+    return EFI_INVALID_PARAMETER;
+  }
+
+  return EFI_SUCCESS;
+}
+
+/**
+  Get current link state from low layer.
+
+  @param[in]   Nic                Pointer to the device data of the selected NIC.
+  @param[out]  LinkState          The pointer to buffer to retrieve link state.
+
+  @retval EFI_SUCCESS             The operation is completed.
+  @retval EFI_INVALID_PARAMETER   One or more parameters are invalid.
+  @retval EFI_UNSUPPORTED         Adapter information protocol is not supported.
+  @retval Other Errors            Returned errors when retrieving link state from low layer.
+
+**/
+EFI_STATUS
+WifiMgrGetLinkState (
+  IN   WIFI_MGR_DEVICE_DATA          *Nic,
+  OUT  EFI_ADAPTER_INFO_MEDIA_STATE  *LinkState
+  )
+{
+  EFI_STATUS                        Status;
+  EFI_TPL                           OldTpl;
+  UINTN                             DataSize;
+  EFI_ADAPTER_INFO_MEDIA_STATE      *UndiState;
+  EFI_ADAPTER_INFORMATION_PROTOCOL  *Aip;
+
+  if ((Nic == NULL) || (LinkState == NULL)) {
+    return EFI_INVALID_PARAMETER;
+  }
+
+  OldTpl = gBS->RaiseTPL (TPL_CALLBACK);
+  Status = gBS->OpenProtocol (
+                  Nic->ControllerHandle,
+                  &gEfiAdapterInformationProtocolGuid,
+                  (VOID **)&Aip,
+                  Nic->DriverHandle,
+                  Nic->ControllerHandle,
+                  EFI_OPEN_PROTOCOL_GET_PROTOCOL
+                  );
+  if (EFI_ERROR (Status)) {
+    gBS->RestoreTPL (OldTpl);
+    return EFI_UNSUPPORTED;
+  }
+
+  Status = Aip->GetInformation (
+                  Aip,
+                  &gEfiAdapterInfoMediaStateGuid,
+                  (VOID **)&UndiState,
+                  &DataSize
+                  );
+  if (EFI_ERROR (Status)) {
+    gBS->RestoreTPL (OldTpl);
+    return Status;
+  }
+
+  gBS->RestoreTPL (OldTpl);
+
+  CopyMem (LinkState, UndiState, sizeof (EFI_ADAPTER_INFO_MEDIA_STATE));
+  FreePool (UndiState);
+  return EFI_SUCCESS;
+}
+
+/**
+  Prepare configuration work before connecting to the target network.
+  For WPA2 Personal networks, password should be checked; and for EAP networks, parameters
+  are different for different networks.
+
+  @param[in]  Nic                 Pointer to the device data of the selected NIC.
+  @param[in]  Profile             The target network to be connected.
+
+  @retval EFI_SUCCESS             The operation is completed.
+  @retval EFI_UNSUPPORTED         This network is not supported.
+  @retval EFI_INVALID_PARAMETER   One or more parameters are invalid.
+
+**/
+EFI_STATUS
+WifiMgrPrepareConnection (
+  IN    WIFI_MGR_DEVICE_DATA      *Nic,
+  IN    WIFI_MGR_NETWORK_PROFILE  *Profile
+  )
+{
+  EFI_STATUS  Status;
+  UINT8       SecurityType;
+  BOOLEAN     AKMSuiteSupported;
+  BOOLEAN     CipherSuiteSupported;
+
+  if ((Profile == NULL) || (Nic == NULL)) {
+    return EFI_INVALID_PARAMETER;
+  }
+
+  Status = WifiMgrCheckRSN (
+             Profile->Network.AKMSuite,
+             Profile->Network.CipherSuite,
+             Nic,
+             &SecurityType,
+             &AKMSuiteSupported,
+             &CipherSuiteSupported
+             );
+  if (EFI_ERROR (Status)) {
+    return Status;
+  }
+
+  if (AKMSuiteSupported && CipherSuiteSupported) {
+    switch (SecurityType) {
+      case SECURITY_TYPE_WPA2_PERSONAL:
+      case SECURITY_TYPE_WPA3_PERSONAL:
+
+        Status = WifiMgrConfigPassword (Nic, Profile);
+        if (EFI_ERROR (Status)) {
+          if (Status == EFI_NOT_FOUND) {
+            if (Nic->OneTimeConnectRequest) {
+              WifiMgrUpdateConnectMessage (Nic, FALSE, L"Connect Failed: Invalid Password!");
+            }
+          }
+
+          return Status;
+        }
+
+        break;
+
+      case SECURITY_TYPE_WPA2_ENTERPRISE:
+      case SECURITY_TYPE_WPA3_ENTERPRISE:
+
+        Status = WifiMgrConfigEap (Nic, Profile);
+        if (EFI_ERROR (Status)) {
+          if (Status == EFI_INVALID_PARAMETER) {
+            if (Nic->OneTimeConnectRequest) {
+              WifiMgrUpdateConnectMessage (Nic, FALSE, L"Connect Failed: Invalid Configuration!");
+            }
+          }
+
+          return Status;
+        }
+
+        break;
+
+      case SECURITY_TYPE_NONE:
+        break;
+
+      default:
+        return EFI_UNSUPPORTED;
+    }
+  } else {
+    return EFI_UNSUPPORTED;
+  }
+
+  return EFI_SUCCESS;
+}
+
+/**
+  Will reset NiC data, get profile from profile sync driver, and send for
+  another connection attempt.This function should not be called more than
+  3 times.
+
+  @param[in]  WiFiProfileSyncProtocol  The target network profile to connect.
+
+  @retval EFI_SUCCESS                  The operation is completed.
+  @retval other                        Operation failure.
+
+**/
+EFI_STATUS
+ConnectionRetry (
+  IN   EFI_WIFI_PROFILE_SYNC_PROTOCOL  *WiFiProfileSyncProtocol
+  )
+{
+  EFI_STATUS                               Status;
+  WIFI_MGR_DEVICE_DATA                     *Nic;
+  EFI_WIRELESS_MAC_CONNECTION_II_PROTOCOL  *Wmp;
+  EFI_SUPPLICANT_PROTOCOL                  *Supplicant;
+  EFI_EAP_CONFIGURATION_PROTOCOL           *EapConfig;
+
+  Nic = NULL;
+
+  Status = gBS->LocateProtocol (
+                  &gEfiWiFi2ProtocolGuid,
+                  NULL,
+                  (VOID **)&Wmp
+                  );
+  if (EFI_ERROR (Status)) {
+    return Status;
+  }
+
+  Status = gBS->LocateProtocol (
+                  &gEfiSupplicantProtocolGuid,
+                  NULL,
+                  (VOID **)&Supplicant
+                  );
+  if (EFI_ERROR (Status)) {
+    Supplicant = NULL;
+  }
+
+  Status = gBS->LocateProtocol (
+                  &gEfiEapConfigurationProtocolGuid,
+                  NULL,
+                  (VOID **)&EapConfig
+                  );
+  if (EFI_ERROR (Status)) {
+    EapConfig = NULL;
+  }
+
+  //
+  // Initialize Nic device data
+  //
+  Nic = AllocateZeroPool (sizeof (WIFI_MGR_DEVICE_DATA));
+  if (Nic == NULL) {
+    Status = EFI_OUT_OF_RESOURCES;
+    return Status;
+  }
+
+  Nic->Signature           = WIFI_MGR_DEVICE_DATA_SIGNATURE;
+  Nic->Private             = mPrivate;
+  Nic->Wmp                 = Wmp;
+  Nic->Supplicant          = Supplicant;
+  Nic->EapConfig           = EapConfig;
+  Nic->UserSelectedProfile = NULL;
+  Nic->OneTimeScanRequest  = FALSE;
+
+  if (Nic->Supplicant != NULL) {
+    Status = WifiMgrGetSupportedSuites (Nic);
+  }
+
+  if (!EFI_ERROR (Status)) {
+    InitializeListHead (&Nic->ProfileList);
+
+    Nic->ConnectPendingNetwork = (WIFI_MGR_NETWORK_PROFILE *)AllocateZeroPool (sizeof (WIFI_MGR_NETWORK_PROFILE));
+    if (Nic->ConnectPendingNetwork == NULL) {
+      Status = EFI_OUT_OF_RESOURCES;
+      DEBUG ((DEBUG_ERROR, "[WiFi Connection Manager] Failed to allocate memory for ConnectPendingNetwork\n"));
+      goto ERROR;
+    }
+
+    Status = WiFiProfileSyncProtocol->WifiProfileSyncGetProfile (Nic->ConnectPendingNetwork, Nic->MacAddress);
+    if (!EFI_ERROR (Status) && (Nic->ConnectPendingNetwork != NULL)) {
+      Status = WifiMgrConnectToNetwork (Nic, Nic->ConnectPendingNetwork);
+      if (!EFI_ERROR (Status)) {
+        return Status;
+      }
+    } else {
+      DEBUG ((DEBUG_ERROR, "[WiFi Connection Manager] Failed to get WiFi profile with status %r\n", Status));
+    }
+  } else {
+    DEBUG ((DEBUG_ERROR, "[WiFi Connection Manager] Failed to get Supported suites with status %r\n", Status));
+  }
+
+  if (Nic->ConnectPendingNetwork != NULL) {
+    if (Nic->ConnectPendingNetwork->Network.AKMSuite != NULL) {
+      FreePool (Nic->ConnectPendingNetwork->Network.AKMSuite);
+    }
+
+    if (Nic->ConnectPendingNetwork->Network.CipherSuite != NULL) {
+      FreePool (Nic->ConnectPendingNetwork->Network.CipherSuite);
+    }
+
+    FreePool (Nic->ConnectPendingNetwork);
+  }
+
+ERROR:
+  if (Nic->Supplicant != NULL) {
+    if (Nic->SupportedSuites.SupportedAKMSuites != NULL) {
+      FreePool (Nic->SupportedSuites.SupportedAKMSuites);
+    }
+
+    if (Nic->SupportedSuites.SupportedSwCipherSuites != NULL) {
+      FreePool (Nic->SupportedSuites.SupportedSwCipherSuites);
+    }
+
+    if (Nic->SupportedSuites.SupportedHwCipherSuites != NULL) {
+      FreePool (Nic->SupportedSuites.SupportedHwCipherSuites);
+    }
+  }
+
+  FreePool (Nic);
+
+  return Status;
+}
+
+/**
+  The callback function for connect operation.
+
+  ASSERT when errors occur in config token.
+
+  @param[in]  Event                 The Connect token receive event.
+  @param[in]  Context               The context of the connect token.
+
+**/
+VOID
+EFIAPI
+WifiMgrOnConnectFinished (
+  IN  EFI_EVENT  Event,
+  IN  VOID       *Context
+  )
+{
+  EFI_STATUS                      Status;
+  WIFI_MGR_MAC_CONFIG_TOKEN       *ConfigToken;
+  WIFI_MGR_NETWORK_PROFILE        *ConnectedProfile;
+  UINT8                           SecurityType;
+  UINT8                           SSIdLen;
+  CHAR8                           *AsciiSSId;
+  EFI_WIFI_PROFILE_SYNC_PROTOCOL  *WiFiProfileSyncProtocol;
+
+  ASSERT (Context != NULL);
+
+  ConnectedProfile = NULL;
+  ConfigToken      = (WIFI_MGR_MAC_CONFIG_TOKEN *)Context;
+  ASSERT (ConfigToken->Nic != NULL);
+
+  ConfigToken->Nic->ConnectState = WifiMgrDisconnected;
+  ASSERT (ConfigToken->Type == TokenTypeConnectNetworkToken);
+
+  ASSERT (ConfigToken->Token.ConnectNetworkToken != NULL);
+
+  Status = gBS->LocateProtocol (&gEfiWiFiProfileSyncProtocolGuid, NULL, (VOID **)&WiFiProfileSyncProtocol);
+  if (!EFI_ERROR (Status)) {
+    WiFiProfileSyncProtocol->WifiProfileSyncSetConnectState (ConfigToken->Token.ConnectNetworkToken->ResultCode);
+    if ((WifiConnectionCount < MAX_WIFI_CONNETION_ATTEMPTS) &&
+        (ConfigToken->Token.ConnectNetworkToken->ResultCode != ConnectSuccess))
+    {
+      WifiConnectionCount++;
+      gBS->CloseEvent (Event);
+      Status = ConnectionRetry (WiFiProfileSyncProtocol);
+      if (!EFI_ERROR (Status)) {
+        return;
+      }
+
+      WiFiProfileSyncProtocol->WifiProfileSyncSetConnectState (Status);
+    }
+  }
+
+  if (ConfigToken->Token.ConnectNetworkToken->Status != EFI_SUCCESS) {
+    if (ConfigToken->Nic->OneTimeConnectRequest) {
+      //
+      // Only update message for user triggered connection
+      //
+      if (ConfigToken->Token.ConnectNetworkToken->Status == EFI_ACCESS_DENIED) {
+        WifiMgrUpdateConnectMessage (ConfigToken->Nic, FALSE, L"Connect Failed: Permission Denied!");
+      } else {
+        WifiMgrUpdateConnectMessage (ConfigToken->Nic, FALSE, L"Connect Failed!");
+      }
+
+      ConfigToken->Nic->OneTimeConnectRequest = FALSE;
+    }
+
+    ConfigToken->Nic->CurrentOperateNetwork = NULL;
+    return;
+  }
+
+  if (ConfigToken->Token.ConnectNetworkToken->ResultCode != ConnectSuccess) {
+    if (ConfigToken->Nic->OneTimeConnectRequest) {
+      if (ConfigToken->Token.ConnectNetworkToken->ResultCode == ConnectFailedReasonUnspecified) {
+        WifiMgrUpdateConnectMessage (ConfigToken->Nic, FALSE, L"Connect Failed: Wrong Password or Unexpected Error!");
+      } else {
+        WifiMgrUpdateConnectMessage (ConfigToken->Nic, FALSE, L"Connect Failed!");
+      }
+    }
+
+    goto Exit;
+  }
+
+  if ((ConfigToken->Token.ConnectNetworkToken->Data == NULL) ||
+      (ConfigToken->Token.ConnectNetworkToken->Data->Network == NULL))
+  {
+    //
+    // An unexpected error occurs, tell low layer to perform a disconnect
+    //
+    ConfigToken->Nic->HasDisconnectPendingNetwork = TRUE;
+    WifiMgrUpdateConnectMessage (ConfigToken->Nic, FALSE, NULL);
+    goto Exit;
+  }
+
+  //
+  // A correct connect token received, terminate the connection process
+  //
+  Status = WifiMgrCheckRSN (
+             ConfigToken->Token.ConnectNetworkToken->Data->Network->AKMSuite,
+             ConfigToken->Token.ConnectNetworkToken->Data->Network->CipherSuite,
+             ConfigToken->Nic,
+             &SecurityType,
+             NULL,
+             NULL
+             );
+  if (EFI_ERROR (Status)) {
+    SecurityType = SECURITY_TYPE_UNKNOWN;
+  }
+
+  SSIdLen   = ConfigToken->Token.ConnectNetworkToken->Data->Network->SSId.SSIdLen;
+  AsciiSSId = (CHAR8 *)AllocateZeroPool (sizeof (CHAR8) * (SSIdLen + 1));
+  if (AsciiSSId == NULL) {
+    ConfigToken->Nic->HasDisconnectPendingNetwork = TRUE;
+    WifiMgrUpdateConnectMessage (ConfigToken->Nic, FALSE, NULL);
+    goto Exit;
+  }
+
+  CopyMem (AsciiSSId, ConfigToken->Token.ConnectNetworkToken->Data->Network->SSId.SSId, SSIdLen);
+  *(AsciiSSId + SSIdLen) = '\0';
+
+  ConnectedProfile = WifiMgrGetProfileByAsciiSSId (AsciiSSId, SecurityType, &ConfigToken->Nic->ProfileList);
+  FreePool (AsciiSSId);
+  if (ConnectedProfile == NULL) {
+    ConfigToken->Nic->HasDisconnectPendingNetwork = TRUE;
+    WifiMgrUpdateConnectMessage (ConfigToken->Nic, FALSE, NULL);
+    goto Exit;
+  }
+
+  ConfigToken->Nic->ConnectState = WifiMgrConnectedToAp;
+  WifiMgrUpdateConnectMessage (ConfigToken->Nic, TRUE, NULL);
+
+Exit:
+
+  if (ConfigToken->Nic->ConnectState == WifiMgrDisconnected) {
+    ConfigToken->Nic->CurrentOperateNetwork = NULL;
+  }
+
+  ConfigToken->Nic->OneTimeConnectRequest = FALSE;
+  WifiMgrFreeToken (ConfigToken);
+}
+
+/**
+  Start connect operation, and send out a token to connect to a target network.
+
+  @param[in]  Nic                 Pointer to the device data of the selected NIC.
+  @param[in]  Profile             The target network to be connected.
+
+  @retval EFI_SUCCESS             The operation is completed.
+  @retval EFI_ALREADY_STARTED     Already in "connected" state, need to perform a disconnect
+                                  operation first.
+  @retval EFI_INVALID_PARAMETER   One or more parameters are invalid.
+  @retval EFI_OUT_OF_RESOURCES    Failed to allocate memory.
+  @retval Other Errors            Return errors when connecting network on low layer.
+
+**/
+EFI_STATUS
+WifiMgrConnectToNetwork (
+  IN    WIFI_MGR_DEVICE_DATA      *Nic,
+  IN    WIFI_MGR_NETWORK_PROFILE  *Profile
+  )
+{
+  EFI_STATUS                       Status;
+  EFI_TPL                          OldTpl;
+  EFI_ADAPTER_INFO_MEDIA_STATE     LinkState;
+  WIFI_MGR_MAC_CONFIG_TOKEN        *ConfigToken;
+  EFI_80211_CONNECT_NETWORK_TOKEN  *ConnectToken;
+
+  if ((Nic == NULL) || (Nic->Wmp == NULL) || (Profile == NULL)) {
+    return EFI_INVALID_PARAMETER;
+  }
+
+  Status = WifiMgrGetLinkState (Nic, &LinkState);
+  if (EFI_ERROR (Status)) {
+    return Status;
+  }
+
+  if (LinkState.MediaState == EFI_SUCCESS) {
+    return EFI_ALREADY_STARTED;
+  }
+
+  OldTpl = gBS->RaiseTPL (TPL_CALLBACK);
+  Status = WifiMgrPrepareConnection (Nic, Profile);
+  if (EFI_ERROR (Status)) {
+    gBS->RestoreTPL (OldTpl);
+    return Status;
+  }
+
+  //
+  // Create a new connect token
+  //
+  ConfigToken = AllocateZeroPool (sizeof (WIFI_MGR_MAC_CONFIG_TOKEN));
+  if (ConfigToken == NULL) {
+    Status = EFI_OUT_OF_RESOURCES;
+    goto Exit;
+  }
+
+  ConfigToken->Type                      = TokenTypeConnectNetworkToken;
+  ConfigToken->Nic                       = Nic;
+  ConfigToken->Token.ConnectNetworkToken = AllocateZeroPool (sizeof (EFI_80211_CONNECT_NETWORK_TOKEN));
+  if (ConfigToken->Token.ConnectNetworkToken == NULL) {
+    goto Exit;
+  }
+
+  ConnectToken       = ConfigToken->Token.ConnectNetworkToken;
+  ConnectToken->Data = AllocateZeroPool (sizeof (EFI_80211_CONNECT_NETWORK_DATA));
+  if (ConnectToken->Data == NULL) {
+    goto Exit;
+  }
+
+  ConnectToken->Data->Network = AllocateZeroPool (sizeof (EFI_80211_NETWORK));
+  if (ConnectToken->Data->Network == NULL) {
+    goto Exit;
+  }
+
+  CopyMem (ConnectToken->Data->Network, &Profile->Network, sizeof (EFI_80211_NETWORK));
+
+  //
+  // Add event handle and start to connect
+  //
+  Status = gBS->CreateEvent (
+                  EVT_NOTIFY_SIGNAL,
+                  TPL_CALLBACK,
+                  WifiMgrOnConnectFinished,
+                  ConfigToken,
+                  &ConnectToken->Event
+                  );
+  if (EFI_ERROR (Status)) {
+    goto Exit;
+  }
+
+  Nic->ConnectState          = WifiMgrConnectingToAp;
+  Nic->CurrentOperateNetwork = Profile;
+  WifiMgrUpdateConnectMessage (Nic, FALSE, NULL);
+
+  //
+  // Start Connecting ...
+  //
+  Status = Nic->Wmp->ConnectNetwork (Nic->Wmp, ConnectToken);
+
+  //
+  // Erase secrets after connection is triggered
+  //
+  WifiMgrCleanProfileSecrets (Profile);
+
+  if (EFI_ERROR (Status)) {
+    if (Status == EFI_ALREADY_STARTED) {
+      Nic->ConnectState = WifiMgrConnectedToAp;
+      WifiMgrUpdateConnectMessage (Nic, TRUE, NULL);
+    } else {
+      Nic->ConnectState          = WifiMgrDisconnected;
+      Nic->CurrentOperateNetwork = NULL;
+
+      if (Nic->OneTimeConnectRequest) {
+        if (Status == EFI_NOT_FOUND) {
+          WifiMgrUpdateConnectMessage (Nic, FALSE, L"Connect Failed: Not Available!");
+        } else {
+          WifiMgrUpdateConnectMessage (Nic, FALSE, L"Connect Failed: Unexpected Error!");
+        }
+      }
+    }
+
+    goto Exit;
+  }
+
+Exit:
+
+  if (EFI_ERROR (Status)) {
+    WifiMgrFreeToken (ConfigToken);
+  }
+
+  gBS->RestoreTPL (OldTpl);
+
+  DEBUG ((DEBUG_INFO, "[WiFi Connection Manager] WifiMgrConnectToNetwork: %r\n", Status));
+  return Status;
+}
+
+/**
+  The callback function for disconnect operation.
+
+  ASSERT when errors occur in config token.
+
+  @param[in]  Event                 The Disconnect token receive event.
+  @param[in]  Context               The context of the Disconnect token.
+
+**/
+VOID
+EFIAPI
+WifiMgrOnDisconnectFinished (
+  IN EFI_EVENT  Event,
+  IN VOID       *Context
+  )
+{
+  WIFI_MGR_MAC_CONFIG_TOKEN  *ConfigToken;
+
+  ASSERT (Context != NULL);
+
+  ConfigToken = (WIFI_MGR_MAC_CONFIG_TOKEN *)Context;
+  ASSERT (ConfigToken->Nic != NULL);
+  ASSERT (ConfigToken->Type == TokenTypeDisconnectNetworkToken);
+
+  ASSERT (ConfigToken->Token.DisconnectNetworkToken != NULL);
+  if (ConfigToken->Token.DisconnectNetworkToken->Status != EFI_SUCCESS) {
+    ConfigToken->Nic->ConnectState = WifiMgrConnectedToAp;
+    WifiMgrUpdateConnectMessage (ConfigToken->Nic, FALSE, NULL);
+    ConfigToken->Nic->OneTimeDisconnectRequest = FALSE;
+    goto Exit;
+  }
+
+  ConfigToken->Nic->ConnectState          = WifiMgrDisconnected;
+  ConfigToken->Nic->CurrentOperateNetwork = NULL;
+  WifiMgrUpdateConnectMessage (ConfigToken->Nic, TRUE, NULL);
+  ConfigToken->Nic->OneTimeDisconnectRequest = FALSE;
+
+  //
+  // Disconnected network may not be in network list now, trigger a scan again!
+  //
+  ConfigToken->Nic->OneTimeScanRequest = TRUE;
+
+Exit:
+  WifiMgrFreeToken (ConfigToken);
+  return;
+}
+
+/**
+  Start disconnect operation, and send out a token to disconnect from current connected
+  network.
+
+  @param[in]  Nic                 Pointer to the device data of the selected NIC.
+
+  @retval EFI_SUCCESS             The operation is completed.
+  @retval EFI_OUT_OF_RESOURCES    Failed to allocate memory.
+  @retval EFI_INVALID_PARAMETER   One or more parameters are invalid.
+  @retval Other Errors            Return errors when disconnecting a network on low layer.
+
+**/
+EFI_STATUS
+WifiMgrDisconnectToNetwork (
+  IN    WIFI_MGR_DEVICE_DATA  *Nic
+  )
+{
+  EFI_STATUS                          Status;
+  EFI_TPL                             OldTpl;
+  WIFI_MGR_MAC_CONFIG_TOKEN           *ConfigToken;
+  EFI_80211_DISCONNECT_NETWORK_TOKEN  *DisconnectToken;
+
+  if (Nic == NULL) {
+    return EFI_INVALID_PARAMETER;
+  }
+
+  OldTpl      = gBS->RaiseTPL (TPL_CALLBACK);
+  Status      = EFI_SUCCESS;
+  ConfigToken = AllocateZeroPool (sizeof (WIFI_MGR_MAC_CONFIG_TOKEN));
+  if (ConfigToken == NULL) {
+    gBS->RestoreTPL (OldTpl);
+    return EFI_OUT_OF_RESOURCES;
+  }
+
+  ConfigToken->Type                         = TokenTypeDisconnectNetworkToken;
+  ConfigToken->Nic                          = Nic;
+  ConfigToken->Token.DisconnectNetworkToken = AllocateZeroPool (sizeof (EFI_80211_DISCONNECT_NETWORK_TOKEN));
+  if (ConfigToken->Token.DisconnectNetworkToken == NULL) {
+    WifiMgrFreeToken (ConfigToken);
+    gBS->RestoreTPL (OldTpl);
+    return EFI_OUT_OF_RESOURCES;
+  }
+
+  DisconnectToken = ConfigToken->Token.DisconnectNetworkToken;
+
+  Status = gBS->CreateEvent (
+                  EVT_NOTIFY_SIGNAL,
+                  TPL_CALLBACK,
+                  WifiMgrOnDisconnectFinished,
+                  ConfigToken,
+                  &DisconnectToken->Event
+                  );
+  if (EFI_ERROR (Status)) {
+    WifiMgrFreeToken (ConfigToken);
+    gBS->RestoreTPL (OldTpl);
+    return Status;
+  }
+
+  Nic->ConnectState = WifiMgrDisconnectingToAp;
+  WifiMgrUpdateConnectMessage (ConfigToken->Nic, FALSE, NULL);
+
+  Status = Nic->Wmp->DisconnectNetwork (Nic->Wmp, DisconnectToken);
+  if (EFI_ERROR (Status)) {
+    if (Status == EFI_NOT_FOUND) {
+      Nic->ConnectState          = WifiMgrDisconnected;
+      Nic->CurrentOperateNetwork = NULL;
+
+      //
+      // This network is not in network list now, trigger a scan again!
+      //
+      Nic->OneTimeScanRequest = TRUE;
+
+      //
+      // State has been changed from Connected to Disconnected
+      //
+      WifiMgrUpdateConnectMessage (ConfigToken->Nic, TRUE, NULL);
+      Status = EFI_SUCCESS;
+    } else {
+      if (Nic->OneTimeDisconnectRequest) {
+        WifiMgrUpdateConnectMessage (ConfigToken->Nic, FALSE, L"Disconnect Failed: Unexpected Error!");
+      }
+
+      Nic->ConnectState = WifiMgrConnectedToAp;
+      WifiMgrUpdateConnectMessage (ConfigToken->Nic, FALSE, NULL);
+    }
+
+    WifiMgrFreeToken (ConfigToken);
+  }
+
+  gBS->RestoreTPL (OldTpl);
+  return Status;
+}
+
+/**
+  The state machine of the connection manager, periodically check the state and
+  perform a corresponding operation.
+
+  @param[in]  Event                   The timer event to be triggered.
+  @param[in]  Context                 The context of the Nic device data.
+
+**/
+VOID
+EFIAPI
+WifiMgrOnTimerTick (
+  IN EFI_EVENT  Event,
+  IN VOID       *Context
+  )
+{
+  WIFI_MGR_DEVICE_DATA          *Nic;
+  EFI_STATUS                    Status;
+  EFI_ADAPTER_INFO_MEDIA_STATE  LinkState;
+  WIFI_MGR_NETWORK_PROFILE      *Profile;
+
+  if (Context == NULL) {
+    return;
+  }
+
+  Nic = (WIFI_MGR_DEVICE_DATA *)Context;
+  NET_CHECK_SIGNATURE (Nic, WIFI_MGR_DEVICE_DATA_SIGNATURE);
+
+  Status = WifiMgrGetLinkState (Nic, &LinkState);
+  if (EFI_ERROR (Status)) {
+    DEBUG ((DEBUG_INFO, "[WiFi Connection Manager] Error: Failed to get link state!\n"));
+    return;
+  }
+
+  if (Nic->LastLinkState.MediaState != LinkState.MediaState) {
+    if ((Nic->LastLinkState.MediaState == EFI_SUCCESS) && (LinkState.MediaState == EFI_NO_MEDIA)) {
+      Nic->HasDisconnectPendingNetwork = TRUE;
+    }
+
+    Nic->LastLinkState.MediaState = LinkState.MediaState;
+  }
+
+  Nic->ScanTickTime++;
+  if (((Nic->ScanTickTime > WIFI_SCAN_FREQUENCY) || Nic->OneTimeScanRequest) &&
+      (Nic->ScanState == WifiMgrScanFinished))
+  {
+    Nic->OneTimeScanRequest = FALSE;
+    Nic->ScanTickTime       = 0;
+
+    DEBUG ((DEBUG_INFO, "[WiFi Connection Manager] Scan is triggered.\n"));
+    WifiMgrStartScan (Nic);
+  }
+
+  if ((Nic->AvailableCount > 0) && (Nic->ScanState == WifiMgrScanFinished)) {
+    switch (Nic->ConnectState) {
+      case WifiMgrDisconnected:
+
+        if (Nic->HasDisconnectPendingNetwork) {
+          Nic->HasDisconnectPendingNetwork = FALSE;
+        }
+
+        if (Nic->ConnectPendingNetwork != NULL) {
+          Profile                    = Nic->ConnectPendingNetwork;
+          Status                     = WifiMgrConnectToNetwork (Nic, Profile);
+          Nic->ConnectPendingNetwork = NULL;
+          if (EFI_ERROR (Status)) {
+            //
+            // Some error happened, don't wait for a return connect token!
+            //
+            Nic->OneTimeConnectRequest = FALSE;
+          }
+        }
+
+        break;
+
+      case WifiMgrConnectingToAp:
+        break;
+
+      case WifiMgrDisconnectingToAp:
+        break;
+
+      case WifiMgrConnectedToAp:
+
+        if ((Nic->ConnectPendingNetwork != NULL) || Nic->HasDisconnectPendingNetwork) {
+          Status = WifiMgrDisconnectToNetwork (Nic);
+          if (EFI_ERROR (Status)) {
+            //
+            // Some error happened, don't wait for a return disconnect token!
+            //
+            Nic->OneTimeDisconnectRequest = FALSE;
+          }
+        }
+
+        break;
+
+      default:
+        break;
+    }
+  }
+}