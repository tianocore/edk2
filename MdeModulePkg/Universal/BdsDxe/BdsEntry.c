--- conflicted
+++ resolved
@@ -1,1146 +1,1142 @@
-/** @file
-  This module produce main entry for BDS phase - BdsEntry.
-  When this module was dispatched by DxeCore, gEfiBdsArchProtocolGuid will be installed
-  which contains interface of BdsEntry.
-  After DxeCore finish DXE phase, gEfiBdsArchProtocolGuid->BdsEntry will be invoked
-  to enter BDS phase.
-
-Copyright (c) 2004 - 2018, Intel Corporation. All rights reserved.<BR>
-(C) Copyright 2016 Hewlett Packard Enterprise Development LP<BR>
-(C) Copyright 2015 Hewlett-Packard Development Company, L.P.<BR>
-This program and the accompanying materials
-are licensed and made available under the terms and conditions of the BSD License
-which accompanies this distribution.  The full text of the license may be found at
-http://opensource.org/licenses/bsd-license.php
-
-THE PROGRAM IS DISTRIBUTED UNDER THE BSD LICENSE ON AN "AS IS" BASIS,
-WITHOUT WARRANTIES OR REPRESENTATIONS OF ANY KIND, EITHER EXPRESS OR IMPLIED.
-
-**/
-
-#include "Bds.h"
-#include "Language.h"
-#include "HwErrRecSupport.h"
-
-#define SET_BOOT_OPTION_SUPPORT_KEY_COUNT(a, c) {  \
-      (a) = ((a) & ~EFI_BOOT_OPTION_SUPPORT_COUNT) | (((c) << LowBitSet32 (EFI_BOOT_OPTION_SUPPORT_COUNT)) & EFI_BOOT_OPTION_SUPPORT_COUNT); \
-      }
-
-///
-/// BDS arch protocol instance initial value.
-///
-EFI_BDS_ARCH_PROTOCOL  gBds = {
-  BdsEntry
-};
-
-//
-// gConnectConInEvent - Event which is signaled when ConIn connection is required
-//
-EFI_EVENT      gConnectConInEvent = NULL;
-
-///
-/// The read-only variables defined in UEFI Spec.
-///
-CHAR16  *mReadOnlyVariables[] = {
-  EFI_PLATFORM_LANG_CODES_VARIABLE_NAME,
-  EFI_LANG_CODES_VARIABLE_NAME,
-  EFI_BOOT_OPTION_SUPPORT_VARIABLE_NAME,
-  EFI_HW_ERR_REC_SUPPORT_VARIABLE_NAME,
-  EFI_OS_INDICATIONS_SUPPORT_VARIABLE_NAME
-  };
-
-CHAR16 *mBdsLoadOptionName[] = {
-  L"Driver",
-  L"SysPrep",
-  L"Boot",
-  L"PlatformRecovery"
-};
-
-/**
-  Event to Connect ConIn.
-
-  @param  Event                 Event whose notification function is being invoked.
-  @param  Context               Pointer to the notification function's context,
-                                which is implementation-dependent.
-
-**/
-VOID
-EFIAPI
-BdsDxeOnConnectConInCallBack (
-  IN EFI_EVENT                Event,
-  IN VOID                     *Context
-  )
-{
-  EFI_STATUS Status;
-
-  //
-  // When Osloader call ReadKeyStroke to signal this event
-  // no driver dependency is assumed existing. So use a non-dispatch version
-  //
-  Status = EfiBootManagerConnectConsoleVariable (ConIn);
-  if (EFI_ERROR (Status)) {
-    //
-    // Should not enter this case, if enter, the keyboard will not work.
-    // May need platfrom policy to connect keyboard.
-    //
-    DEBUG ((EFI_D_WARN, "[Bds] Connect ConIn failed - %r!!!\n", Status));
-  }
-}
-/**
-  Notify function for event group EFI_EVENT_GROUP_READY_TO_BOOT. This is used to
-  check whether there is remaining deferred load images.
-
-  @param[in]  Event   The Event that is being processed.
-  @param[in]  Context The Event Context.
-
-**/
-VOID
-EFIAPI
-CheckDeferredLoadImageOnReadyToBoot (
-  IN EFI_EVENT        Event,
-  IN VOID             *Context
-  )
-{
-  EFI_STATUS                         Status;
-  EFI_DEFERRED_IMAGE_LOAD_PROTOCOL   *DeferredImage;
-  UINTN                              HandleCount;
-  EFI_HANDLE                         *Handles;
-  UINTN                              Index;
-  UINTN                              ImageIndex;
-  EFI_DEVICE_PATH_PROTOCOL           *ImageDevicePath;
-  VOID                               *Image;
-  UINTN                              ImageSize;
-  BOOLEAN                            BootOption;
-  CHAR16                             *DevicePathStr;
-
-  //
-  // Find all the deferred image load protocols.
-  //
-  HandleCount = 0;
-  Handles = NULL;
-  Status = gBS->LocateHandleBuffer (
-    ByProtocol,
-    &gEfiDeferredImageLoadProtocolGuid,
-    NULL,
-    &HandleCount,
-    &Handles
-  );
-  if (EFI_ERROR (Status)) {
-    return;
-  }
-
-  for (Index = 0; Index < HandleCount; Index++) {
-    Status = gBS->HandleProtocol (Handles[Index], &gEfiDeferredImageLoadProtocolGuid, (VOID **) &DeferredImage);
-    if (EFI_ERROR (Status)) {
-      continue;
-    }
-
-    for (ImageIndex = 0; ; ImageIndex++) {
-      //
-      // Load all the deferred images in this protocol instance.
-      //
-      Status = DeferredImage->GetImageInfo (
-        DeferredImage,
-        ImageIndex,
-        &ImageDevicePath,
-        (VOID **) &Image,
-        &ImageSize,
-        &BootOption
-      );
-      if (EFI_ERROR (Status)) {
-        break;
-      }
-      DevicePathStr = ConvertDevicePathToText (ImageDevicePath, FALSE, FALSE);
-      DEBUG ((DEBUG_LOAD, "[Bds] Image was deferred but not loaded: %s.\n", DevicePathStr));
-      if (DevicePathStr != NULL) {
-        FreePool (DevicePathStr);
-      }
-    }
-  }
-  if (Handles != NULL) {
-    FreePool (Handles);
-  }
-}
-
-/**
-
-  Install Boot Device Selection Protocol
-
-  @param ImageHandle     The image handle.
-  @param SystemTable     The system table.
-
-  @retval  EFI_SUCEESS  BDS has finished initializing.
-                        Return the dispatcher and recall BDS.Entry
-  @retval  Other        Return status from AllocatePool() or gBS->InstallProtocolInterface
-
-**/
-EFI_STATUS
-EFIAPI
-BdsInitialize (
-  IN EFI_HANDLE                            ImageHandle,
-  IN EFI_SYSTEM_TABLE                      *SystemTable
-  )
-{
-  EFI_STATUS  Status;
-  EFI_HANDLE  Handle;
-  //
-  // Install protocol interface
-  //
-  Handle = NULL;
-  Status = gBS->InstallMultipleProtocolInterfaces (
-                  &Handle,
-                  &gEfiBdsArchProtocolGuid, &gBds,
-                  NULL
-                  );
-  ASSERT_EFI_ERROR (Status);
-
-  DEBUG_CODE (
-    EFI_EVENT   Event;
-    //
-    // Register notify function to check deferred images on ReadyToBoot Event.
-    //
-    Status = gBS->CreateEventEx (
-                    EVT_NOTIFY_SIGNAL,
-                    TPL_CALLBACK,
-                    CheckDeferredLoadImageOnReadyToBoot,
-                    NULL,
-                    &gEfiEventReadyToBootGuid,
-                    &Event
-                    );
-    ASSERT_EFI_ERROR (Status);
-  );
-  return Status;
-}
-
-/**
-  Function waits for a given event to fire, or for an optional timeout to expire.
-
-  @param   Event              The event to wait for
-  @param   Timeout            An optional timeout value in 100 ns units.
-
-  @retval  EFI_SUCCESS      Event fired before Timeout expired.
-  @retval  EFI_TIME_OUT     Timout expired before Event fired..
-
-**/
-EFI_STATUS
-BdsWaitForSingleEvent (
-  IN  EFI_EVENT                  Event,
-  IN  UINT64                     Timeout       OPTIONAL
-  )
-{
-  UINTN       Index;
-  EFI_STATUS  Status;
-  EFI_EVENT   TimerEvent;
-  EFI_EVENT   WaitList[2];
-
-  if (Timeout != 0) {
-    //
-    // Create a timer event
-    //
-    Status = gBS->CreateEvent (EVT_TIMER, 0, NULL, NULL, &TimerEvent);
-    if (!EFI_ERROR (Status)) {
-      //
-      // Set the timer event
-      //
-      gBS->SetTimer (
-             TimerEvent,
-             TimerRelative,
-             Timeout
-             );
-
-      //
-      // Wait for the original event or the timer
-      //
-      WaitList[0] = Event;
-      WaitList[1] = TimerEvent;
-      Status      = gBS->WaitForEvent (2, WaitList, &Index);
-      ASSERT_EFI_ERROR (Status);
-      gBS->CloseEvent (TimerEvent);
-
-      //
-      // If the timer expired, change the return to timed out
-      //
-      if (Index == 1) {
-        Status = EFI_TIMEOUT;
-      }
-    }
-  } else {
-    //
-    // No timeout... just wait on the event
-    //
-    Status = gBS->WaitForEvent (1, &Event, &Index);
-    ASSERT (!EFI_ERROR (Status));
-    ASSERT (Index == 0);
-  }
-
-  return Status;
-}
-
-/**
-  The function reads user inputs.
-
-**/
-VOID
-BdsReadKeys (
-  VOID
-  )
-{
-  EFI_STATUS         Status;
-  EFI_INPUT_KEY      Key;
-
-  if (PcdGetBool (PcdConInConnectOnDemand)) {
-    return;
-  }
-
-  while (gST->ConIn != NULL) {
-
-    Status = gST->ConIn->ReadKeyStroke (gST->ConIn, &Key);
-
-    if (EFI_ERROR (Status)) {
-      //
-      // No more keys.
-      //
-      break;
-    }
-  }
-}
-
-/**
-  The function waits for the boot manager timeout expires or hotkey is pressed.
-
-  It calls PlatformBootManagerWaitCallback each second.
-
-  @param     HotkeyTriggered   Input hotkey event.
-**/
-VOID
-BdsWait (
-  IN EFI_EVENT      HotkeyTriggered
-  )
-{
-  EFI_STATUS            Status;
-  UINT16                TimeoutRemain;
-
-  DEBUG ((EFI_D_INFO, "[Bds]BdsWait ...Zzzzzzzzzzzz...\n"));
-
-  TimeoutRemain = PcdGet16 (PcdPlatformBootTimeOut);
-  while (TimeoutRemain != 0) {
-    DEBUG ((EFI_D_INFO, "[Bds]BdsWait(%d)..Zzzz...\n", (UINTN) TimeoutRemain));
-    PlatformBootManagerWaitCallback (TimeoutRemain);
-
-    BdsReadKeys (); // BUGBUG: Only reading can signal HotkeyTriggered
-                    //         Can be removed after all keyboard drivers invoke callback in timer callback.
-
-    if (HotkeyTriggered != NULL) {
-      Status = BdsWaitForSingleEvent (HotkeyTriggered, EFI_TIMER_PERIOD_SECONDS (1));
-      if (!EFI_ERROR (Status)) {
-        break;
-      }
-    } else {
-      gBS->Stall (1000000);
-    }
-
-    //
-    // 0xffff means waiting forever
-    // BDS with no hotkey provided and 0xffff as timeout will "hang" in the loop
-    //
-    if (TimeoutRemain != 0xffff) {
-      TimeoutRemain--;
-    }
-  }
-  DEBUG ((EFI_D_INFO, "[Bds]Exit the waiting!\n"));
-}
-
-/**
-  Attempt to boot each boot option in the BootOptions array.
-
-  @param BootOptions       Input boot option array.
-  @param BootOptionCount   Input boot option count.
-  @param BootManagerMenu   Input boot manager menu.
-
-  @retval TRUE  Successfully boot one of the boot options.
-  @retval FALSE Failed boot any of the boot options.
-**/
-BOOLEAN
-BootBootOptions (
-  IN EFI_BOOT_MANAGER_LOAD_OPTION    *BootOptions,
-  IN UINTN                           BootOptionCount,
-  IN EFI_BOOT_MANAGER_LOAD_OPTION    *BootManagerMenu OPTIONAL
-  )
-{
-  UINTN                              Index;
-
-  //
-  // Report Status Code to indicate BDS starts attempting booting from the UEFI BootOrder list.
-  //
-  REPORT_STATUS_CODE (EFI_PROGRESS_CODE, (EFI_SOFTWARE_DXE_BS_DRIVER | EFI_SW_DXE_BS_PC_ATTEMPT_BOOT_ORDER_EVENT));
-
-  //
-  // Attempt boot each boot option
-  //
-  for (Index = 0; Index < BootOptionCount; Index++) {
-    //
-    // According to EFI Specification, if a load option is not marked
-    // as LOAD_OPTION_ACTIVE, the boot manager will not automatically
-    // load the option.
-    //
-    if ((BootOptions[Index].Attributes & LOAD_OPTION_ACTIVE) == 0) {
-      continue;
-    }
-
-    //
-    // Boot#### load options with LOAD_OPTION_CATEGORY_APP are executables which are not
-    // part of the normal boot processing. Boot options with reserved category values will be
-    // ignored by the boot manager.
-    //
-    if ((BootOptions[Index].Attributes & LOAD_OPTION_CATEGORY) != LOAD_OPTION_CATEGORY_BOOT) {
-      continue;
-    }
-
-    //
-    // All the driver options should have been processed since
-    // now boot will be performed.
-    //
-    EfiBootManagerBoot (&BootOptions[Index]);
-
-    //
-    // If the boot via Boot#### returns with a status of EFI_SUCCESS, platform firmware
-    // supports boot manager menu, and if firmware is configured to boot in an
-    // interactive mode, the boot manager will stop processing the BootOrder variable and
-    // present a boot manager menu to the user.
-    //
-    if ((BootManagerMenu != NULL) && (BootOptions[Index].Status == EFI_SUCCESS)) {
-      EfiBootManagerBoot (BootManagerMenu);
-      break;
-    }
-  }
-
-  return (BOOLEAN) (Index < BootOptionCount);
-}
-
-/**
-  The function will load and start every Driver####, SysPrep#### or PlatformRecovery####.
-
-  @param  LoadOptions        Load option array.
-  @param  LoadOptionCount    Load option count.
-**/
-VOID
-ProcessLoadOptions (
-  IN EFI_BOOT_MANAGER_LOAD_OPTION       *LoadOptions,
-  IN UINTN                              LoadOptionCount
-  )
-{
-  EFI_STATUS                        Status;
-  UINTN                             Index;
-  BOOLEAN                           ReconnectAll;
-  EFI_BOOT_MANAGER_LOAD_OPTION_TYPE LoadOptionType;
-
-  ReconnectAll   = FALSE;
-  LoadOptionType = LoadOptionTypeMax;
-
-  //
-  // Process the driver option
-  //
-  for (Index = 0; Index < LoadOptionCount; Index++) {
-    //
-    // All the load options in the array should be of the same type.
-    //
-    if (Index == 0) {
-      LoadOptionType = LoadOptions[Index].OptionType;
-    }
-    ASSERT (LoadOptionType == LoadOptions[Index].OptionType);
-    ASSERT (LoadOptionType != LoadOptionTypeBoot);
-
-    Status = EfiBootManagerProcessLoadOption (&LoadOptions[Index]);
-
-    //
-    // Status indicates whether the load option is loaded and executed
-    // LoadOptions[Index].Status is what the load option returns
-    //
-    if (!EFI_ERROR (Status)) {
-      //
-      // Stop processing if any PlatformRecovery#### returns success.
-      //
-      if ((LoadOptions[Index].Status == EFI_SUCCESS) &&
-          (LoadOptionType == LoadOptionTypePlatformRecovery)) {
-        break;
-      }
-
-      //
-      // Only set ReconnectAll flag when the load option executes successfully.
-      //
-      if (!EFI_ERROR (LoadOptions[Index].Status) &&
-          (LoadOptions[Index].Attributes & LOAD_OPTION_FORCE_RECONNECT) != 0) {
-        ReconnectAll = TRUE;
-      }
-    }
-  }
-
-  //
-  // If a driver load option is marked as LOAD_OPTION_FORCE_RECONNECT,
-  // then all of the EFI drivers in the system will be disconnected and
-  // reconnected after the last driver load option is processed.
-  //
-  if (ReconnectAll && LoadOptionType == LoadOptionTypeDriver) {
-    EfiBootManagerDisconnectAll ();
-    EfiBootManagerConnectAll ();
-  }
-}
-
-/**
-
-  Validate input console variable data.
-
-  If found the device path is not a valid device path, remove the variable.
-
-  @param VariableName             Input console variable name.
-
-**/
-VOID
-BdsFormalizeConsoleVariable (
-  IN  CHAR16          *VariableName
-  )
-{
-  EFI_DEVICE_PATH_PROTOCOL  *DevicePath;
-  UINTN                     VariableSize;
-  EFI_STATUS                Status;
-
-  GetEfiGlobalVariable2 (VariableName, (VOID **) &DevicePath, &VariableSize);
-  if ((DevicePath != NULL) && !IsDevicePathValid (DevicePath, VariableSize)) {
-    Status = gRT->SetVariable (
-                    VariableName,
-                    &gEfiGlobalVariableGuid,
-                    EFI_VARIABLE_BOOTSERVICE_ACCESS | EFI_VARIABLE_RUNTIME_ACCESS | EFI_VARIABLE_NON_VOLATILE,
-                    0,
-                    NULL
-                    );
-    //
-    // Deleting variable with current variable implementation shouldn't fail.
-    //
-    ASSERT_EFI_ERROR (Status);
-  }
-
-  if (DevicePath != NULL) {
-    FreePool (DevicePath);
-  }
-}
-
-/**
-  Formalize OsIndication related variables.
-
-  For OsIndicationsSupported, Create a BS/RT/UINT64 variable to report caps
-  Delete OsIndications variable if it is not NV/BS/RT UINT64.
-
-  Item 3 is used to solve case when OS corrupts OsIndications. Here simply delete this NV variable.
-
-  Create a boot option for BootManagerMenu if it hasn't been created yet
-
-**/
-VOID
-BdsFormalizeOSIndicationVariable (
-  VOID
-  )
-{
-  EFI_STATUS                      Status;
-  UINT64                          OsIndicationSupport;
-  UINT64                          OsIndication;
-  UINTN                           DataSize;
-  UINT32                          Attributes;
-  EFI_BOOT_MANAGER_LOAD_OPTION    BootManagerMenu;
-
-  //
-  // OS indicater support variable
-  //
-  Status = EfiBootManagerGetBootManagerMenu (&BootManagerMenu);
-  if (Status != EFI_NOT_FOUND) {
-    OsIndicationSupport = EFI_OS_INDICATIONS_BOOT_TO_FW_UI | EFI_OS_INDICATIONS_START_PLATFORM_RECOVERY;
-    EfiBootManagerFreeLoadOption (&BootManagerMenu);
-  } else {
-    OsIndicationSupport = EFI_OS_INDICATIONS_START_PLATFORM_RECOVERY;
-  }
-
-  Status = gRT->SetVariable (
-                  EFI_OS_INDICATIONS_SUPPORT_VARIABLE_NAME,
-                  &gEfiGlobalVariableGuid,
-                  EFI_VARIABLE_BOOTSERVICE_ACCESS | EFI_VARIABLE_RUNTIME_ACCESS,
-                  sizeof(UINT64),
-                  &OsIndicationSupport
-                  );
-  //
-  // Platform needs to make sure setting volatile variable before calling 3rd party code shouldn't fail.
-  //
-  ASSERT_EFI_ERROR (Status);
-
-  //
-  // If OsIndications is invalid, remove it.
-  // Invalid case
-  //   1. Data size != UINT64
-  //   2. OsIndication value inconsistence
-  //   3. OsIndication attribute inconsistence
-  //
-  OsIndication = 0;
-  Attributes = 0;
-  DataSize = sizeof(UINT64);
-  Status = gRT->GetVariable (
-                  EFI_OS_INDICATIONS_VARIABLE_NAME,
-                  &gEfiGlobalVariableGuid,
-                  &Attributes,
-                  &DataSize,
-                  &OsIndication
-                  );
-  if (Status == EFI_NOT_FOUND) {
-    return;
-  }
-
-  if ((DataSize != sizeof (OsIndication)) ||
-      ((OsIndication & ~OsIndicationSupport) != 0) ||
-      (Attributes != (EFI_VARIABLE_BOOTSERVICE_ACCESS | EFI_VARIABLE_RUNTIME_ACCESS | EFI_VARIABLE_NON_VOLATILE))
-     ){
-
-    DEBUG ((EFI_D_ERROR, "[Bds] Unformalized OsIndications variable exists. Delete it\n"));
-    Status = gRT->SetVariable (
-                    EFI_OS_INDICATIONS_VARIABLE_NAME,
-                    &gEfiGlobalVariableGuid,
-                    0,
-                    0,
-                    NULL
-                    );
-    //
-    // Deleting variable with current variable implementation shouldn't fail.
-    //
-    ASSERT_EFI_ERROR(Status);
-  }
-}
-
-/**
-
-  Validate variables.
-
-**/
-VOID
-BdsFormalizeEfiGlobalVariable (
-  VOID
-  )
-{
-  //
-  // Validate Console variable.
-  //
-  BdsFormalizeConsoleVariable (EFI_CON_IN_VARIABLE_NAME);
-  BdsFormalizeConsoleVariable (EFI_CON_OUT_VARIABLE_NAME);
-  BdsFormalizeConsoleVariable (EFI_ERR_OUT_VARIABLE_NAME);
-
-  //
-  // Validate OSIndication related variable.
-  //
-  BdsFormalizeOSIndicationVariable ();
-}
-
-/**
-
-  Service routine for BdsInstance->Entry(). Devices are connected, the
-  consoles are initialized, and the boot options are tried.
-
-  @param This             Protocol Instance structure.
-
-**/
-VOID
-EFIAPI
-BdsEntry (
-  IN EFI_BDS_ARCH_PROTOCOL  *This
-  )
-{
-  EFI_BOOT_MANAGER_LOAD_OPTION    *LoadOptions;
-  UINTN                           LoadOptionCount;
-  CHAR16                          *FirmwareVendor;
-  EFI_EVENT                       HotkeyTriggered;
-  UINT64                          OsIndication;
-  UINTN                           DataSize;
-  EFI_STATUS                      Status;
-  UINT32                          BootOptionSupport;
-  UINT16                          BootTimeOut;
-  EDKII_VARIABLE_LOCK_PROTOCOL    *VariableLock;
-  UINTN                           Index;
-  EFI_BOOT_MANAGER_LOAD_OPTION    LoadOption;
-  UINT16                          *BootNext;
-  CHAR16                          BootNextVariableName[sizeof ("Boot####")];
-  EFI_BOOT_MANAGER_LOAD_OPTION    BootManagerMenu;
-  BOOLEAN                         BootFwUi;
-  BOOLEAN                         PlatformRecovery;
-  BOOLEAN                         BootSuccess;
-  EFI_DEVICE_PATH_PROTOCOL        *FilePath;
-  EFI_STATUS                      BootManagerMenuStatus;
-
-  HotkeyTriggered = NULL;
-  Status          = EFI_SUCCESS;
-  BootSuccess     = FALSE;
-
-  //
-  // Insert the performance probe
-  //
-  PERF_CROSSMODULE_END("DXE");
-  PERF_CROSSMODULE_BEGIN("BDS");
-  DEBUG ((EFI_D_INFO, "[Bds] Entry...\n"));
-
-  //
-  // Fill in FirmwareVendor and FirmwareRevision from PCDs
-  //
-  FirmwareVendor = (CHAR16 *) PcdGetPtr (PcdFirmwareVendor);
-  gST->FirmwareVendor = AllocateRuntimeCopyPool (StrSize (FirmwareVendor), FirmwareVendor);
-  ASSERT (gST->FirmwareVendor != NULL);
-  gST->FirmwareRevision = PcdGet32 (PcdFirmwareRevision);
-
-  //
-  // Fixup Tasble CRC after we updated Firmware Vendor and Revision
-  //
-  gST->Hdr.CRC32 = 0;
-  gBS->CalculateCrc32 ((VOID *) gST, sizeof (EFI_SYSTEM_TABLE), &gST->Hdr.CRC32);
-
-  //
-  // Validate Variable.
-  //
-  BdsFormalizeEfiGlobalVariable ();
-
-  //
-  // Mark the read-only variables if the Variable Lock protocol exists
-  //
-  Status = gBS->LocateProtocol (&gEdkiiVariableLockProtocolGuid, NULL, (VOID **) &VariableLock);
-  DEBUG ((EFI_D_INFO, "[BdsDxe] Locate Variable Lock protocol - %r\n", Status));
-  if (!EFI_ERROR (Status)) {
-    for (Index = 0; Index < ARRAY_SIZE (mReadOnlyVariables); Index++) {
-      Status = VariableLock->RequestToLock (VariableLock, mReadOnlyVariables[Index], &gEfiGlobalVariableGuid);
-      ASSERT_EFI_ERROR (Status);
-    }
-  }
-
-  InitializeHwErrRecSupport ();
-
-  //
-  // Initialize L"Timeout" EFI global variable.
-  //
-  BootTimeOut = PcdGet16 (PcdPlatformBootTimeOut);
-  if (BootTimeOut != 0xFFFF) {
-    //
-    // If time out value equal 0xFFFF, no need set to 0xFFFF to variable area because UEFI specification
-    // define same behavior between no value or 0xFFFF value for L"Timeout".
-    //
-    BdsDxeSetVariableAndReportStatusCodeOnError (
-      EFI_TIME_OUT_VARIABLE_NAME,
-      &gEfiGlobalVariableGuid,
-      EFI_VARIABLE_BOOTSERVICE_ACCESS | EFI_VARIABLE_RUNTIME_ACCESS | EFI_VARIABLE_NON_VOLATILE,
-      sizeof (UINT16),
-      &BootTimeOut
-      );
-  }
-
-  //
-  // Initialize L"BootOptionSupport" EFI global variable.
-  // Lazy-ConIn implictly disables BDS hotkey.
-  //
-  BootOptionSupport = EFI_BOOT_OPTION_SUPPORT_APP | EFI_BOOT_OPTION_SUPPORT_SYSPREP;
-  if (!PcdGetBool (PcdConInConnectOnDemand)) {
-    BootOptionSupport |= EFI_BOOT_OPTION_SUPPORT_KEY;
-    SET_BOOT_OPTION_SUPPORT_KEY_COUNT (BootOptionSupport, 3);
-  }
-  Status = gRT->SetVariable (
-                  EFI_BOOT_OPTION_SUPPORT_VARIABLE_NAME,
-                  &gEfiGlobalVariableGuid,
-                  EFI_VARIABLE_BOOTSERVICE_ACCESS | EFI_VARIABLE_RUNTIME_ACCESS,
-                  sizeof (BootOptionSupport),
-                  &BootOptionSupport
-                  );
-  //
-  // Platform needs to make sure setting volatile variable before calling 3rd party code shouldn't fail.
-  //
-  ASSERT_EFI_ERROR (Status);
-
-  //
-  // Cache the "BootNext" NV variable before calling any PlatformBootManagerLib APIs
-  // This could avoid the "BootNext" set by PlatformBootManagerLib be consumed in this boot.
-  //
-  GetEfiGlobalVariable2 (EFI_BOOT_NEXT_VARIABLE_NAME, (VOID **) &BootNext, &DataSize);
-  if (DataSize != sizeof (UINT16)) {
-    if (BootNext != NULL) {
-      FreePool (BootNext);
-    }
-    BootNext = NULL;
-  }
-
-  //
-  // Initialize the platform language variables
-  //
-  InitializeLanguage (TRUE);
-
-  //
-  // System firmware must include a PlatformRecovery#### variable specifying
-  // a short-form File Path Media Device Path containing the platform default
-  // file path for removable media
-  //
-  FilePath = FileDevicePath (NULL, EFI_REMOVABLE_MEDIA_FILE_NAME);
-  Status = EfiBootManagerInitializeLoadOption (
-             &LoadOption,
-             LoadOptionNumberUnassigned,
-             LoadOptionTypePlatformRecovery,
-             LOAD_OPTION_ACTIVE,
-             L"Default PlatformRecovery",
-             FilePath,
-             NULL,
-             0
-             );
-  ASSERT_EFI_ERROR (Status);
-  LoadOptions = EfiBootManagerGetLoadOptions (&LoadOptionCount, LoadOptionTypePlatformRecovery);
-  if (EfiBootManagerFindLoadOption (&LoadOption, LoadOptions, LoadOptionCount) == -1) {
-    for (Index = 0; Index < LoadOptionCount; Index++) {
-      //
-      // The PlatformRecovery#### options are sorted by OptionNumber.
-      // Find the the smallest unused number as the new OptionNumber.
-      //
-      if (LoadOptions[Index].OptionNumber != Index) {
-        break;
-      }
-    }
-    LoadOption.OptionNumber = Index;
-    Status = EfiBootManagerLoadOptionToVariable (&LoadOption);
-    ASSERT_EFI_ERROR (Status);
-  }
-  EfiBootManagerFreeLoadOption (&LoadOption);
-  FreePool (FilePath);
-  EfiBootManagerFreeLoadOptions (LoadOptions, LoadOptionCount);
-
-  //
-  // Report Status Code to indicate connecting drivers will happen
-  //
-  REPORT_STATUS_CODE (
-    EFI_PROGRESS_CODE,
-    (EFI_SOFTWARE_DXE_BS_DRIVER | EFI_SW_DXE_BS_PC_BEGIN_CONNECTING_DRIVERS)
-    );
-
-  //
-  // Initialize ConnectConIn event before calling platform code.
-  //
-  if (PcdGetBool (PcdConInConnectOnDemand)) {
-    Status = gBS->CreateEventEx (
-                    EVT_NOTIFY_SIGNAL,
-                    TPL_CALLBACK,
-                    BdsDxeOnConnectConInCallBack,
-                    NULL,
-                    &gConnectConInEventGuid,
-                    &gConnectConInEvent
-                    );
-    if (EFI_ERROR (Status)) {
-      gConnectConInEvent = NULL;
-    }
-  }
-
-  //
-  // Do the platform init, can be customized by OEM/IBV
-  // Possible things that can be done in PlatformBootManagerBeforeConsole:
-  // > Update console variable: 1. include hot-plug devices; 2. Clear ConIn and add SOL for AMT
-  // > Register new Driver#### or Boot####
-  // > Register new Key####: e.g.: F12
-  // > Signal ReadyToLock event
-  // > Authentication action: 1. connect Auth devices; 2. Identify auto logon user.
-  //
-  PERF_INMODULE_BEGIN("PlatformBootManagerBeforeConsole");
-  PlatformBootManagerBeforeConsole ();
-  PERF_INMODULE_END("PlatformBootManagerBeforeConsole");
-
-  //
-  // Initialize hotkey service
-  //
-  EfiBootManagerStartHotkeyService (&HotkeyTriggered);
-
-  //
-  // Execute Driver Options
-  //
-  LoadOptions = EfiBootManagerGetLoadOptions (&LoadOptionCount, LoadOptionTypeDriver);
-  ProcessLoadOptions (LoadOptions, LoadOptionCount);
-  EfiBootManagerFreeLoadOptions (LoadOptions, LoadOptionCount);
-
-  //
-  // Connect consoles
-  //
-  PERF_INMODULE_BEGIN("EfiBootManagerConnectAllDefaultConsoles");
-  if (PcdGetBool (PcdConInConnectOnDemand)) {
-    EfiBootManagerConnectConsoleVariable (ConOut);
-    EfiBootManagerConnectConsoleVariable (ErrOut);
-    //
-    // Do not connect ConIn devices when lazy ConIn feature is ON.
-    //
-  } else {
-    EfiBootManagerConnectAllDefaultConsoles ();
-  }
-  PERF_INMODULE_END("EfiBootManagerConnectAllDefaultConsoles");
-
-  //
-  // Do the platform specific action after the console is ready
-  // Possible things that can be done in PlatformBootManagerAfterConsole:
-  // > Console post action:
-  //   > Dynamically switch output mode from 100x31 to 80x25 for certain senarino
-  //   > Signal console ready platform customized event
-  // > Run diagnostics like memory testing
-  // > Connect certain devices
-  // > Dispatch aditional option roms
-  // > Special boot: e.g.: USB boot, enter UI
-  //
-  PERF_INMODULE_BEGIN("PlatformBootManagerAfterConsole");
-  PlatformBootManagerAfterConsole ();
-  PERF_INMODULE_END("PlatformBootManagerAfterConsole");
-
-  //
-  // If any component set PcdTestKeyUsed to TRUE because use of a test key
-  // was detected, then display a warning message on the debug log and the console
-  //
-<<<<<<< HEAD
-  if (PcdGetBool (PcdTestKeyUsed) == TRUE) {
-=======
-  if (PcdGetBool (PcdTestKeyUsed)) {
->>>>>>> 526dd024
-    DEBUG ((DEBUG_ERROR, "**********************************\n"));
-    DEBUG ((DEBUG_ERROR, "**  WARNING: Test Key is used.  **\n"));
-    DEBUG ((DEBUG_ERROR, "**********************************\n"));
-    Print (L"**  WARNING: Test Key is used.  **\n");
-  }
-
-  //
-  // Boot to Boot Manager Menu when EFI_OS_INDICATIONS_BOOT_TO_FW_UI is set. Skip HotkeyBoot
-  //
-  DataSize = sizeof (UINT64);
-  Status = gRT->GetVariable (
-                  EFI_OS_INDICATIONS_VARIABLE_NAME,
-                  &gEfiGlobalVariableGuid,
-                  NULL,
-                  &DataSize,
-                  &OsIndication
-                  );
-  if (EFI_ERROR (Status)) {
-    OsIndication = 0;
-  }
-
-  DEBUG_CODE (
-    EFI_BOOT_MANAGER_LOAD_OPTION_TYPE LoadOptionType;
-    DEBUG ((EFI_D_INFO, "[Bds]OsIndication: %016x\n", OsIndication));
-    DEBUG ((EFI_D_INFO, "[Bds]=============Begin Load Options Dumping ...=============\n"));
-    for (LoadOptionType = 0; LoadOptionType < LoadOptionTypeMax; LoadOptionType++) {
-      DEBUG ((
-        EFI_D_INFO, "  %s Options:\n",
-        mBdsLoadOptionName[LoadOptionType]
-        ));
-      LoadOptions = EfiBootManagerGetLoadOptions (&LoadOptionCount, LoadOptionType);
-      for (Index = 0; Index < LoadOptionCount; Index++) {
-        DEBUG ((
-          EFI_D_INFO, "    %s%04x: %s \t\t 0x%04x\n",
-          mBdsLoadOptionName[LoadOptionType],
-          LoadOptions[Index].OptionNumber,
-          LoadOptions[Index].Description,
-          LoadOptions[Index].Attributes
-          ));
-      }
-      EfiBootManagerFreeLoadOptions (LoadOptions, LoadOptionCount);
-    }
-    DEBUG ((EFI_D_INFO, "[Bds]=============End Load Options Dumping=============\n"));
-  );
-
-  //
-  // BootManagerMenu doesn't contain the correct information when return status is EFI_NOT_FOUND.
-  //
-  BootManagerMenuStatus = EfiBootManagerGetBootManagerMenu (&BootManagerMenu);
-
-  BootFwUi         = (BOOLEAN) ((OsIndication & EFI_OS_INDICATIONS_BOOT_TO_FW_UI) != 0);
-  PlatformRecovery = (BOOLEAN) ((OsIndication & EFI_OS_INDICATIONS_START_PLATFORM_RECOVERY) != 0);
-  //
-  // Clear EFI_OS_INDICATIONS_BOOT_TO_FW_UI to acknowledge OS
-  //
-  if (BootFwUi || PlatformRecovery) {
-    OsIndication &= ~((UINT64) (EFI_OS_INDICATIONS_BOOT_TO_FW_UI | EFI_OS_INDICATIONS_START_PLATFORM_RECOVERY));
-    Status = gRT->SetVariable (
-               EFI_OS_INDICATIONS_VARIABLE_NAME,
-               &gEfiGlobalVariableGuid,
-               EFI_VARIABLE_BOOTSERVICE_ACCESS | EFI_VARIABLE_RUNTIME_ACCESS | EFI_VARIABLE_NON_VOLATILE,
-               sizeof(UINT64),
-               &OsIndication
-               );
-    //
-    // Changing the content without increasing its size with current variable implementation shouldn't fail.
-    //
-    ASSERT_EFI_ERROR (Status);
-  }
-
-  //
-  // Launch Boot Manager Menu directly when EFI_OS_INDICATIONS_BOOT_TO_FW_UI is set. Skip HotkeyBoot
-  //
-  if (BootFwUi && (BootManagerMenuStatus != EFI_NOT_FOUND)) {
-    //
-    // Follow generic rule, Call BdsDxeOnConnectConInCallBack to connect ConIn before enter UI
-    //
-    if (PcdGetBool (PcdConInConnectOnDemand)) {
-      BdsDxeOnConnectConInCallBack (NULL, NULL);
-    }
-
-    //
-    // Directly enter the setup page.
-    //
-    EfiBootManagerBoot (&BootManagerMenu);
-  }
-
-  if (!PlatformRecovery) {
-    //
-    // Execute SysPrep####
-    //
-    LoadOptions = EfiBootManagerGetLoadOptions (&LoadOptionCount, LoadOptionTypeSysPrep);
-    ProcessLoadOptions (LoadOptions, LoadOptionCount);
-    EfiBootManagerFreeLoadOptions (LoadOptions, LoadOptionCount);
-
-    //
-    // Execute Key####
-    //
-    PERF_INMODULE_BEGIN ("BdsWait");
-    BdsWait (HotkeyTriggered);
-    PERF_INMODULE_END ("BdsWait");
-    //
-    // BdsReadKeys() can be removed after all keyboard drivers invoke callback in timer callback.
-    //
-    BdsReadKeys ();
-
-    EfiBootManagerHotkeyBoot ();
-
-    if (BootNext != NULL) {
-      //
-      // Delete "BootNext" NV variable before transferring control to it to prevent loops.
-      //
-      Status = gRT->SetVariable (
-                      EFI_BOOT_NEXT_VARIABLE_NAME,
-                      &gEfiGlobalVariableGuid,
-                      0,
-                      0,
-                      NULL
-                      );
-      //
-      // Deleting NV variable shouldn't fail unless it doesn't exist.
-      //
-      ASSERT (Status == EFI_SUCCESS || Status == EFI_NOT_FOUND);
-
-      //
-      // Boot to "BootNext"
-      //
-      UnicodeSPrint (BootNextVariableName, sizeof (BootNextVariableName), L"Boot%04x", *BootNext);
-      Status = EfiBootManagerVariableToLoadOption (BootNextVariableName, &LoadOption);
-      if (!EFI_ERROR (Status)) {
-        EfiBootManagerBoot (&LoadOption);
-        EfiBootManagerFreeLoadOption (&LoadOption);
-        if ((LoadOption.Status == EFI_SUCCESS) &&
-            (BootManagerMenuStatus != EFI_NOT_FOUND) &&
-            (LoadOption.OptionNumber != BootManagerMenu.OptionNumber)) {
-          //
-          // Boot to Boot Manager Menu upon EFI_SUCCESS
-          // Exception: Do not boot again when the BootNext points to Boot Manager Menu.
-          //
-          EfiBootManagerBoot (&BootManagerMenu);
-        }
-      }
-    }
-
-    do {
-      //
-      // Retry to boot if any of the boot succeeds
-      //
-      LoadOptions = EfiBootManagerGetLoadOptions (&LoadOptionCount, LoadOptionTypeBoot);
-      BootSuccess = BootBootOptions (LoadOptions, LoadOptionCount, (BootManagerMenuStatus != EFI_NOT_FOUND) ? &BootManagerMenu : NULL);
-      EfiBootManagerFreeLoadOptions (LoadOptions, LoadOptionCount);
-    } while (BootSuccess);
-  }
-
-  if (BootManagerMenuStatus != EFI_NOT_FOUND) {
-    EfiBootManagerFreeLoadOption (&BootManagerMenu);
-  }
-
-  if (!BootSuccess) {
-    LoadOptions = EfiBootManagerGetLoadOptions (&LoadOptionCount, LoadOptionTypePlatformRecovery);
-    ProcessLoadOptions (LoadOptions, LoadOptionCount);
-    EfiBootManagerFreeLoadOptions (LoadOptions, LoadOptionCount);
-  }
-
-  DEBUG ((EFI_D_ERROR, "[Bds] Unable to boot!\n"));
-  PlatformBootManagerUnableToBoot ();
-  CpuDeadLoop ();
-}
-
-/**
-  Set the variable and report the error through status code upon failure.
-
-  @param  VariableName           A Null-terminated string that is the name of the vendor's variable.
-                                 Each VariableName is unique for each VendorGuid. VariableName must
-                                 contain 1 or more characters. If VariableName is an empty string,
-                                 then EFI_INVALID_PARAMETER is returned.
-  @param  VendorGuid             A unique identifier for the vendor.
-  @param  Attributes             Attributes bitmask to set for the variable.
-  @param  DataSize               The size in bytes of the Data buffer. Unless the EFI_VARIABLE_APPEND_WRITE,
-                                 or EFI_VARIABLE_TIME_BASED_AUTHENTICATED_WRITE_ACCESS attribute is set, a size of zero
-                                 causes the variable to be deleted. When the EFI_VARIABLE_APPEND_WRITE attribute is
-                                 set, then a SetVariable() call with a DataSize of zero will not cause any change to
-                                 the variable value (the timestamp associated with the variable may be updated however
-                                 even if no new data value is provided,see the description of the
-                                 EFI_VARIABLE_AUTHENTICATION_2 descriptor below. In this case the DataSize will not
-                                 be zero since the EFI_VARIABLE_AUTHENTICATION_2 descriptor will be populated).
-  @param  Data                   The contents for the variable.
-
-  @retval EFI_SUCCESS            The firmware has successfully stored the variable and its data as
-                                 defined by the Attributes.
-  @retval EFI_INVALID_PARAMETER  An invalid combination of attribute bits, name, and GUID was supplied, or the
-                                 DataSize exceeds the maximum allowed.
-  @retval EFI_INVALID_PARAMETER  VariableName is an empty string.
-  @retval EFI_OUT_OF_RESOURCES   Not enough storage is available to hold the variable and its data.
-  @retval EFI_DEVICE_ERROR       The variable could not be retrieved due to a hardware error.
-  @retval EFI_WRITE_PROTECTED    The variable in question is read-only.
-  @retval EFI_WRITE_PROTECTED    The variable in question cannot be deleted.
-  @retval EFI_SECURITY_VIOLATION The variable could not be written due to EFI_VARIABLE_TIME_BASED_AUTHENTICATED_WRITE_ACESS
-                                 being set, but the AuthInfo does NOT pass the validation check carried out by the firmware.
-
-  @retval EFI_NOT_FOUND          The variable trying to be updated or deleted was not found.
-**/
-EFI_STATUS
-BdsDxeSetVariableAndReportStatusCodeOnError (
-  IN CHAR16     *VariableName,
-  IN EFI_GUID   *VendorGuid,
-  IN UINT32     Attributes,
-  IN UINTN      DataSize,
-  IN VOID       *Data
-  )
-{
-  EFI_STATUS                 Status;
-  EDKII_SET_VARIABLE_STATUS  *SetVariableStatus;
-  UINTN                      NameSize;
-
-  Status = gRT->SetVariable (
-                  VariableName,
-                  VendorGuid,
-                  Attributes,
-                  DataSize,
-                  Data
-                  );
-  if (EFI_ERROR (Status)) {
-    NameSize = StrSize (VariableName);
-    SetVariableStatus = AllocatePool (sizeof (EDKII_SET_VARIABLE_STATUS) + NameSize + DataSize);
-    if (SetVariableStatus != NULL) {
-      CopyGuid (&SetVariableStatus->Guid, VendorGuid);
-      SetVariableStatus->NameSize   = NameSize;
-      SetVariableStatus->DataSize   = DataSize;
-      SetVariableStatus->SetStatus  = Status;
-      SetVariableStatus->Attributes = Attributes;
-      CopyMem (SetVariableStatus + 1,                          VariableName, NameSize);
-      CopyMem (((UINT8 *) (SetVariableStatus + 1)) + NameSize, Data,         DataSize);
-
-      REPORT_STATUS_CODE_EX (
-        EFI_ERROR_CODE,
-        PcdGet32 (PcdErrorCodeSetVariable),
-        0,
-        NULL,
-        &gEdkiiStatusCodeDataTypeVariableGuid,
-        SetVariableStatus,
-        sizeof (EDKII_SET_VARIABLE_STATUS) + NameSize + DataSize
-        );
-
-      FreePool (SetVariableStatus);
-    }
-  }
-
-  return Status;
-}
+/** @file
+  This module produce main entry for BDS phase - BdsEntry.
+  When this module was dispatched by DxeCore, gEfiBdsArchProtocolGuid will be installed
+  which contains interface of BdsEntry.
+  After DxeCore finish DXE phase, gEfiBdsArchProtocolGuid->BdsEntry will be invoked
+  to enter BDS phase.
+
+Copyright (c) 2004 - 2018, Intel Corporation. All rights reserved.<BR>
+(C) Copyright 2016 Hewlett Packard Enterprise Development LP<BR>
+(C) Copyright 2015 Hewlett-Packard Development Company, L.P.<BR>
+This program and the accompanying materials
+are licensed and made available under the terms and conditions of the BSD License
+which accompanies this distribution.  The full text of the license may be found at
+http://opensource.org/licenses/bsd-license.php
+
+THE PROGRAM IS DISTRIBUTED UNDER THE BSD LICENSE ON AN "AS IS" BASIS,
+WITHOUT WARRANTIES OR REPRESENTATIONS OF ANY KIND, EITHER EXPRESS OR IMPLIED.
+
+**/
+
+#include "Bds.h"
+#include "Language.h"
+#include "HwErrRecSupport.h"
+
+#define SET_BOOT_OPTION_SUPPORT_KEY_COUNT(a, c) {  \
+      (a) = ((a) & ~EFI_BOOT_OPTION_SUPPORT_COUNT) | (((c) << LowBitSet32 (EFI_BOOT_OPTION_SUPPORT_COUNT)) & EFI_BOOT_OPTION_SUPPORT_COUNT); \
+      }
+
+///
+/// BDS arch protocol instance initial value.
+///
+EFI_BDS_ARCH_PROTOCOL  gBds = {
+  BdsEntry
+};
+
+//
+// gConnectConInEvent - Event which is signaled when ConIn connection is required
+//
+EFI_EVENT      gConnectConInEvent = NULL;
+
+///
+/// The read-only variables defined in UEFI Spec.
+///
+CHAR16  *mReadOnlyVariables[] = {
+  EFI_PLATFORM_LANG_CODES_VARIABLE_NAME,
+  EFI_LANG_CODES_VARIABLE_NAME,
+  EFI_BOOT_OPTION_SUPPORT_VARIABLE_NAME,
+  EFI_HW_ERR_REC_SUPPORT_VARIABLE_NAME,
+  EFI_OS_INDICATIONS_SUPPORT_VARIABLE_NAME
+  };
+
+CHAR16 *mBdsLoadOptionName[] = {
+  L"Driver",
+  L"SysPrep",
+  L"Boot",
+  L"PlatformRecovery"
+};
+
+/**
+  Event to Connect ConIn.
+
+  @param  Event                 Event whose notification function is being invoked.
+  @param  Context               Pointer to the notification function's context,
+                                which is implementation-dependent.
+
+**/
+VOID
+EFIAPI
+BdsDxeOnConnectConInCallBack (
+  IN EFI_EVENT                Event,
+  IN VOID                     *Context
+  )
+{
+  EFI_STATUS Status;
+
+  //
+  // When Osloader call ReadKeyStroke to signal this event
+  // no driver dependency is assumed existing. So use a non-dispatch version
+  //
+  Status = EfiBootManagerConnectConsoleVariable (ConIn);
+  if (EFI_ERROR (Status)) {
+    //
+    // Should not enter this case, if enter, the keyboard will not work.
+    // May need platfrom policy to connect keyboard.
+    //
+    DEBUG ((EFI_D_WARN, "[Bds] Connect ConIn failed - %r!!!\n", Status));
+  }
+}
+/**
+  Notify function for event group EFI_EVENT_GROUP_READY_TO_BOOT. This is used to
+  check whether there is remaining deferred load images.
+
+  @param[in]  Event   The Event that is being processed.
+  @param[in]  Context The Event Context.
+
+**/
+VOID
+EFIAPI
+CheckDeferredLoadImageOnReadyToBoot (
+  IN EFI_EVENT        Event,
+  IN VOID             *Context
+  )
+{
+  EFI_STATUS                         Status;
+  EFI_DEFERRED_IMAGE_LOAD_PROTOCOL   *DeferredImage;
+  UINTN                              HandleCount;
+  EFI_HANDLE                         *Handles;
+  UINTN                              Index;
+  UINTN                              ImageIndex;
+  EFI_DEVICE_PATH_PROTOCOL           *ImageDevicePath;
+  VOID                               *Image;
+  UINTN                              ImageSize;
+  BOOLEAN                            BootOption;
+  CHAR16                             *DevicePathStr;
+
+  //
+  // Find all the deferred image load protocols.
+  //
+  HandleCount = 0;
+  Handles = NULL;
+  Status = gBS->LocateHandleBuffer (
+    ByProtocol,
+    &gEfiDeferredImageLoadProtocolGuid,
+    NULL,
+    &HandleCount,
+    &Handles
+  );
+  if (EFI_ERROR (Status)) {
+    return;
+  }
+
+  for (Index = 0; Index < HandleCount; Index++) {
+    Status = gBS->HandleProtocol (Handles[Index], &gEfiDeferredImageLoadProtocolGuid, (VOID **) &DeferredImage);
+    if (EFI_ERROR (Status)) {
+      continue;
+    }
+
+    for (ImageIndex = 0; ; ImageIndex++) {
+      //
+      // Load all the deferred images in this protocol instance.
+      //
+      Status = DeferredImage->GetImageInfo (
+        DeferredImage,
+        ImageIndex,
+        &ImageDevicePath,
+        (VOID **) &Image,
+        &ImageSize,
+        &BootOption
+      );
+      if (EFI_ERROR (Status)) {
+        break;
+      }
+      DevicePathStr = ConvertDevicePathToText (ImageDevicePath, FALSE, FALSE);
+      DEBUG ((DEBUG_LOAD, "[Bds] Image was deferred but not loaded: %s.\n", DevicePathStr));
+      if (DevicePathStr != NULL) {
+        FreePool (DevicePathStr);
+      }
+    }
+  }
+  if (Handles != NULL) {
+    FreePool (Handles);
+  }
+}
+
+/**
+
+  Install Boot Device Selection Protocol
+
+  @param ImageHandle     The image handle.
+  @param SystemTable     The system table.
+
+  @retval  EFI_SUCEESS  BDS has finished initializing.
+                        Return the dispatcher and recall BDS.Entry
+  @retval  Other        Return status from AllocatePool() or gBS->InstallProtocolInterface
+
+**/
+EFI_STATUS
+EFIAPI
+BdsInitialize (
+  IN EFI_HANDLE                            ImageHandle,
+  IN EFI_SYSTEM_TABLE                      *SystemTable
+  )
+{
+  EFI_STATUS  Status;
+  EFI_HANDLE  Handle;
+  //
+  // Install protocol interface
+  //
+  Handle = NULL;
+  Status = gBS->InstallMultipleProtocolInterfaces (
+                  &Handle,
+                  &gEfiBdsArchProtocolGuid, &gBds,
+                  NULL
+                  );
+  ASSERT_EFI_ERROR (Status);
+
+  DEBUG_CODE (
+    EFI_EVENT   Event;
+    //
+    // Register notify function to check deferred images on ReadyToBoot Event.
+    //
+    Status = gBS->CreateEventEx (
+                    EVT_NOTIFY_SIGNAL,
+                    TPL_CALLBACK,
+                    CheckDeferredLoadImageOnReadyToBoot,
+                    NULL,
+                    &gEfiEventReadyToBootGuid,
+                    &Event
+                    );
+    ASSERT_EFI_ERROR (Status);
+  );
+  return Status;
+}
+
+/**
+  Function waits for a given event to fire, or for an optional timeout to expire.
+
+  @param   Event              The event to wait for
+  @param   Timeout            An optional timeout value in 100 ns units.
+
+  @retval  EFI_SUCCESS      Event fired before Timeout expired.
+  @retval  EFI_TIME_OUT     Timout expired before Event fired..
+
+**/
+EFI_STATUS
+BdsWaitForSingleEvent (
+  IN  EFI_EVENT                  Event,
+  IN  UINT64                     Timeout       OPTIONAL
+  )
+{
+  UINTN       Index;
+  EFI_STATUS  Status;
+  EFI_EVENT   TimerEvent;
+  EFI_EVENT   WaitList[2];
+
+  if (Timeout != 0) {
+    //
+    // Create a timer event
+    //
+    Status = gBS->CreateEvent (EVT_TIMER, 0, NULL, NULL, &TimerEvent);
+    if (!EFI_ERROR (Status)) {
+      //
+      // Set the timer event
+      //
+      gBS->SetTimer (
+             TimerEvent,
+             TimerRelative,
+             Timeout
+             );
+
+      //
+      // Wait for the original event or the timer
+      //
+      WaitList[0] = Event;
+      WaitList[1] = TimerEvent;
+      Status      = gBS->WaitForEvent (2, WaitList, &Index);
+      ASSERT_EFI_ERROR (Status);
+      gBS->CloseEvent (TimerEvent);
+
+      //
+      // If the timer expired, change the return to timed out
+      //
+      if (Index == 1) {
+        Status = EFI_TIMEOUT;
+      }
+    }
+  } else {
+    //
+    // No timeout... just wait on the event
+    //
+    Status = gBS->WaitForEvent (1, &Event, &Index);
+    ASSERT (!EFI_ERROR (Status));
+    ASSERT (Index == 0);
+  }
+
+  return Status;
+}
+
+/**
+  The function reads user inputs.
+
+**/
+VOID
+BdsReadKeys (
+  VOID
+  )
+{
+  EFI_STATUS         Status;
+  EFI_INPUT_KEY      Key;
+
+  if (PcdGetBool (PcdConInConnectOnDemand)) {
+    return;
+  }
+
+  while (gST->ConIn != NULL) {
+
+    Status = gST->ConIn->ReadKeyStroke (gST->ConIn, &Key);
+
+    if (EFI_ERROR (Status)) {
+      //
+      // No more keys.
+      //
+      break;
+    }
+  }
+}
+
+/**
+  The function waits for the boot manager timeout expires or hotkey is pressed.
+
+  It calls PlatformBootManagerWaitCallback each second.
+
+  @param     HotkeyTriggered   Input hotkey event.
+**/
+VOID
+BdsWait (
+  IN EFI_EVENT      HotkeyTriggered
+  )
+{
+  EFI_STATUS            Status;
+  UINT16                TimeoutRemain;
+
+  DEBUG ((EFI_D_INFO, "[Bds]BdsWait ...Zzzzzzzzzzzz...\n"));
+
+  TimeoutRemain = PcdGet16 (PcdPlatformBootTimeOut);
+  while (TimeoutRemain != 0) {
+    DEBUG ((EFI_D_INFO, "[Bds]BdsWait(%d)..Zzzz...\n", (UINTN) TimeoutRemain));
+    PlatformBootManagerWaitCallback (TimeoutRemain);
+
+    BdsReadKeys (); // BUGBUG: Only reading can signal HotkeyTriggered
+                    //         Can be removed after all keyboard drivers invoke callback in timer callback.
+
+    if (HotkeyTriggered != NULL) {
+      Status = BdsWaitForSingleEvent (HotkeyTriggered, EFI_TIMER_PERIOD_SECONDS (1));
+      if (!EFI_ERROR (Status)) {
+        break;
+      }
+    } else {
+      gBS->Stall (1000000);
+    }
+
+    //
+    // 0xffff means waiting forever
+    // BDS with no hotkey provided and 0xffff as timeout will "hang" in the loop
+    //
+    if (TimeoutRemain != 0xffff) {
+      TimeoutRemain--;
+    }
+  }
+  DEBUG ((EFI_D_INFO, "[Bds]Exit the waiting!\n"));
+}
+
+/**
+  Attempt to boot each boot option in the BootOptions array.
+
+  @param BootOptions       Input boot option array.
+  @param BootOptionCount   Input boot option count.
+  @param BootManagerMenu   Input boot manager menu.
+
+  @retval TRUE  Successfully boot one of the boot options.
+  @retval FALSE Failed boot any of the boot options.
+**/
+BOOLEAN
+BootBootOptions (
+  IN EFI_BOOT_MANAGER_LOAD_OPTION    *BootOptions,
+  IN UINTN                           BootOptionCount,
+  IN EFI_BOOT_MANAGER_LOAD_OPTION    *BootManagerMenu OPTIONAL
+  )
+{
+  UINTN                              Index;
+
+  //
+  // Report Status Code to indicate BDS starts attempting booting from the UEFI BootOrder list.
+  //
+  REPORT_STATUS_CODE (EFI_PROGRESS_CODE, (EFI_SOFTWARE_DXE_BS_DRIVER | EFI_SW_DXE_BS_PC_ATTEMPT_BOOT_ORDER_EVENT));
+
+  //
+  // Attempt boot each boot option
+  //
+  for (Index = 0; Index < BootOptionCount; Index++) {
+    //
+    // According to EFI Specification, if a load option is not marked
+    // as LOAD_OPTION_ACTIVE, the boot manager will not automatically
+    // load the option.
+    //
+    if ((BootOptions[Index].Attributes & LOAD_OPTION_ACTIVE) == 0) {
+      continue;
+    }
+
+    //
+    // Boot#### load options with LOAD_OPTION_CATEGORY_APP are executables which are not
+    // part of the normal boot processing. Boot options with reserved category values will be
+    // ignored by the boot manager.
+    //
+    if ((BootOptions[Index].Attributes & LOAD_OPTION_CATEGORY) != LOAD_OPTION_CATEGORY_BOOT) {
+      continue;
+    }
+
+    //
+    // All the driver options should have been processed since
+    // now boot will be performed.
+    //
+    EfiBootManagerBoot (&BootOptions[Index]);
+
+    //
+    // If the boot via Boot#### returns with a status of EFI_SUCCESS, platform firmware
+    // supports boot manager menu, and if firmware is configured to boot in an
+    // interactive mode, the boot manager will stop processing the BootOrder variable and
+    // present a boot manager menu to the user.
+    //
+    if ((BootManagerMenu != NULL) && (BootOptions[Index].Status == EFI_SUCCESS)) {
+      EfiBootManagerBoot (BootManagerMenu);
+      break;
+    }
+  }
+
+  return (BOOLEAN) (Index < BootOptionCount);
+}
+
+/**
+  The function will load and start every Driver####, SysPrep#### or PlatformRecovery####.
+
+  @param  LoadOptions        Load option array.
+  @param  LoadOptionCount    Load option count.
+**/
+VOID
+ProcessLoadOptions (
+  IN EFI_BOOT_MANAGER_LOAD_OPTION       *LoadOptions,
+  IN UINTN                              LoadOptionCount
+  )
+{
+  EFI_STATUS                        Status;
+  UINTN                             Index;
+  BOOLEAN                           ReconnectAll;
+  EFI_BOOT_MANAGER_LOAD_OPTION_TYPE LoadOptionType;
+
+  ReconnectAll   = FALSE;
+  LoadOptionType = LoadOptionTypeMax;
+
+  //
+  // Process the driver option
+  //
+  for (Index = 0; Index < LoadOptionCount; Index++) {
+    //
+    // All the load options in the array should be of the same type.
+    //
+    if (Index == 0) {
+      LoadOptionType = LoadOptions[Index].OptionType;
+    }
+    ASSERT (LoadOptionType == LoadOptions[Index].OptionType);
+    ASSERT (LoadOptionType != LoadOptionTypeBoot);
+
+    Status = EfiBootManagerProcessLoadOption (&LoadOptions[Index]);
+
+    //
+    // Status indicates whether the load option is loaded and executed
+    // LoadOptions[Index].Status is what the load option returns
+    //
+    if (!EFI_ERROR (Status)) {
+      //
+      // Stop processing if any PlatformRecovery#### returns success.
+      //
+      if ((LoadOptions[Index].Status == EFI_SUCCESS) &&
+          (LoadOptionType == LoadOptionTypePlatformRecovery)) {
+        break;
+      }
+
+      //
+      // Only set ReconnectAll flag when the load option executes successfully.
+      //
+      if (!EFI_ERROR (LoadOptions[Index].Status) &&
+          (LoadOptions[Index].Attributes & LOAD_OPTION_FORCE_RECONNECT) != 0) {
+        ReconnectAll = TRUE;
+      }
+    }
+  }
+
+  //
+  // If a driver load option is marked as LOAD_OPTION_FORCE_RECONNECT,
+  // then all of the EFI drivers in the system will be disconnected and
+  // reconnected after the last driver load option is processed.
+  //
+  if (ReconnectAll && LoadOptionType == LoadOptionTypeDriver) {
+    EfiBootManagerDisconnectAll ();
+    EfiBootManagerConnectAll ();
+  }
+}
+
+/**
+
+  Validate input console variable data.
+
+  If found the device path is not a valid device path, remove the variable.
+
+  @param VariableName             Input console variable name.
+
+**/
+VOID
+BdsFormalizeConsoleVariable (
+  IN  CHAR16          *VariableName
+  )
+{
+  EFI_DEVICE_PATH_PROTOCOL  *DevicePath;
+  UINTN                     VariableSize;
+  EFI_STATUS                Status;
+
+  GetEfiGlobalVariable2 (VariableName, (VOID **) &DevicePath, &VariableSize);
+  if ((DevicePath != NULL) && !IsDevicePathValid (DevicePath, VariableSize)) {
+    Status = gRT->SetVariable (
+                    VariableName,
+                    &gEfiGlobalVariableGuid,
+                    EFI_VARIABLE_BOOTSERVICE_ACCESS | EFI_VARIABLE_RUNTIME_ACCESS | EFI_VARIABLE_NON_VOLATILE,
+                    0,
+                    NULL
+                    );
+    //
+    // Deleting variable with current variable implementation shouldn't fail.
+    //
+    ASSERT_EFI_ERROR (Status);
+  }
+
+  if (DevicePath != NULL) {
+    FreePool (DevicePath);
+  }
+}
+
+/**
+  Formalize OsIndication related variables.
+
+  For OsIndicationsSupported, Create a BS/RT/UINT64 variable to report caps
+  Delete OsIndications variable if it is not NV/BS/RT UINT64.
+
+  Item 3 is used to solve case when OS corrupts OsIndications. Here simply delete this NV variable.
+
+  Create a boot option for BootManagerMenu if it hasn't been created yet
+
+**/
+VOID
+BdsFormalizeOSIndicationVariable (
+  VOID
+  )
+{
+  EFI_STATUS                      Status;
+  UINT64                          OsIndicationSupport;
+  UINT64                          OsIndication;
+  UINTN                           DataSize;
+  UINT32                          Attributes;
+  EFI_BOOT_MANAGER_LOAD_OPTION    BootManagerMenu;
+
+  //
+  // OS indicater support variable
+  //
+  Status = EfiBootManagerGetBootManagerMenu (&BootManagerMenu);
+  if (Status != EFI_NOT_FOUND) {
+    OsIndicationSupport = EFI_OS_INDICATIONS_BOOT_TO_FW_UI | EFI_OS_INDICATIONS_START_PLATFORM_RECOVERY;
+    EfiBootManagerFreeLoadOption (&BootManagerMenu);
+  } else {
+    OsIndicationSupport = EFI_OS_INDICATIONS_START_PLATFORM_RECOVERY;
+  }
+
+  Status = gRT->SetVariable (
+                  EFI_OS_INDICATIONS_SUPPORT_VARIABLE_NAME,
+                  &gEfiGlobalVariableGuid,
+                  EFI_VARIABLE_BOOTSERVICE_ACCESS | EFI_VARIABLE_RUNTIME_ACCESS,
+                  sizeof(UINT64),
+                  &OsIndicationSupport
+                  );
+  //
+  // Platform needs to make sure setting volatile variable before calling 3rd party code shouldn't fail.
+  //
+  ASSERT_EFI_ERROR (Status);
+
+  //
+  // If OsIndications is invalid, remove it.
+  // Invalid case
+  //   1. Data size != UINT64
+  //   2. OsIndication value inconsistence
+  //   3. OsIndication attribute inconsistence
+  //
+  OsIndication = 0;
+  Attributes = 0;
+  DataSize = sizeof(UINT64);
+  Status = gRT->GetVariable (
+                  EFI_OS_INDICATIONS_VARIABLE_NAME,
+                  &gEfiGlobalVariableGuid,
+                  &Attributes,
+                  &DataSize,
+                  &OsIndication
+                  );
+  if (Status == EFI_NOT_FOUND) {
+    return;
+  }
+
+  if ((DataSize != sizeof (OsIndication)) ||
+      ((OsIndication & ~OsIndicationSupport) != 0) ||
+      (Attributes != (EFI_VARIABLE_BOOTSERVICE_ACCESS | EFI_VARIABLE_RUNTIME_ACCESS | EFI_VARIABLE_NON_VOLATILE))
+     ){
+
+    DEBUG ((EFI_D_ERROR, "[Bds] Unformalized OsIndications variable exists. Delete it\n"));
+    Status = gRT->SetVariable (
+                    EFI_OS_INDICATIONS_VARIABLE_NAME,
+                    &gEfiGlobalVariableGuid,
+                    0,
+                    0,
+                    NULL
+                    );
+    //
+    // Deleting variable with current variable implementation shouldn't fail.
+    //
+    ASSERT_EFI_ERROR(Status);
+  }
+}
+
+/**
+
+  Validate variables.
+
+**/
+VOID
+BdsFormalizeEfiGlobalVariable (
+  VOID
+  )
+{
+  //
+  // Validate Console variable.
+  //
+  BdsFormalizeConsoleVariable (EFI_CON_IN_VARIABLE_NAME);
+  BdsFormalizeConsoleVariable (EFI_CON_OUT_VARIABLE_NAME);
+  BdsFormalizeConsoleVariable (EFI_ERR_OUT_VARIABLE_NAME);
+
+  //
+  // Validate OSIndication related variable.
+  //
+  BdsFormalizeOSIndicationVariable ();
+}
+
+/**
+
+  Service routine for BdsInstance->Entry(). Devices are connected, the
+  consoles are initialized, and the boot options are tried.
+
+  @param This             Protocol Instance structure.
+
+**/
+VOID
+EFIAPI
+BdsEntry (
+  IN EFI_BDS_ARCH_PROTOCOL  *This
+  )
+{
+  EFI_BOOT_MANAGER_LOAD_OPTION    *LoadOptions;
+  UINTN                           LoadOptionCount;
+  CHAR16                          *FirmwareVendor;
+  EFI_EVENT                       HotkeyTriggered;
+  UINT64                          OsIndication;
+  UINTN                           DataSize;
+  EFI_STATUS                      Status;
+  UINT32                          BootOptionSupport;
+  UINT16                          BootTimeOut;
+  EDKII_VARIABLE_LOCK_PROTOCOL    *VariableLock;
+  UINTN                           Index;
+  EFI_BOOT_MANAGER_LOAD_OPTION    LoadOption;
+  UINT16                          *BootNext;
+  CHAR16                          BootNextVariableName[sizeof ("Boot####")];
+  EFI_BOOT_MANAGER_LOAD_OPTION    BootManagerMenu;
+  BOOLEAN                         BootFwUi;
+  BOOLEAN                         PlatformRecovery;
+  BOOLEAN                         BootSuccess;
+  EFI_DEVICE_PATH_PROTOCOL        *FilePath;
+  EFI_STATUS                      BootManagerMenuStatus;
+
+  HotkeyTriggered = NULL;
+  Status          = EFI_SUCCESS;
+  BootSuccess     = FALSE;
+
+  //
+  // Insert the performance probe
+  //
+  PERF_CROSSMODULE_END("DXE");
+  PERF_CROSSMODULE_BEGIN("BDS");
+  DEBUG ((EFI_D_INFO, "[Bds] Entry...\n"));
+
+  //
+  // Fill in FirmwareVendor and FirmwareRevision from PCDs
+  //
+  FirmwareVendor = (CHAR16 *) PcdGetPtr (PcdFirmwareVendor);
+  gST->FirmwareVendor = AllocateRuntimeCopyPool (StrSize (FirmwareVendor), FirmwareVendor);
+  ASSERT (gST->FirmwareVendor != NULL);
+  gST->FirmwareRevision = PcdGet32 (PcdFirmwareRevision);
+
+  //
+  // Fixup Tasble CRC after we updated Firmware Vendor and Revision
+  //
+  gST->Hdr.CRC32 = 0;
+  gBS->CalculateCrc32 ((VOID *) gST, sizeof (EFI_SYSTEM_TABLE), &gST->Hdr.CRC32);
+
+  //
+  // Validate Variable.
+  //
+  BdsFormalizeEfiGlobalVariable ();
+
+  //
+  // Mark the read-only variables if the Variable Lock protocol exists
+  //
+  Status = gBS->LocateProtocol (&gEdkiiVariableLockProtocolGuid, NULL, (VOID **) &VariableLock);
+  DEBUG ((EFI_D_INFO, "[BdsDxe] Locate Variable Lock protocol - %r\n", Status));
+  if (!EFI_ERROR (Status)) {
+    for (Index = 0; Index < ARRAY_SIZE (mReadOnlyVariables); Index++) {
+      Status = VariableLock->RequestToLock (VariableLock, mReadOnlyVariables[Index], &gEfiGlobalVariableGuid);
+      ASSERT_EFI_ERROR (Status);
+    }
+  }
+
+  InitializeHwErrRecSupport ();
+
+  //
+  // Initialize L"Timeout" EFI global variable.
+  //
+  BootTimeOut = PcdGet16 (PcdPlatformBootTimeOut);
+  if (BootTimeOut != 0xFFFF) {
+    //
+    // If time out value equal 0xFFFF, no need set to 0xFFFF to variable area because UEFI specification
+    // define same behavior between no value or 0xFFFF value for L"Timeout".
+    //
+    BdsDxeSetVariableAndReportStatusCodeOnError (
+      EFI_TIME_OUT_VARIABLE_NAME,
+      &gEfiGlobalVariableGuid,
+      EFI_VARIABLE_BOOTSERVICE_ACCESS | EFI_VARIABLE_RUNTIME_ACCESS | EFI_VARIABLE_NON_VOLATILE,
+      sizeof (UINT16),
+      &BootTimeOut
+      );
+  }
+
+  //
+  // Initialize L"BootOptionSupport" EFI global variable.
+  // Lazy-ConIn implictly disables BDS hotkey.
+  //
+  BootOptionSupport = EFI_BOOT_OPTION_SUPPORT_APP | EFI_BOOT_OPTION_SUPPORT_SYSPREP;
+  if (!PcdGetBool (PcdConInConnectOnDemand)) {
+    BootOptionSupport |= EFI_BOOT_OPTION_SUPPORT_KEY;
+    SET_BOOT_OPTION_SUPPORT_KEY_COUNT (BootOptionSupport, 3);
+  }
+  Status = gRT->SetVariable (
+                  EFI_BOOT_OPTION_SUPPORT_VARIABLE_NAME,
+                  &gEfiGlobalVariableGuid,
+                  EFI_VARIABLE_BOOTSERVICE_ACCESS | EFI_VARIABLE_RUNTIME_ACCESS,
+                  sizeof (BootOptionSupport),
+                  &BootOptionSupport
+                  );
+  //
+  // Platform needs to make sure setting volatile variable before calling 3rd party code shouldn't fail.
+  //
+  ASSERT_EFI_ERROR (Status);
+
+  //
+  // Cache the "BootNext" NV variable before calling any PlatformBootManagerLib APIs
+  // This could avoid the "BootNext" set by PlatformBootManagerLib be consumed in this boot.
+  //
+  GetEfiGlobalVariable2 (EFI_BOOT_NEXT_VARIABLE_NAME, (VOID **) &BootNext, &DataSize);
+  if (DataSize != sizeof (UINT16)) {
+    if (BootNext != NULL) {
+      FreePool (BootNext);
+    }
+    BootNext = NULL;
+  }
+
+  //
+  // Initialize the platform language variables
+  //
+  InitializeLanguage (TRUE);
+
+  //
+  // System firmware must include a PlatformRecovery#### variable specifying
+  // a short-form File Path Media Device Path containing the platform default
+  // file path for removable media
+  //
+  FilePath = FileDevicePath (NULL, EFI_REMOVABLE_MEDIA_FILE_NAME);
+  Status = EfiBootManagerInitializeLoadOption (
+             &LoadOption,
+             LoadOptionNumberUnassigned,
+             LoadOptionTypePlatformRecovery,
+             LOAD_OPTION_ACTIVE,
+             L"Default PlatformRecovery",
+             FilePath,
+             NULL,
+             0
+             );
+  ASSERT_EFI_ERROR (Status);
+  LoadOptions = EfiBootManagerGetLoadOptions (&LoadOptionCount, LoadOptionTypePlatformRecovery);
+  if (EfiBootManagerFindLoadOption (&LoadOption, LoadOptions, LoadOptionCount) == -1) {
+    for (Index = 0; Index < LoadOptionCount; Index++) {
+      //
+      // The PlatformRecovery#### options are sorted by OptionNumber.
+      // Find the the smallest unused number as the new OptionNumber.
+      //
+      if (LoadOptions[Index].OptionNumber != Index) {
+        break;
+      }
+    }
+    LoadOption.OptionNumber = Index;
+    Status = EfiBootManagerLoadOptionToVariable (&LoadOption);
+    ASSERT_EFI_ERROR (Status);
+  }
+  EfiBootManagerFreeLoadOption (&LoadOption);
+  FreePool (FilePath);
+  EfiBootManagerFreeLoadOptions (LoadOptions, LoadOptionCount);
+
+  //
+  // Report Status Code to indicate connecting drivers will happen
+  //
+  REPORT_STATUS_CODE (
+    EFI_PROGRESS_CODE,
+    (EFI_SOFTWARE_DXE_BS_DRIVER | EFI_SW_DXE_BS_PC_BEGIN_CONNECTING_DRIVERS)
+    );
+
+  //
+  // Initialize ConnectConIn event before calling platform code.
+  //
+  if (PcdGetBool (PcdConInConnectOnDemand)) {
+    Status = gBS->CreateEventEx (
+                    EVT_NOTIFY_SIGNAL,
+                    TPL_CALLBACK,
+                    BdsDxeOnConnectConInCallBack,
+                    NULL,
+                    &gConnectConInEventGuid,
+                    &gConnectConInEvent
+                    );
+    if (EFI_ERROR (Status)) {
+      gConnectConInEvent = NULL;
+    }
+  }
+
+  //
+  // Do the platform init, can be customized by OEM/IBV
+  // Possible things that can be done in PlatformBootManagerBeforeConsole:
+  // > Update console variable: 1. include hot-plug devices; 2. Clear ConIn and add SOL for AMT
+  // > Register new Driver#### or Boot####
+  // > Register new Key####: e.g.: F12
+  // > Signal ReadyToLock event
+  // > Authentication action: 1. connect Auth devices; 2. Identify auto logon user.
+  //
+  PERF_INMODULE_BEGIN("PlatformBootManagerBeforeConsole");
+  PlatformBootManagerBeforeConsole ();
+  PERF_INMODULE_END("PlatformBootManagerBeforeConsole");
+
+  //
+  // Initialize hotkey service
+  //
+  EfiBootManagerStartHotkeyService (&HotkeyTriggered);
+
+  //
+  // Execute Driver Options
+  //
+  LoadOptions = EfiBootManagerGetLoadOptions (&LoadOptionCount, LoadOptionTypeDriver);
+  ProcessLoadOptions (LoadOptions, LoadOptionCount);
+  EfiBootManagerFreeLoadOptions (LoadOptions, LoadOptionCount);
+
+  //
+  // Connect consoles
+  //
+  PERF_INMODULE_BEGIN("EfiBootManagerConnectAllDefaultConsoles");
+  if (PcdGetBool (PcdConInConnectOnDemand)) {
+    EfiBootManagerConnectConsoleVariable (ConOut);
+    EfiBootManagerConnectConsoleVariable (ErrOut);
+    //
+    // Do not connect ConIn devices when lazy ConIn feature is ON.
+    //
+  } else {
+    EfiBootManagerConnectAllDefaultConsoles ();
+  }
+  PERF_INMODULE_END("EfiBootManagerConnectAllDefaultConsoles");
+
+  //
+  // Do the platform specific action after the console is ready
+  // Possible things that can be done in PlatformBootManagerAfterConsole:
+  // > Console post action:
+  //   > Dynamically switch output mode from 100x31 to 80x25 for certain senarino
+  //   > Signal console ready platform customized event
+  // > Run diagnostics like memory testing
+  // > Connect certain devices
+  // > Dispatch aditional option roms
+  // > Special boot: e.g.: USB boot, enter UI
+  //
+  PERF_INMODULE_BEGIN("PlatformBootManagerAfterConsole");
+  PlatformBootManagerAfterConsole ();
+  PERF_INMODULE_END("PlatformBootManagerAfterConsole");
+
+  //
+  // If any component set PcdTestKeyUsed to TRUE because use of a test key
+  // was detected, then display a warning message on the debug log and the console
+  //
+  if (PcdGetBool (PcdTestKeyUsed)) {
+    DEBUG ((DEBUG_ERROR, "**********************************\n"));
+    DEBUG ((DEBUG_ERROR, "**  WARNING: Test Key is used.  **\n"));
+    DEBUG ((DEBUG_ERROR, "**********************************\n"));
+    Print (L"**  WARNING: Test Key is used.  **\n");
+  }
+
+  //
+  // Boot to Boot Manager Menu when EFI_OS_INDICATIONS_BOOT_TO_FW_UI is set. Skip HotkeyBoot
+  //
+  DataSize = sizeof (UINT64);
+  Status = gRT->GetVariable (
+                  EFI_OS_INDICATIONS_VARIABLE_NAME,
+                  &gEfiGlobalVariableGuid,
+                  NULL,
+                  &DataSize,
+                  &OsIndication
+                  );
+  if (EFI_ERROR (Status)) {
+    OsIndication = 0;
+  }
+
+  DEBUG_CODE (
+    EFI_BOOT_MANAGER_LOAD_OPTION_TYPE LoadOptionType;
+    DEBUG ((EFI_D_INFO, "[Bds]OsIndication: %016x\n", OsIndication));
+    DEBUG ((EFI_D_INFO, "[Bds]=============Begin Load Options Dumping ...=============\n"));
+    for (LoadOptionType = 0; LoadOptionType < LoadOptionTypeMax; LoadOptionType++) {
+      DEBUG ((
+        EFI_D_INFO, "  %s Options:\n",
+        mBdsLoadOptionName[LoadOptionType]
+        ));
+      LoadOptions = EfiBootManagerGetLoadOptions (&LoadOptionCount, LoadOptionType);
+      for (Index = 0; Index < LoadOptionCount; Index++) {
+        DEBUG ((
+          EFI_D_INFO, "    %s%04x: %s \t\t 0x%04x\n",
+          mBdsLoadOptionName[LoadOptionType],
+          LoadOptions[Index].OptionNumber,
+          LoadOptions[Index].Description,
+          LoadOptions[Index].Attributes
+          ));
+      }
+      EfiBootManagerFreeLoadOptions (LoadOptions, LoadOptionCount);
+    }
+    DEBUG ((EFI_D_INFO, "[Bds]=============End Load Options Dumping=============\n"));
+  );
+
+  //
+  // BootManagerMenu doesn't contain the correct information when return status is EFI_NOT_FOUND.
+  //
+  BootManagerMenuStatus = EfiBootManagerGetBootManagerMenu (&BootManagerMenu);
+
+  BootFwUi         = (BOOLEAN) ((OsIndication & EFI_OS_INDICATIONS_BOOT_TO_FW_UI) != 0);
+  PlatformRecovery = (BOOLEAN) ((OsIndication & EFI_OS_INDICATIONS_START_PLATFORM_RECOVERY) != 0);
+  //
+  // Clear EFI_OS_INDICATIONS_BOOT_TO_FW_UI to acknowledge OS
+  //
+  if (BootFwUi || PlatformRecovery) {
+    OsIndication &= ~((UINT64) (EFI_OS_INDICATIONS_BOOT_TO_FW_UI | EFI_OS_INDICATIONS_START_PLATFORM_RECOVERY));
+    Status = gRT->SetVariable (
+               EFI_OS_INDICATIONS_VARIABLE_NAME,
+               &gEfiGlobalVariableGuid,
+               EFI_VARIABLE_BOOTSERVICE_ACCESS | EFI_VARIABLE_RUNTIME_ACCESS | EFI_VARIABLE_NON_VOLATILE,
+               sizeof(UINT64),
+               &OsIndication
+               );
+    //
+    // Changing the content without increasing its size with current variable implementation shouldn't fail.
+    //
+    ASSERT_EFI_ERROR (Status);
+  }
+
+  //
+  // Launch Boot Manager Menu directly when EFI_OS_INDICATIONS_BOOT_TO_FW_UI is set. Skip HotkeyBoot
+  //
+  if (BootFwUi && (BootManagerMenuStatus != EFI_NOT_FOUND)) {
+    //
+    // Follow generic rule, Call BdsDxeOnConnectConInCallBack to connect ConIn before enter UI
+    //
+    if (PcdGetBool (PcdConInConnectOnDemand)) {
+      BdsDxeOnConnectConInCallBack (NULL, NULL);
+    }
+
+    //
+    // Directly enter the setup page.
+    //
+    EfiBootManagerBoot (&BootManagerMenu);
+  }
+
+  if (!PlatformRecovery) {
+    //
+    // Execute SysPrep####
+    //
+    LoadOptions = EfiBootManagerGetLoadOptions (&LoadOptionCount, LoadOptionTypeSysPrep);
+    ProcessLoadOptions (LoadOptions, LoadOptionCount);
+    EfiBootManagerFreeLoadOptions (LoadOptions, LoadOptionCount);
+
+    //
+    // Execute Key####
+    //
+    PERF_INMODULE_BEGIN ("BdsWait");
+    BdsWait (HotkeyTriggered);
+    PERF_INMODULE_END ("BdsWait");
+    //
+    // BdsReadKeys() can be removed after all keyboard drivers invoke callback in timer callback.
+    //
+    BdsReadKeys ();
+
+    EfiBootManagerHotkeyBoot ();
+
+    if (BootNext != NULL) {
+      //
+      // Delete "BootNext" NV variable before transferring control to it to prevent loops.
+      //
+      Status = gRT->SetVariable (
+                      EFI_BOOT_NEXT_VARIABLE_NAME,
+                      &gEfiGlobalVariableGuid,
+                      0,
+                      0,
+                      NULL
+                      );
+      //
+      // Deleting NV variable shouldn't fail unless it doesn't exist.
+      //
+      ASSERT (Status == EFI_SUCCESS || Status == EFI_NOT_FOUND);
+
+      //
+      // Boot to "BootNext"
+      //
+      UnicodeSPrint (BootNextVariableName, sizeof (BootNextVariableName), L"Boot%04x", *BootNext);
+      Status = EfiBootManagerVariableToLoadOption (BootNextVariableName, &LoadOption);
+      if (!EFI_ERROR (Status)) {
+        EfiBootManagerBoot (&LoadOption);
+        EfiBootManagerFreeLoadOption (&LoadOption);
+        if ((LoadOption.Status == EFI_SUCCESS) &&
+            (BootManagerMenuStatus != EFI_NOT_FOUND) &&
+            (LoadOption.OptionNumber != BootManagerMenu.OptionNumber)) {
+          //
+          // Boot to Boot Manager Menu upon EFI_SUCCESS
+          // Exception: Do not boot again when the BootNext points to Boot Manager Menu.
+          //
+          EfiBootManagerBoot (&BootManagerMenu);
+        }
+      }
+    }
+
+    do {
+      //
+      // Retry to boot if any of the boot succeeds
+      //
+      LoadOptions = EfiBootManagerGetLoadOptions (&LoadOptionCount, LoadOptionTypeBoot);
+      BootSuccess = BootBootOptions (LoadOptions, LoadOptionCount, (BootManagerMenuStatus != EFI_NOT_FOUND) ? &BootManagerMenu : NULL);
+      EfiBootManagerFreeLoadOptions (LoadOptions, LoadOptionCount);
+    } while (BootSuccess);
+  }
+
+  if (BootManagerMenuStatus != EFI_NOT_FOUND) {
+    EfiBootManagerFreeLoadOption (&BootManagerMenu);
+  }
+
+  if (!BootSuccess) {
+    LoadOptions = EfiBootManagerGetLoadOptions (&LoadOptionCount, LoadOptionTypePlatformRecovery);
+    ProcessLoadOptions (LoadOptions, LoadOptionCount);
+    EfiBootManagerFreeLoadOptions (LoadOptions, LoadOptionCount);
+  }
+
+  DEBUG ((EFI_D_ERROR, "[Bds] Unable to boot!\n"));
+  PlatformBootManagerUnableToBoot ();
+  CpuDeadLoop ();
+}
+
+/**
+  Set the variable and report the error through status code upon failure.
+
+  @param  VariableName           A Null-terminated string that is the name of the vendor's variable.
+                                 Each VariableName is unique for each VendorGuid. VariableName must
+                                 contain 1 or more characters. If VariableName is an empty string,
+                                 then EFI_INVALID_PARAMETER is returned.
+  @param  VendorGuid             A unique identifier for the vendor.
+  @param  Attributes             Attributes bitmask to set for the variable.
+  @param  DataSize               The size in bytes of the Data buffer. Unless the EFI_VARIABLE_APPEND_WRITE,
+                                 or EFI_VARIABLE_TIME_BASED_AUTHENTICATED_WRITE_ACCESS attribute is set, a size of zero
+                                 causes the variable to be deleted. When the EFI_VARIABLE_APPEND_WRITE attribute is
+                                 set, then a SetVariable() call with a DataSize of zero will not cause any change to
+                                 the variable value (the timestamp associated with the variable may be updated however
+                                 even if no new data value is provided,see the description of the
+                                 EFI_VARIABLE_AUTHENTICATION_2 descriptor below. In this case the DataSize will not
+                                 be zero since the EFI_VARIABLE_AUTHENTICATION_2 descriptor will be populated).
+  @param  Data                   The contents for the variable.
+
+  @retval EFI_SUCCESS            The firmware has successfully stored the variable and its data as
+                                 defined by the Attributes.
+  @retval EFI_INVALID_PARAMETER  An invalid combination of attribute bits, name, and GUID was supplied, or the
+                                 DataSize exceeds the maximum allowed.
+  @retval EFI_INVALID_PARAMETER  VariableName is an empty string.
+  @retval EFI_OUT_OF_RESOURCES   Not enough storage is available to hold the variable and its data.
+  @retval EFI_DEVICE_ERROR       The variable could not be retrieved due to a hardware error.
+  @retval EFI_WRITE_PROTECTED    The variable in question is read-only.
+  @retval EFI_WRITE_PROTECTED    The variable in question cannot be deleted.
+  @retval EFI_SECURITY_VIOLATION The variable could not be written due to EFI_VARIABLE_TIME_BASED_AUTHENTICATED_WRITE_ACESS
+                                 being set, but the AuthInfo does NOT pass the validation check carried out by the firmware.
+
+  @retval EFI_NOT_FOUND          The variable trying to be updated or deleted was not found.
+**/
+EFI_STATUS
+BdsDxeSetVariableAndReportStatusCodeOnError (
+  IN CHAR16     *VariableName,
+  IN EFI_GUID   *VendorGuid,
+  IN UINT32     Attributes,
+  IN UINTN      DataSize,
+  IN VOID       *Data
+  )
+{
+  EFI_STATUS                 Status;
+  EDKII_SET_VARIABLE_STATUS  *SetVariableStatus;
+  UINTN                      NameSize;
+
+  Status = gRT->SetVariable (
+                  VariableName,
+                  VendorGuid,
+                  Attributes,
+                  DataSize,
+                  Data
+                  );
+  if (EFI_ERROR (Status)) {
+    NameSize = StrSize (VariableName);
+    SetVariableStatus = AllocatePool (sizeof (EDKII_SET_VARIABLE_STATUS) + NameSize + DataSize);
+    if (SetVariableStatus != NULL) {
+      CopyGuid (&SetVariableStatus->Guid, VendorGuid);
+      SetVariableStatus->NameSize   = NameSize;
+      SetVariableStatus->DataSize   = DataSize;
+      SetVariableStatus->SetStatus  = Status;
+      SetVariableStatus->Attributes = Attributes;
+      CopyMem (SetVariableStatus + 1,                          VariableName, NameSize);
+      CopyMem (((UINT8 *) (SetVariableStatus + 1)) + NameSize, Data,         DataSize);
+
+      REPORT_STATUS_CODE_EX (
+        EFI_ERROR_CODE,
+        PcdGet32 (PcdErrorCodeSetVariable),
+        0,
+        NULL,
+        &gEdkiiStatusCodeDataTypeVariableGuid,
+        SetVariableStatus,
+        sizeof (EDKII_SET_VARIABLE_STATUS) + NameSize + DataSize
+        );
+
+      FreePool (SetVariableStatus);
+    }
+  }
+
+  return Status;
+}