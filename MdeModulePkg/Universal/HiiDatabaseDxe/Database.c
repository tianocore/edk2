--- conflicted
+++ resolved
@@ -1,4865 +1,4870 @@
-/** @file
-Implementation for EFI_HII_DATABASE_PROTOCOL.
-
-Copyright (c) 2007 - 2020, Intel Corporation. All rights reserved.<BR>
-SPDX-License-Identifier: BSD-2-Clause-Patent
-
-**/
-
-#include "HiiDatabase.h"
-
-#define BASE_NUMBER  10
-
-EFI_HII_PACKAGE_LIST_HEADER  *gRTDatabaseInfoBuffer = NULL;
-EFI_STRING                   gRTConfigRespBuffer    = NULL;
-UINTN                        gDatabaseInfoSize      = 0;
-UINTN                        gConfigRespSize        = 0;
-BOOLEAN                      gExportConfigResp      = FALSE;
-UINTN                        gNvDefaultStoreSize    = 0;
-SKU_ID                       gSkuId                 = 0xFFFFFFFFFFFFFFFF;
-LIST_ENTRY                   gVarStorageList        = INITIALIZE_LIST_HEAD_VARIABLE (gVarStorageList);
-
-//
-// HII database lock.
-//
-EFI_LOCK  mHiiDatabaseLock = EFI_INITIALIZE_LOCK_VARIABLE (TPL_NOTIFY);
-
-/**
-  This function generates a HII_DATABASE_RECORD node and adds into hii database.
-  This is a internal function.
-
-  @param  Private                hii database private structure
-  @param  DatabaseNode           HII_DATABASE_RECORD node which is used to store a
-                                 package list
-
-  @retval EFI_SUCCESS            A database record is generated successfully.
-  @retval EFI_OUT_OF_RESOURCES   Unable to allocate necessary resources for the new
-                                 database contents.
-  @retval EFI_INVALID_PARAMETER  Private is NULL or DatabaseRecord is NULL.
-
-**/
-EFI_STATUS
-GenerateHiiDatabaseRecord (
-  IN  HII_DATABASE_PRIVATE_DATA  *Private,
-  OUT HII_DATABASE_RECORD        **DatabaseNode
-  )
-{
-  HII_DATABASE_RECORD                 *DatabaseRecord;
-  HII_DATABASE_PACKAGE_LIST_INSTANCE  *PackageList;
-  HII_HANDLE                          *HiiHandle;
-
-  if ((Private == NULL) || (DatabaseNode == NULL)) {
-    return EFI_INVALID_PARAMETER;
-  }
-
-  DatabaseRecord = (HII_DATABASE_RECORD *)AllocateZeroPool (sizeof (HII_DATABASE_RECORD));
-  if (DatabaseRecord == NULL) {
-    return EFI_OUT_OF_RESOURCES;
-  }
-
-  DatabaseRecord->Signature = HII_DATABASE_RECORD_SIGNATURE;
-
-  DatabaseRecord->PackageList = AllocateZeroPool (sizeof (HII_DATABASE_PACKAGE_LIST_INSTANCE));
-  if (DatabaseRecord->PackageList == NULL) {
-    FreePool (DatabaseRecord);
-    return EFI_OUT_OF_RESOURCES;
-  }
-
-  PackageList = DatabaseRecord->PackageList;
-
-  InitializeListHead (&PackageList->GuidPkgHdr);
-  InitializeListHead (&PackageList->FormPkgHdr);
-  InitializeListHead (&PackageList->KeyboardLayoutHdr);
-  InitializeListHead (&PackageList->StringPkgHdr);
-  InitializeListHead (&PackageList->FontPkgHdr);
-  InitializeListHead (&PackageList->SimpleFontPkgHdr);
-  PackageList->ImagePkg      = NULL;
-  PackageList->DevicePathPkg = NULL;
-
-  //
-  // Create a new hii handle
-  //
-  HiiHandle = (HII_HANDLE *)AllocateZeroPool (sizeof (HII_HANDLE));
-  if (HiiHandle == NULL) {
-    FreePool (DatabaseRecord->PackageList);
-    FreePool (DatabaseRecord);
-    return EFI_OUT_OF_RESOURCES;
-  }
-
-  HiiHandle->Signature = HII_HANDLE_SIGNATURE;
-  //
-  // Backup the number of Hii handles
-  //
-  Private->HiiHandleCount++;
-  HiiHandle->Key = (UINTN)Private->HiiHandleCount;
-  //
-  // Insert the handle to hii handle list of the whole database.
-  //
-  InsertTailList (&Private->HiiHandleList, &HiiHandle->Handle);
-
-  DatabaseRecord->Handle = (EFI_HII_HANDLE)HiiHandle;
-
-  //
-  // Insert the Package List node to Package List link of the whole database.
-  //
-  InsertTailList (&Private->DatabaseList, &DatabaseRecord->DatabaseEntry);
-
-  *DatabaseNode = DatabaseRecord;
-
-  return EFI_SUCCESS;
-}
-
-/**
-  This function checks whether a handle is a valid EFI_HII_HANDLE
-  This is a internal function.
-
-  @param  Handle                 Pointer to a EFI_HII_HANDLE
-
-  @retval TRUE                   Valid
-  @retval FALSE                  Invalid
-
-**/
-BOOLEAN
-IsHiiHandleValid (
-  EFI_HII_HANDLE  Handle
-  )
-{
-  HII_HANDLE  *HiiHandle;
-
-  HiiHandle = (HII_HANDLE *)Handle;
-
-  if (HiiHandle == NULL) {
-    return FALSE;
-  }
-
-  if (HiiHandle->Signature != HII_HANDLE_SIGNATURE) {
-    return FALSE;
-  }
-
-  return TRUE;
-}
-
-/**
-  This function invokes the matching registered function.
-  This is a internal function.
-
-  @param  Private                HII Database driver private structure.
-  @param  NotifyType             The type of change concerning the database.
-  @param  PackageInstance        Points to the package referred to by the
-                                 notification.
-  @param  PackageType            Package type
-  @param  Handle                 The handle of the package list which contains the
-                                 specified package.
-
-  @retval EFI_SUCCESS            Already checked all registered function and
-                                 invoked  if matched.
-  @retval EFI_INVALID_PARAMETER  Any input parameter is not valid.
-
-**/
-EFI_STATUS
-InvokeRegisteredFunction (
-  IN HII_DATABASE_PRIVATE_DATA     *Private,
-  IN EFI_HII_DATABASE_NOTIFY_TYPE  NotifyType,
-  IN VOID                          *PackageInstance,
-  IN UINT8                         PackageType,
-  IN EFI_HII_HANDLE                Handle
-  )
-{
-  HII_DATABASE_NOTIFY     *Notify;
-  LIST_ENTRY              *Link;
-  EFI_HII_PACKAGE_HEADER  *Package;
-  UINT8                   *Buffer;
-  UINT32                  BufferSize;
-  UINT32                  HeaderSize;
-  UINT32                  ImageBlockSize;
-  UINT32                  PaletteInfoSize;
-
-  if ((Private == NULL) || ((NotifyType & 0xF) == 0) || (PackageInstance == NULL)) {
-    return EFI_INVALID_PARAMETER;
-  }
-
-  if (Private->Signature != HII_DATABASE_PRIVATE_DATA_SIGNATURE) {
-    return EFI_INVALID_PARAMETER;
-  }
-
-  if (!IsHiiHandleValid (Handle)) {
-    return EFI_INVALID_PARAMETER;
-  }
-
-  Buffer  = NULL;
-  Package = NULL;
-
-  //
-  // Convert the incoming package from hii database storage format to UEFI
-  // storage format. e.g. HII_GUID_PACKAGE_INSTANCE to EFI_HII_GUID_PACKAGE_HDR.
-  //
-  switch (PackageType) {
-    case EFI_HII_PACKAGE_TYPE_GUID:
-      Package = (EFI_HII_PACKAGE_HEADER *)(((HII_GUID_PACKAGE_INSTANCE *)PackageInstance)->GuidPkg);
-      break;
-
-    case EFI_HII_PACKAGE_FORMS:
-      BufferSize = ((HII_IFR_PACKAGE_INSTANCE *)PackageInstance)->FormPkgHdr.Length;
-      Buffer     = (UINT8 *)AllocateZeroPool (BufferSize);
-      ASSERT (Buffer != NULL);
-      CopyMem (
-        Buffer,
-        &((HII_IFR_PACKAGE_INSTANCE *)PackageInstance)->FormPkgHdr,
-        sizeof (EFI_HII_PACKAGE_HEADER)
-        );
-      CopyMem (
-        Buffer + sizeof (EFI_HII_PACKAGE_HEADER),
-        ((HII_IFR_PACKAGE_INSTANCE *)PackageInstance)->IfrData,
-        BufferSize - sizeof (EFI_HII_PACKAGE_HEADER)
-        );
-      Package = (EFI_HII_PACKAGE_HEADER *)Buffer;
-      break;
-
-    case EFI_HII_PACKAGE_KEYBOARD_LAYOUT:
-      Package = (EFI_HII_PACKAGE_HEADER *)(((HII_KEYBOARD_LAYOUT_PACKAGE_INSTANCE *)PackageInstance)->KeyboardPkg);
-      break;
-
-    case EFI_HII_PACKAGE_STRINGS:
-      BufferSize = ((HII_STRING_PACKAGE_INSTANCE *)PackageInstance)->StringPkgHdr->Header.Length;
-      HeaderSize = ((HII_STRING_PACKAGE_INSTANCE *)PackageInstance)->StringPkgHdr->HdrSize;
-      Buffer     = (UINT8 *)AllocateZeroPool (BufferSize);
-      ASSERT (Buffer != NULL);
-      CopyMem (
-        Buffer,
-        ((HII_STRING_PACKAGE_INSTANCE *)PackageInstance)->StringPkgHdr,
-        HeaderSize
-        );
-      CopyMem (
-        Buffer + HeaderSize,
-        ((HII_STRING_PACKAGE_INSTANCE *)PackageInstance)->StringBlock,
-        BufferSize - HeaderSize
-        );
-      Package = (EFI_HII_PACKAGE_HEADER *)Buffer;
-      break;
-
-    case EFI_HII_PACKAGE_FONTS:
-      BufferSize = ((HII_FONT_PACKAGE_INSTANCE *)PackageInstance)->FontPkgHdr->Header.Length;
-      HeaderSize = ((HII_FONT_PACKAGE_INSTANCE *)PackageInstance)->FontPkgHdr->HdrSize;
-      Buffer     = (UINT8 *)AllocateZeroPool (BufferSize);
-      ASSERT (Buffer != NULL);
-      CopyMem (
-        Buffer,
-        ((HII_FONT_PACKAGE_INSTANCE *)PackageInstance)->FontPkgHdr,
-        HeaderSize
-        );
-      CopyMem (
-        Buffer + HeaderSize,
-        ((HII_FONT_PACKAGE_INSTANCE *)PackageInstance)->GlyphBlock,
-        BufferSize - HeaderSize
-        );
-      Package = (EFI_HII_PACKAGE_HEADER *)Buffer;
-      break;
-
-    case EFI_HII_PACKAGE_IMAGES:
-      BufferSize = ((HII_IMAGE_PACKAGE_INSTANCE *)PackageInstance)->ImagePkgHdr.Header.Length;
-      HeaderSize = sizeof (EFI_HII_IMAGE_PACKAGE_HDR);
-      Buffer     = (UINT8 *)AllocateZeroPool (BufferSize);
-      ASSERT (Buffer != NULL);
-
-      CopyMem (
-        Buffer,
-        &((HII_IMAGE_PACKAGE_INSTANCE *)PackageInstance)->ImagePkgHdr,
-        HeaderSize
-        );
-      CopyMem (
-        Buffer + sizeof (EFI_HII_PACKAGE_HEADER),
-        &HeaderSize,
-        sizeof (UINT32)
-        );
-
-      ImageBlockSize = ((HII_IMAGE_PACKAGE_INSTANCE *)PackageInstance)->ImageBlockSize;
-      if (ImageBlockSize != 0) {
-        CopyMem (
-          Buffer + HeaderSize,
-          ((HII_IMAGE_PACKAGE_INSTANCE *)PackageInstance)->ImageBlock,
-          ImageBlockSize
-          );
-      }
-
-      PaletteInfoSize = ((HII_IMAGE_PACKAGE_INSTANCE *)PackageInstance)->PaletteInfoSize;
-      if (PaletteInfoSize != 0) {
-        CopyMem (
-          Buffer + HeaderSize + ImageBlockSize,
-          ((HII_IMAGE_PACKAGE_INSTANCE *)PackageInstance)->PaletteBlock,
-          PaletteInfoSize
-          );
-        HeaderSize += ImageBlockSize;
-        CopyMem (
-          Buffer + sizeof (EFI_HII_PACKAGE_HEADER) + sizeof (UINT32),
-          &HeaderSize,
-          sizeof (UINT32)
-          );
-      }
-
-      Package = (EFI_HII_PACKAGE_HEADER *)Buffer;
-      break;
-
-    case EFI_HII_PACKAGE_SIMPLE_FONTS:
-      BufferSize = ((HII_SIMPLE_FONT_PACKAGE_INSTANCE *)PackageInstance)->SimpleFontPkgHdr->Header.Length;
-      Buffer     = (UINT8 *)AllocateZeroPool (BufferSize);
-      ASSERT (Buffer != NULL);
-      CopyMem (
-        Buffer,
-        ((HII_SIMPLE_FONT_PACKAGE_INSTANCE *)PackageInstance)->SimpleFontPkgHdr,
-        BufferSize
-        );
-      Package = (EFI_HII_PACKAGE_HEADER *)Buffer;
-      break;
-
-    case EFI_HII_PACKAGE_DEVICE_PATH:
-      Package = (EFI_HII_PACKAGE_HEADER *)PackageInstance;
-      break;
-
-    default:
-      return EFI_INVALID_PARAMETER;
-  }
-
-  for (Link = Private->DatabaseNotifyList.ForwardLink;
-       Link != &Private->DatabaseNotifyList;
-       Link = Link->ForwardLink
-       )
-  {
-    Notify = CR (Link, HII_DATABASE_NOTIFY, DatabaseNotifyEntry, HII_DATABASE_NOTIFY_SIGNATURE);
-    if ((Notify->NotifyType == NotifyType) && (Notify->PackageType == PackageType)) {
-      //
-      // Check in case PackageGuid is not NULL when Package is GUID package
-      //
-      if (PackageType != EFI_HII_PACKAGE_TYPE_GUID) {
-        Notify->PackageGuid = NULL;
-      }
-
-      //
-      // Status of Registered Function is unknown so did not check it
-      //
-      Notify->PackageNotifyFn (
-                Notify->PackageType,
-                Notify->PackageGuid,
-                Package,
-                Handle,
-                NotifyType
-                );
-    }
-  }
-
-  if (Buffer != NULL) {
-    FreePool (Buffer);
-  }
-
-  return EFI_SUCCESS;
-}
-
-/**
-  This function insert a GUID package to a package list node.
-  This is a internal function.
-
-  @param  PackageHdr             Pointer to a buffer stored with GUID package
-                                 information.
-  @param  NotifyType             The type of change concerning the database.
-  @param  PackageList            Pointer to a package list which will be inserted
-                                 to.
-  @param  Package                Created GUID package
-
-  @retval EFI_SUCCESS            Guid Package is inserted successfully.
-  @retval EFI_OUT_OF_RESOURCES   Unable to allocate necessary resources for the new
-                                 Guid package.
-  @retval EFI_INVALID_PARAMETER  PackageHdr is NULL or PackageList is NULL.
-
-**/
-EFI_STATUS
-InsertGuidPackage (
-  IN     VOID                                *PackageHdr,
-  IN     EFI_HII_DATABASE_NOTIFY_TYPE        NotifyType,
-  IN OUT HII_DATABASE_PACKAGE_LIST_INSTANCE  *PackageList,
-  OUT    HII_GUID_PACKAGE_INSTANCE           **Package
-  )
-{
-  HII_GUID_PACKAGE_INSTANCE  *GuidPackage;
-  EFI_HII_PACKAGE_HEADER     PackageHeader;
-
-  if ((PackageHdr == NULL) || (PackageList == NULL)) {
-    return EFI_INVALID_PARAMETER;
-  }
-
-  CopyMem (&PackageHeader, PackageHdr, sizeof (EFI_HII_PACKAGE_HEADER));
-
-  //
-  // Create a GUID package node
-  //
-  GuidPackage = (HII_GUID_PACKAGE_INSTANCE *)AllocateZeroPool (sizeof (HII_GUID_PACKAGE_INSTANCE));
-  if (GuidPackage == NULL) {
-    return EFI_OUT_OF_RESOURCES;
-  }
-
-  GuidPackage->GuidPkg = (UINT8 *)AllocateZeroPool (PackageHeader.Length);
-  if (GuidPackage->GuidPkg == NULL) {
-    FreePool (GuidPackage);
-    return EFI_OUT_OF_RESOURCES;
-  }
-
-  GuidPackage->Signature = HII_GUID_PACKAGE_SIGNATURE;
-  CopyMem (GuidPackage->GuidPkg, PackageHdr, PackageHeader.Length);
-  InsertTailList (&PackageList->GuidPkgHdr, &GuidPackage->GuidEntry);
-  *Package = GuidPackage;
-
-  if (NotifyType == EFI_HII_DATABASE_NOTIFY_ADD_PACK) {
-    PackageList->PackageListHdr.PackageLength += PackageHeader.Length;
-  }
-
-  return EFI_SUCCESS;
-}
-
-/**
-  This function exports GUID packages to a buffer.
-  This is a internal function.
-
-  @param  Private                Hii database private structure.
-  @param  Handle                 Identification of a package list.
-  @param  PackageList            Pointer to a package list which will be exported.
-  @param  UsedSize               The length of buffer be used.
-  @param  BufferSize             Length of the Buffer.
-  @param  Buffer                 Allocated space for storing exported data.
-  @param  ResultSize             The size of the already exported content of  this
-                                 package list.
-
-  @retval EFI_SUCCESS            Guid Packages are exported successfully.
-  @retval EFI_INVALID_PARAMETER  Any input parameter is invalid.
-
-**/
-EFI_STATUS
-ExportGuidPackages (
-  IN HII_DATABASE_PRIVATE_DATA           *Private,
-  IN EFI_HII_HANDLE                      Handle,
-  IN HII_DATABASE_PACKAGE_LIST_INSTANCE  *PackageList,
-  IN UINTN                               UsedSize,
-  IN UINTN                               BufferSize,
-  IN OUT VOID                            *Buffer,
-  IN OUT UINTN                           *ResultSize
-  )
-{
-  HII_GUID_PACKAGE_INSTANCE  *GuidPackage;
-  LIST_ENTRY                 *Link;
-  UINTN                      PackageLength;
-  EFI_HII_PACKAGE_HEADER     PackageHeader;
-  EFI_STATUS                 Status;
-
-  if ((PackageList == NULL) || (ResultSize == NULL)) {
-    return EFI_INVALID_PARAMETER;
-  }
-
-  if ((BufferSize > 0) && (Buffer == NULL)) {
-    return EFI_INVALID_PARAMETER;
-  }
-
-  PackageLength = 0;
-  Status        = EFI_SUCCESS;
-
-  for (Link = PackageList->GuidPkgHdr.ForwardLink; Link != &PackageList->GuidPkgHdr; Link = Link->ForwardLink) {
-    GuidPackage = CR (Link, HII_GUID_PACKAGE_INSTANCE, GuidEntry, HII_GUID_PACKAGE_SIGNATURE);
-    CopyMem (&PackageHeader, GuidPackage->GuidPkg, sizeof (EFI_HII_PACKAGE_HEADER));
-    PackageLength += PackageHeader.Length;
-    if (PackageLength + *ResultSize + UsedSize <= BufferSize) {
-      Status = InvokeRegisteredFunction (
-                 Private,
-                 EFI_HII_DATABASE_NOTIFY_EXPORT_PACK,
-                 (VOID *)GuidPackage,
-                 EFI_HII_PACKAGE_TYPE_GUID,
-                 Handle
-                 );
-      ASSERT_EFI_ERROR (Status);
-      CopyMem (Buffer, GuidPackage->GuidPkg, PackageHeader.Length);
-      Buffer = (UINT8 *)Buffer + PackageHeader.Length;
-    }
-  }
-
-  *ResultSize += PackageLength;
-  return EFI_SUCCESS;
-}
-
-/**
-  This function deletes all GUID packages from a package list node.
-  This is a internal function.
-
-  @param  Private                Hii database private data.
-  @param  Handle                 Handle of the package list which contains the to
-                                 be  removed GUID packages.
-  @param  PackageList            Pointer to a package list that contains removing
-                                 packages.
-
-  @retval EFI_SUCCESS            GUID Package(s) is deleted successfully.
-  @retval EFI_INVALID_PARAMETER  Any input parameter is not valid.
-
-**/
-EFI_STATUS
-RemoveGuidPackages (
-  IN     HII_DATABASE_PRIVATE_DATA           *Private,
-  IN     EFI_HII_HANDLE                      Handle,
-  IN OUT HII_DATABASE_PACKAGE_LIST_INSTANCE  *PackageList
-  )
-{
-  LIST_ENTRY                 *ListHead;
-  HII_GUID_PACKAGE_INSTANCE  *Package;
-  EFI_STATUS                 Status;
-  EFI_HII_PACKAGE_HEADER     PackageHeader;
-
-  ListHead = &PackageList->GuidPkgHdr;
-
-  while (!IsListEmpty (ListHead)) {
-    Package = CR (
-                ListHead->ForwardLink,
-                HII_GUID_PACKAGE_INSTANCE,
-                GuidEntry,
-                HII_GUID_PACKAGE_SIGNATURE
-                );
-    Status = InvokeRegisteredFunction (
-               Private,
-               EFI_HII_DATABASE_NOTIFY_REMOVE_PACK,
-               (VOID *)Package,
-               EFI_HII_PACKAGE_TYPE_GUID,
-               Handle
-               );
-    if (EFI_ERROR (Status)) {
-      return Status;
-    }
-
-    RemoveEntryList (&Package->GuidEntry);
-    CopyMem (&PackageHeader, Package->GuidPkg, sizeof (EFI_HII_PACKAGE_HEADER));
-    PackageList->PackageListHdr.PackageLength -= PackageHeader.Length;
-    FreePool (Package->GuidPkg);
-    FreePool (Package);
-  }
-
-  return EFI_SUCCESS;
-}
-
-/**
-  Check the input question related to EFI variable
-
-  @param IfrQuestionHdr     Point to Question header
-  @param EfiVarStoreList    Point to EFI VarStore List
-  @param EfiVarStoreNumber  The number of EFI VarStore
-
-  @retval Index             The index of the found EFI varstore in EFI varstore list
-                            EfiVarStoreNumber will return if no EFI varstore is found.
-**/
-UINTN
-IsEfiVarStoreQuestion (
-  EFI_IFR_QUESTION_HEADER  *IfrQuestionHdr,
-  EFI_IFR_VARSTORE_EFI     **EfiVarStoreList,
-  UINTN                    EfiVarStoreNumber
-  )
-{
-  UINTN  Index;
-
-  for (Index = 0; Index < EfiVarStoreNumber; Index++) {
-    if (IfrQuestionHdr->VarStoreId == EfiVarStoreList[Index]->VarStoreId) {
-      return Index;
-    }
-  }
-
-  return EfiVarStoreNumber;
-}
-
-/**
-  Find the matched variable from the input variable storage.
-
-  @param[in] VariableStorage Point to the variable storage header.
-  @param[in] VarGuid         A unique identifier for the variable.
-  @param[in] VarAttribute    The attributes bitmask for the variable.
-  @param[in] VarName         A Null-terminated ascii string that is the name of the variable.
-
-  @return Pointer to the matched variable header or NULL if not found.
-**/
-AUTHENTICATED_VARIABLE_HEADER *
-AuthFindVariableData (
-  IN  VARIABLE_STORE_HEADER  *VariableStorage,
-  IN  EFI_GUID               *VarGuid,
-  IN  UINT32                 VarAttribute,
-  IN  CHAR16                 *VarName
-  )
-{
-  AUTHENTICATED_VARIABLE_HEADER  *VariableHeader;
-  AUTHENTICATED_VARIABLE_HEADER  *VariableEnd;
-
-  VariableEnd    = (AUTHENTICATED_VARIABLE_HEADER *)((UINT8 *)VariableStorage + VariableStorage->Size);
-  VariableHeader = (AUTHENTICATED_VARIABLE_HEADER *)(VariableStorage + 1);
-  VariableHeader = (AUTHENTICATED_VARIABLE_HEADER *)HEADER_ALIGN (VariableHeader);
-  while (VariableHeader < VariableEnd) {
-    if (CompareGuid (&VariableHeader->VendorGuid, VarGuid) &&
-        (VariableHeader->Attributes == VarAttribute) &&
-        (StrCmp (VarName, (CHAR16 *)(VariableHeader + 1)) == 0))
-    {
-      return VariableHeader;
-    }
-
-    VariableHeader = (AUTHENTICATED_VARIABLE_HEADER *)((UINT8 *)VariableHeader + sizeof (AUTHENTICATED_VARIABLE_HEADER) + VariableHeader->NameSize + VariableHeader->DataSize);
-    VariableHeader = (AUTHENTICATED_VARIABLE_HEADER *)HEADER_ALIGN (VariableHeader);
-  }
-
-  return NULL;
-}
-
-/**
-  Find the matched variable from the input variable storage.
-
-  @param[in] VariableStorage Point to the variable storage header.
-  @param[in] VarGuid         A unique identifier for the variable.
-  @param[in] VarAttribute    The attributes bitmask for the variable.
-  @param[in] VarName         A Null-terminated ascii string that is the name of the variable.
-
-  @return Pointer to the matched variable header or NULL if not found.
-**/
-VARIABLE_HEADER *
-FindVariableData (
-  IN  VARIABLE_STORE_HEADER  *VariableStorage,
-  IN  EFI_GUID               *VarGuid,
-  IN  UINT32                 VarAttribute,
-  IN  CHAR16                 *VarName
-  )
-{
-  VARIABLE_HEADER  *VariableHeader;
-  VARIABLE_HEADER  *VariableEnd;
-
-  VariableEnd    = (VARIABLE_HEADER *)((UINT8 *)VariableStorage + VariableStorage->Size);
-  VariableHeader = (VARIABLE_HEADER *)(VariableStorage + 1);
-  VariableHeader = (VARIABLE_HEADER *)HEADER_ALIGN (VariableHeader);
-  while (VariableHeader < VariableEnd) {
-    if (CompareGuid (&VariableHeader->VendorGuid, VarGuid) &&
-        (VariableHeader->Attributes == VarAttribute) &&
-        (StrCmp (VarName, (CHAR16 *)(VariableHeader + 1)) == 0))
-    {
-      return VariableHeader;
-    }
-
-    VariableHeader = (VARIABLE_HEADER *)((UINT8 *)VariableHeader + sizeof (VARIABLE_HEADER) + VariableHeader->NameSize + VariableHeader->DataSize);
-    VariableHeader = (VARIABLE_HEADER *)HEADER_ALIGN (VariableHeader);
-  }
-
-  return NULL;
-}
-
-/**
-  Find question default value from PcdNvStoreDefaultValueBuffer
-
-  @param DefaultId          Default store ID
-  @param EfiVarStore        Point to EFI VarStore header
-  @param IfrQuestionHdr     Point to Question header
-  @param ValueBuffer        Point to Buffer includes the found default setting
-  @param Width              Width of the default value
-  @param BitFieldQuestion   Whether the Question is stored in Bit field.
-
-  @retval EFI_SUCCESS       Question default value is found.
-  @retval EFI_NOT_FOUND     Question default value is not found.
-**/
-EFI_STATUS
-FindQuestionDefaultSetting (
-  IN  UINT16                   DefaultId,
-  IN  EFI_IFR_VARSTORE_EFI     *EfiVarStore,
-  IN  EFI_IFR_QUESTION_HEADER  *IfrQuestionHdr,
-  OUT VOID                     *ValueBuffer,
-  IN  UINTN                    Width,
-  IN  BOOLEAN                  BitFieldQuestion
-  )
-{
-  AUTHENTICATED_VARIABLE_HEADER  *AuthVariableHeader;
-  VARIABLE_HEADER                *VariableHeader;
-  VARIABLE_STORE_HEADER          *VariableStorage;
-  LIST_ENTRY                     *Link;
-  VARSTORAGE_DEFAULT_DATA        *Entry;
-  VARIABLE_STORE_HEADER          *NvStoreBuffer;
-  UINT8                          *DataBuffer;
-  UINT8                          *BufferEnd;
-  BOOLEAN                        IsFound;
-  UINTN                          Index;
-  UINT32                         BufferValue;
-  UINT32                         BitFieldVal;
-  UINTN                          BitOffset;
-  UINTN                          ByteOffset;
-  UINTN                          BitWidth;
-  UINTN                          StartBit;
-  UINTN                          EndBit;
-  PCD_DEFAULT_DATA               *DataHeader;
-  PCD_DEFAULT_INFO               *DefaultInfo;
-  PCD_DATA_DELTA                 *DeltaData;
-  BOOLEAN                        VarCheck;
-
-  if (gSkuId == 0xFFFFFFFFFFFFFFFF) {
-    gSkuId = LibPcdGetSku ();
-  }
-
-  //
-  // Find the DefaultId setting from the full DefaultSetting
-  //
-  VariableStorage = NULL;
-  Link            = gVarStorageList.ForwardLink;
-  while (Link != &gVarStorageList) {
-    Entry = BASE_CR (Link, VARSTORAGE_DEFAULT_DATA, Entry);
-    if (Entry->DefaultId == DefaultId) {
-      VariableStorage = Entry->VariableStorage;
-      break;
-    }
-
-    Link = Link->ForwardLink;
-  }
-
-  if (Link == &gVarStorageList) {
-    DataBuffer          = (UINT8 *)PcdGetPtr (PcdNvStoreDefaultValueBuffer);
-    gNvDefaultStoreSize = ((PCD_NV_STORE_DEFAULT_BUFFER_HEADER *)DataBuffer)->Length;
-    //
-    // The first section data includes NV storage default setting.
-    //
-    DataHeader      = (PCD_DEFAULT_DATA *)(DataBuffer + sizeof (PCD_NV_STORE_DEFAULT_BUFFER_HEADER));
-    NvStoreBuffer   = (VARIABLE_STORE_HEADER *)((UINT8 *)DataHeader + sizeof (DataHeader->DataSize) + DataHeader->HeaderSize);
-    VariableStorage = AllocatePool (NvStoreBuffer->Size);
-    ASSERT (VariableStorage != NULL);
-    CopyMem (VariableStorage, NvStoreBuffer, NvStoreBuffer->Size);
-
-    //
-    // Find the matched SkuId and DefaultId in the first section
-    //
-    IsFound     = FALSE;
-    DefaultInfo = &(DataHeader->DefaultInfo[0]);
-    BufferEnd   = (UINT8 *)DataHeader + sizeof (DataHeader->DataSize) + DataHeader->HeaderSize;
-    while ((UINT8 *)DefaultInfo < BufferEnd) {
-      if ((DefaultInfo->DefaultId == DefaultId) && (DefaultInfo->SkuId == gSkuId)) {
-        IsFound = TRUE;
-        break;
-      }
-
-      DefaultInfo++;
-    }
-
-    //
-    // Find the matched SkuId and DefaultId in the remaining section
-    //
-    Index      = sizeof (PCD_NV_STORE_DEFAULT_BUFFER_HEADER) + ((DataHeader->DataSize + 7) & (~7));
-    DataHeader = (PCD_DEFAULT_DATA *)(DataBuffer + Index);
-    while (!IsFound && Index < gNvDefaultStoreSize && DataHeader->DataSize != 0xFFFF) {
-      DefaultInfo = &(DataHeader->DefaultInfo[0]);
-      BufferEnd   = (UINT8 *)DataHeader + sizeof (DataHeader->DataSize) + DataHeader->HeaderSize;
-      while ((UINT8 *)DefaultInfo < BufferEnd) {
-        if ((DefaultInfo->DefaultId == DefaultId) && (DefaultInfo->SkuId == gSkuId)) {
-          IsFound = TRUE;
-          break;
-        }
-
-        DefaultInfo++;
-      }
-
-      if (IsFound) {
-        DeltaData = (PCD_DATA_DELTA *)BufferEnd;
-        BufferEnd = (UINT8 *)DataHeader + DataHeader->DataSize;
-        while ((UINT8 *)DeltaData < BufferEnd) {
-          *((UINT8 *)VariableStorage + DeltaData->Offset) = (UINT8)DeltaData->Value;
-          DeltaData++;
-        }
-
-        break;
-      }
-
-      Index      = (Index + DataHeader->DataSize + 7) & (~7);
-      DataHeader = (PCD_DEFAULT_DATA *)(DataBuffer + Index);
-    }
-
-    //
-    // Cache the found result in VarStorageList
-    //
-    if (!IsFound) {
-      FreePool (VariableStorage);
-      VariableStorage = NULL;
-    }
-
-    Entry = AllocatePool (sizeof (VARSTORAGE_DEFAULT_DATA));
-    if (Entry != NULL) {
-      Entry->DefaultId       = DefaultId;
-      Entry->VariableStorage = VariableStorage;
-      InsertTailList (&gVarStorageList, &Entry->Entry);
-    } else if (VariableStorage != NULL) {
-      FreePool (VariableStorage);
-      VariableStorage = NULL;
-    }
-  }
-
-  //
-  // The matched variable storage is not found.
-  //
-  if (VariableStorage == NULL) {
-    return EFI_NOT_FOUND;
-  }
-
-  VarCheck = (BOOLEAN)(CompareGuid (&VariableStorage->Signature, &gEfiAuthenticatedVariableGuid));
-
-  if (VarCheck == 1) {
-<<<<<<< HEAD
-=======
-
->>>>>>> 4b96931a
-    //
-    // Find the question default value from the variable storage
-    //
-    AuthVariableHeader = AuthFindVariableData (VariableStorage, &EfiVarStore->Guid, EfiVarStore->Attributes, (CHAR16 *)EfiVarStore->Name);
-    if (AuthVariableHeader == NULL) {
-      return EFI_NOT_FOUND;
-    }
-<<<<<<< HEAD
-
-    StartBit   = 0;
-    EndBit     = 0;
-    ByteOffset = IfrQuestionHdr->VarStoreInfo.VarOffset;
-    if (BitFieldQuestion) {
-      BitOffset  = IfrQuestionHdr->VarStoreInfo.VarOffset;
-      ByteOffset = BitOffset / 8;
-      BitWidth   = Width;
-      StartBit   = BitOffset % 8;
-      EndBit     = StartBit + BitWidth - 1;
-      Width      = EndBit / 8 + 1;
-    }
-
-    if (AuthVariableHeader->DataSize < ByteOffset + Width) {
-      return EFI_INVALID_PARAMETER;
-    }
-
-    //
-    // Copy the question value
-    //
-    if (ValueBuffer != NULL) {
-      if (BitFieldQuestion) {
-        CopyMem (&BufferValue, (UINT8 *)AuthVariableHeader + sizeof (AUTHENTICATED_VARIABLE_HEADER) + AuthVariableHeader->NameSize + ByteOffset, Width);
-        BitFieldVal = BitFieldRead32 (BufferValue, StartBit, EndBit);
-        CopyMem (ValueBuffer, &BitFieldVal, Width);
-      } else {
-        CopyMem (ValueBuffer, (UINT8 *)AuthVariableHeader + sizeof (AUTHENTICATED_VARIABLE_HEADER) + AuthVariableHeader->NameSize + IfrQuestionHdr->VarStoreInfo.VarOffset, Width);
-      }
-    }
-  } else {
-=======
-
-    StartBit   = 0;
-    EndBit     = 0;
-    ByteOffset = IfrQuestionHdr->VarStoreInfo.VarOffset;
-    if (BitFieldQuestion) {
-      BitOffset  = IfrQuestionHdr->VarStoreInfo.VarOffset;
-      ByteOffset = BitOffset / 8;
-      BitWidth   = Width;
-      StartBit   = BitOffset % 8;
-      EndBit     = StartBit + BitWidth - 1;
-      Width      = EndBit / 8 + 1;
-    }
-
-    if (AuthVariableHeader->DataSize < ByteOffset + Width) {
-      return EFI_INVALID_PARAMETER;
-    }
-
-    //
-    // Copy the question value
-    //
-    if (ValueBuffer != NULL) {
-      if (BitFieldQuestion) {
-        CopyMem (&BufferValue, (UINT8 *)AuthVariableHeader + sizeof (AUTHENTICATED_VARIABLE_HEADER) + AuthVariableHeader->NameSize + ByteOffset, Width);
-        BitFieldVal = BitFieldRead32 (BufferValue, StartBit, EndBit);
-        CopyMem (ValueBuffer, &BitFieldVal, Width);
-      } else {
-        CopyMem (ValueBuffer, (UINT8 *)AuthVariableHeader + sizeof (AUTHENTICATED_VARIABLE_HEADER) + AuthVariableHeader->NameSize + IfrQuestionHdr->VarStoreInfo.VarOffset, Width);
-      }
-    }
-
-  }
-  else {
-
->>>>>>> 4b96931a
-    //
-    // Find the question default value from the variable storage
-    //
-    VariableHeader = FindVariableData (VariableStorage, &EfiVarStore->Guid, EfiVarStore->Attributes, (CHAR16 *)EfiVarStore->Name);
-    if (VariableHeader == NULL) {
-      return EFI_NOT_FOUND;
-    }
-
-    StartBit   = 0;
-    EndBit     = 0;
-    ByteOffset = IfrQuestionHdr->VarStoreInfo.VarOffset;
-    if (BitFieldQuestion) {
-      BitOffset  = IfrQuestionHdr->VarStoreInfo.VarOffset;
-      ByteOffset = BitOffset / 8;
-      BitWidth   = Width;
-      StartBit   = BitOffset % 8;
-      EndBit     = StartBit + BitWidth - 1;
-      Width      = EndBit / 8 + 1;
-<<<<<<< HEAD
-    }
-
-    if (VariableHeader->DataSize < ByteOffset + Width) {
-      return EFI_INVALID_PARAMETER;
-    }
-
-    //
-    // Copy the question value
-    //
-    if (ValueBuffer != NULL) {
-      if (BitFieldQuestion) {
-        CopyMem (&BufferValue, (UINT8 *)VariableHeader + sizeof (VARIABLE_HEADER) + VariableHeader->NameSize + ByteOffset, Width);
-        BitFieldVal = BitFieldRead32 (BufferValue, StartBit, EndBit);
-        CopyMem (ValueBuffer, &BitFieldVal, Width);
-      } else {
-        CopyMem (ValueBuffer, (UINT8 *)VariableHeader + sizeof (VARIABLE_HEADER) + VariableHeader->NameSize + IfrQuestionHdr->VarStoreInfo.VarOffset, Width);
-      }
-=======
->>>>>>> 4b96931a
-    }
-
-    if (VariableHeader->DataSize < ByteOffset + Width) {
-      return EFI_INVALID_PARAMETER;
-    }
-
-    //
-    // Copy the question value
-    //
-    if (ValueBuffer != NULL) {
-      if (BitFieldQuestion) {
-        CopyMem (&BufferValue, (UINT8 *)VariableHeader + sizeof (VARIABLE_HEADER) + VariableHeader->NameSize + ByteOffset, Width);
-        BitFieldVal = BitFieldRead32 (BufferValue, StartBit, EndBit);
-        CopyMem (ValueBuffer, &BitFieldVal, Width);
-      } else {
-        CopyMem (ValueBuffer, (UINT8 *)VariableHeader + sizeof (VARIABLE_HEADER) + VariableHeader->NameSize + IfrQuestionHdr->VarStoreInfo.VarOffset, Width);
-      }
-    }
-
-  }
-
-  return EFI_SUCCESS;
-}
-
-/**
-  Update IFR default setting in Form Package.
-
-  @param  FormPackage              Form Package to be updated
-
-**/
-VOID
-UpdateDefaultSettingInFormPackage (
-  HII_IFR_PACKAGE_INSTANCE  *FormPackage
-  )
-{
-  UINTN                    IfrOffset;
-  UINTN                    PackageLength;
-  EFI_IFR_VARSTORE_EFI     *IfrEfiVarStore;
-  EFI_IFR_OP_HEADER        *IfrOpHdr;
-  EFI_IFR_ONE_OF_OPTION    *IfrOneOfOption;
-  UINT8                    IfrQuestionType;
-  UINT8                    IfrScope;
-  EFI_IFR_QUESTION_HEADER  *IfrQuestionHdr;
-  EFI_IFR_VARSTORE_EFI     **EfiVarStoreList;
-  UINTN                    EfiVarStoreMaxNum;
-  UINTN                    EfiVarStoreNumber;
-  UINT16                   *DefaultIdList;
-  UINTN                    DefaultIdNumber;
-  UINTN                    DefaultIdMaxNum;
-  UINTN                    Index;
-  UINTN                    EfiVarStoreIndex;
-  EFI_IFR_TYPE_VALUE       IfrValue;
-  EFI_IFR_TYPE_VALUE       IfrManufactValue;
-  BOOLEAN                  StandardDefaultIsSet;
-  BOOLEAN                  ManufactDefaultIsSet;
-  EFI_IFR_CHECKBOX         *IfrCheckBox;
-  EFI_STATUS               Status;
-  EFI_IFR_DEFAULT          *IfrDefault;
-  UINTN                    Width;
-  EFI_IFR_QUESTION_HEADER  VarStoreQuestionHeader;
-  BOOLEAN                  QuestionReferBitField;
-
-  //
-  // If no default setting, do nothing
-  //
-  if (gNvDefaultStoreSize == 0) {
-    gNvDefaultStoreSize = PcdGetSize (PcdNvStoreDefaultValueBuffer);
-  }
-
-  if (gNvDefaultStoreSize < sizeof (PCD_NV_STORE_DEFAULT_BUFFER_HEADER)) {
-    return;
-  }
-
-  ZeroMem (&VarStoreQuestionHeader, sizeof (VarStoreQuestionHeader));
-  PackageLength         = FormPackage->FormPkgHdr.Length - sizeof (EFI_HII_PACKAGE_HEADER);
-  Width                 = 0;
-  IfrOffset             = 0;
-  IfrScope              = 0;
-  IfrOpHdr              = (EFI_IFR_OP_HEADER *)FormPackage->IfrData;
-  IfrQuestionHdr        = NULL;
-  IfrQuestionType       = 0;
-  EfiVarStoreMaxNum     = 0;
-  EfiVarStoreNumber     = 0;
-  DefaultIdMaxNum       = 0;
-  DefaultIdNumber       = 0;
-  EfiVarStoreList       = NULL;
-  DefaultIdList         = NULL;
-  StandardDefaultIsSet  = FALSE;
-  ManufactDefaultIsSet  = FALSE;
-  QuestionReferBitField = FALSE;
-
-  while (IfrOffset < PackageLength) {
-    switch (IfrOpHdr->OpCode) {
-      case EFI_IFR_VARSTORE_EFI_OP:
-        if (EfiVarStoreNumber >= EfiVarStoreMaxNum) {
-          //
-          // Reallocate EFI VarStore Buffer
-          //
-          EfiVarStoreList = ReallocatePool (EfiVarStoreMaxNum * sizeof (UINTN), (EfiVarStoreMaxNum + BASE_NUMBER) * sizeof (UINTN), EfiVarStoreList);
-          if (EfiVarStoreList == NULL) {
-            goto Done;
-          }
-
-          EfiVarStoreMaxNum = EfiVarStoreMaxNum + BASE_NUMBER;
-        }
-
-        IfrEfiVarStore = (EFI_IFR_VARSTORE_EFI *)IfrOpHdr;
-        //
-        // Convert VarStore Name from ASCII string to Unicode string.
-        //
-        EfiVarStoreList[EfiVarStoreNumber] = AllocatePool (IfrEfiVarStore->Header.Length + AsciiStrSize ((CHAR8 *)IfrEfiVarStore->Name));
-        if (EfiVarStoreList[EfiVarStoreNumber] == NULL) {
-          break;
-        }
-
-        CopyMem (EfiVarStoreList[EfiVarStoreNumber], IfrEfiVarStore, IfrEfiVarStore->Header.Length);
-        AsciiStrToUnicodeStrS ((CHAR8 *)IfrEfiVarStore->Name, (CHAR16 *)&(EfiVarStoreList[EfiVarStoreNumber]->Name[0]), AsciiStrSize ((CHAR8 *)IfrEfiVarStore->Name) * sizeof (CHAR16));
-        Status = FindQuestionDefaultSetting (EFI_HII_DEFAULT_CLASS_STANDARD, EfiVarStoreList[EfiVarStoreNumber], &VarStoreQuestionHeader, NULL, IfrEfiVarStore->Size, FALSE);
-        if (!EFI_ERROR (Status)) {
-          EfiVarStoreNumber++;
-        } else {
-          FreePool (EfiVarStoreList[EfiVarStoreNumber]);
-          EfiVarStoreList[EfiVarStoreNumber] = NULL;
-        }
-
-        break;
-      case EFI_IFR_DEFAULTSTORE_OP:
-        if (DefaultIdNumber >= DefaultIdMaxNum) {
-          //
-          // Reallocate DefaultIdNumber
-          //
-          DefaultIdList = ReallocatePool (DefaultIdMaxNum * sizeof (UINT16), (DefaultIdMaxNum + BASE_NUMBER) * sizeof (UINT16), DefaultIdList);
-          if (DefaultIdList == NULL) {
-            goto Done;
-          }
-
-          DefaultIdMaxNum = DefaultIdMaxNum + BASE_NUMBER;
-        }
-
-        DefaultIdList[DefaultIdNumber++] = ((EFI_IFR_DEFAULTSTORE *)IfrOpHdr)->DefaultId;
-        break;
-      case EFI_IFR_FORM_OP:
-      case EFI_IFR_FORM_MAP_OP:
-        //
-        // No EFI varstore is found and directly return.
-        //
-        if ((EfiVarStoreNumber == 0) || (DefaultIdNumber == 0)) {
-          goto Done;
-        }
-
-        break;
-      case EFI_IFR_CHECKBOX_OP:
-        IfrScope         = IfrOpHdr->Scope;
-        IfrQuestionType  = IfrOpHdr->OpCode;
-        IfrQuestionHdr   = (EFI_IFR_QUESTION_HEADER *)(IfrOpHdr + 1);
-        IfrCheckBox      = (EFI_IFR_CHECKBOX *)IfrOpHdr;
-        EfiVarStoreIndex = IsEfiVarStoreQuestion (IfrQuestionHdr, EfiVarStoreList, EfiVarStoreNumber);
-        Width            = sizeof (BOOLEAN);
-        if (EfiVarStoreIndex < EfiVarStoreNumber) {
-          for (Index = 0; Index < DefaultIdNumber; Index++) {
-            if (DefaultIdList[Index] == EFI_HII_DEFAULT_CLASS_STANDARD) {
-              Status = FindQuestionDefaultSetting (DefaultIdList[Index], EfiVarStoreList[EfiVarStoreIndex], IfrQuestionHdr, &IfrValue, sizeof (BOOLEAN), QuestionReferBitField);
-              if (!EFI_ERROR (Status)) {
-                if (IfrValue.b) {
-                  IfrCheckBox->Flags = IfrCheckBox->Flags | EFI_IFR_CHECKBOX_DEFAULT;
-                } else {
-                  IfrCheckBox->Flags = IfrCheckBox->Flags & (~EFI_IFR_CHECKBOX_DEFAULT);
-                }
-              }
-            } else if (DefaultIdList[Index] == EFI_HII_DEFAULT_CLASS_MANUFACTURING) {
-              Status = FindQuestionDefaultSetting (DefaultIdList[Index], EfiVarStoreList[EfiVarStoreIndex], IfrQuestionHdr, &IfrValue, sizeof (BOOLEAN), QuestionReferBitField);
-              if (!EFI_ERROR (Status)) {
-                if (IfrValue.b) {
-                  IfrCheckBox->Flags = IfrCheckBox->Flags | EFI_IFR_CHECKBOX_DEFAULT_MFG;
-                } else {
-                  IfrCheckBox->Flags = IfrCheckBox->Flags & (~EFI_IFR_CHECKBOX_DEFAULT_MFG);
-                }
-              }
-            }
-          }
-        }
-
-        break;
-      case EFI_IFR_NUMERIC_OP:
-        IfrScope        = IfrOpHdr->Scope;
-        IfrQuestionType = IfrOpHdr->OpCode;
-        IfrQuestionHdr  = (EFI_IFR_QUESTION_HEADER *)(IfrOpHdr + 1);
-        if (QuestionReferBitField) {
-          Width = (UINTN)(((EFI_IFR_ONE_OF *)IfrOpHdr)->Flags & EDKII_IFR_NUMERIC_SIZE_BIT);
-        } else {
-          Width = (UINTN)((UINT32)1 << (((EFI_IFR_ONE_OF *)IfrOpHdr)->Flags & EFI_IFR_NUMERIC_SIZE));
-        }
-
-        break;
-      case EFI_IFR_ONE_OF_OP:
-        IfrScope        = IfrOpHdr->Scope;
-        IfrQuestionType = IfrOpHdr->OpCode;
-        IfrQuestionHdr  = (EFI_IFR_QUESTION_HEADER *)(IfrOpHdr + 1);
-        if (QuestionReferBitField) {
-          Width = (UINTN)(((EFI_IFR_ONE_OF *)IfrOpHdr)->Flags & EDKII_IFR_NUMERIC_SIZE_BIT);
-        } else {
-          Width = (UINTN)((UINT32)1 << (((EFI_IFR_ONE_OF *)IfrOpHdr)->Flags & EFI_IFR_NUMERIC_SIZE));
-        }
-
-        EfiVarStoreIndex     = IsEfiVarStoreQuestion (IfrQuestionHdr, EfiVarStoreList, EfiVarStoreNumber);
-        StandardDefaultIsSet = FALSE;
-        ManufactDefaultIsSet = FALSE;
-        //
-        // Find Default and Manufacturing default for OneOf question
-        //
-        if (EfiVarStoreIndex < EfiVarStoreNumber) {
-          for (Index = 0; Index < DefaultIdNumber; Index++) {
-            if (DefaultIdList[Index] == EFI_HII_DEFAULT_CLASS_STANDARD) {
-              Status = FindQuestionDefaultSetting (EFI_HII_DEFAULT_CLASS_STANDARD, EfiVarStoreList[EfiVarStoreIndex], IfrQuestionHdr, &IfrValue, Width, QuestionReferBitField);
-              if (!EFI_ERROR (Status)) {
-                StandardDefaultIsSet = TRUE;
-              }
-            } else if (DefaultIdList[Index] == EFI_HII_DEFAULT_CLASS_MANUFACTURING) {
-              Status = FindQuestionDefaultSetting (EFI_HII_DEFAULT_CLASS_MANUFACTURING, EfiVarStoreList[EfiVarStoreIndex], IfrQuestionHdr, &IfrManufactValue, Width, QuestionReferBitField);
-              if (!EFI_ERROR (Status)) {
-                ManufactDefaultIsSet = TRUE;
-              }
-            }
-          }
-        }
-
-        break;
-      case EFI_IFR_ORDERED_LIST_OP:
-        IfrScope        = IfrOpHdr->Scope;
-        IfrQuestionType = IfrOpHdr->OpCode;
-        IfrQuestionHdr  = (EFI_IFR_QUESTION_HEADER *)(IfrOpHdr + 1);
-        break;
-      case EFI_IFR_ONE_OF_OPTION_OP:
-        if ((IfrQuestionHdr != NULL) && (IfrScope > 0)) {
-          IfrOneOfOption = (EFI_IFR_ONE_OF_OPTION *)IfrOpHdr;
-          if (IfrQuestionType == EFI_IFR_ONE_OF_OP) {
-            Width = (UINTN)((UINT32)1 << (IfrOneOfOption->Flags & EFI_IFR_NUMERIC_SIZE));
-            if (StandardDefaultIsSet) {
-              if (CompareMem (&IfrOneOfOption->Value, &IfrValue, Width) == 0) {
-                IfrOneOfOption->Flags |= EFI_IFR_OPTION_DEFAULT;
-              } else {
-                IfrOneOfOption->Flags &= ~EFI_IFR_OPTION_DEFAULT;
-              }
-            }
-
-            if (ManufactDefaultIsSet) {
-              if (CompareMem (&IfrOneOfOption->Value, &IfrManufactValue, Width) == 0) {
-                IfrOneOfOption->Flags |= EFI_IFR_OPTION_DEFAULT_MFG;
-              } else {
-                IfrOneOfOption->Flags &= ~EFI_IFR_OPTION_DEFAULT_MFG;
-              }
-            }
-          }
-        }
-
-        break;
-      case EFI_IFR_DEFAULT_OP:
-        if ((IfrQuestionHdr != NULL) && (IfrScope > 0)) {
-          IfrDefault = (EFI_IFR_DEFAULT *)IfrOpHdr;
-          //
-          // Collect default value width
-          //
-          if (!QuestionReferBitField) {
-            Width = 0;
-            if ((IfrDefault->Type == EFI_IFR_TYPE_NUM_SIZE_8) || (IfrDefault->Type == EFI_IFR_TYPE_BOOLEAN)) {
-              Width = 1;
-            } else if (IfrDefault->Type == EFI_IFR_TYPE_NUM_SIZE_16) {
-              Width = 2;
-            } else if (IfrDefault->Type == EFI_IFR_TYPE_NUM_SIZE_32) {
-              Width = 4;
-            } else if (IfrDefault->Type == EFI_IFR_TYPE_NUM_SIZE_64) {
-              Width = 8;
-            } else if (IfrDefault->Type == EFI_IFR_TYPE_BUFFER) {
-              Width = IfrDefault->Header.Length - OFFSET_OF (EFI_IFR_DEFAULT, Value);
-            }
-          }
-
-          //
-          // Update the default value
-          //
-          if (Width > 0) {
-            EfiVarStoreIndex = IsEfiVarStoreQuestion (IfrQuestionHdr, EfiVarStoreList, EfiVarStoreNumber);
-            if (EfiVarStoreIndex < EfiVarStoreNumber) {
-              Status = FindQuestionDefaultSetting (IfrDefault->DefaultId, EfiVarStoreList[EfiVarStoreIndex], IfrQuestionHdr, &IfrDefault->Value, Width, QuestionReferBitField);
-            }
-          }
-        }
-
-        break;
-      case EFI_IFR_END_OP:
-        if (IfrQuestionHdr != NULL) {
-          if (IfrScope > 0) {
-            IfrScope--;
-          }
-
-          if (IfrScope == 0) {
-            IfrQuestionHdr        = NULL;
-            QuestionReferBitField = FALSE;
-          }
-        }
-
-        break;
-      case EFI_IFR_GUID_OP:
-        if (CompareGuid ((EFI_GUID *)((UINT8 *)IfrOpHdr + sizeof (EFI_IFR_OP_HEADER)), &gEdkiiIfrBitVarstoreGuid)) {
-          QuestionReferBitField = TRUE;
-        }
-
-        break;
-      default:
-        break;
-    }
-
-    IfrOffset = IfrOffset + IfrOpHdr->Length;
-    IfrOpHdr  = (EFI_IFR_OP_HEADER *)((UINT8 *)IfrOpHdr + IfrOpHdr->Length);
-    if (IfrScope > 0) {
-      IfrScope += IfrOpHdr->Scope;
-    }
-  }
-
-Done:
-  if (EfiVarStoreList != NULL) {
-    for (Index = 0; Index < EfiVarStoreNumber; Index++) {
-      FreePool (EfiVarStoreList[Index]);
-    }
-  }
-
-  return;
-}
-
-/**
-  This function insert a Form package to a package list node.
-  This is a internal function.
-
-  @param  PackageHdr             Pointer to a buffer stored with Form package
-                                 information.
-  @param  NotifyType             The type of change concerning the database.
-  @param  PackageList            Pointer to a package list which will be inserted
-                                 to.
-  @param  Package                Created Form package
-
-  @retval EFI_SUCCESS            Form Package is inserted successfully.
-  @retval EFI_OUT_OF_RESOURCES   Unable to allocate necessary resources for the new
-                                 Form package.
-  @retval EFI_INVALID_PARAMETER  PackageHdr is NULL or PackageList is NULL.
-
-**/
-EFI_STATUS
-InsertFormPackage (
-  IN     VOID                                *PackageHdr,
-  IN     EFI_HII_DATABASE_NOTIFY_TYPE        NotifyType,
-  IN OUT HII_DATABASE_PACKAGE_LIST_INSTANCE  *PackageList,
-  OUT    HII_IFR_PACKAGE_INSTANCE            **Package
-  )
-{
-  HII_IFR_PACKAGE_INSTANCE  *FormPackage;
-  EFI_HII_PACKAGE_HEADER    PackageHeader;
-
-  if ((PackageHdr == NULL) || (PackageList == NULL)) {
-    return EFI_INVALID_PARAMETER;
-  }
-
-  //
-  // Get the length of the package, including package header itself
-  //
-  CopyMem (&PackageHeader, PackageHdr, sizeof (EFI_HII_PACKAGE_HEADER));
-
-  //
-  // Create a Form package node
-  //
-  FormPackage = (HII_IFR_PACKAGE_INSTANCE *)AllocateZeroPool (sizeof (HII_IFR_PACKAGE_INSTANCE));
-  if (FormPackage == NULL) {
-    return EFI_OUT_OF_RESOURCES;
-  }
-
-  FormPackage->IfrData = (UINT8 *)AllocateZeroPool (PackageHeader.Length - sizeof (EFI_HII_PACKAGE_HEADER));
-  if (FormPackage->IfrData == NULL) {
-    FreePool (FormPackage);
-    return EFI_OUT_OF_RESOURCES;
-  }
-
-  FormPackage->Signature = HII_IFR_PACKAGE_SIGNATURE;
-  //
-  // Copy Package Header
-  //
-  CopyMem (&FormPackage->FormPkgHdr, &PackageHeader, sizeof (EFI_HII_PACKAGE_HEADER));
-
-  //
-  // Copy Ifr contents
-  //
-  CopyMem (
-    FormPackage->IfrData,
-    (UINT8 *)PackageHdr + sizeof (EFI_HII_PACKAGE_HEADER),
-    PackageHeader.Length - sizeof (EFI_HII_PACKAGE_HEADER)
-    );
-
-  InsertTailList (&PackageList->FormPkgHdr, &FormPackage->IfrEntry);
-  *Package = FormPackage;
-
-  //
-  // Update FormPackage with the default setting
-  //
-  UpdateDefaultSettingInFormPackage (FormPackage);
-
-  if (NotifyType == EFI_HII_DATABASE_NOTIFY_ADD_PACK) {
-    PackageList->PackageListHdr.PackageLength += FormPackage->FormPkgHdr.Length;
-  }
-
-  return EFI_SUCCESS;
-}
-
-/**
-  This function exports Form packages to a buffer.
-  This is a internal function.
-
-  @param  Private                Hii database private structure.
-  @param  Handle                 Identification of a package list.
-  @param  PackageList            Pointer to a package list which will be exported.
-  @param  UsedSize               The length of buffer be used.
-  @param  BufferSize             Length of the Buffer.
-  @param  Buffer                 Allocated space for storing exported data.
-  @param  ResultSize             The size of the already exported content of  this
-                                 package list.
-
-  @retval EFI_SUCCESS            Form Packages are exported successfully.
-  @retval EFI_INVALID_PARAMETER  Any input parameter is invalid.
-
-**/
-EFI_STATUS
-ExportFormPackages (
-  IN HII_DATABASE_PRIVATE_DATA           *Private,
-  IN EFI_HII_HANDLE                      Handle,
-  IN HII_DATABASE_PACKAGE_LIST_INSTANCE  *PackageList,
-  IN UINTN                               UsedSize,
-  IN UINTN                               BufferSize,
-  IN OUT VOID                            *Buffer,
-  IN OUT UINTN                           *ResultSize
-  )
-{
-  HII_IFR_PACKAGE_INSTANCE  *FormPackage;
-  UINTN                     PackageLength;
-  LIST_ENTRY                *Link;
-  EFI_STATUS                Status;
-
-  if ((Private == NULL) || (PackageList == NULL) || (ResultSize == NULL)) {
-    return EFI_INVALID_PARAMETER;
-  }
-
-  if ((BufferSize > 0) && (Buffer == NULL)) {
-    return EFI_INVALID_PARAMETER;
-  }
-
-  PackageLength = 0;
-  Status        = EFI_SUCCESS;
-
-  //
-  // Export Form packages.
-  //
-  for (Link = PackageList->FormPkgHdr.ForwardLink; Link != &PackageList->FormPkgHdr; Link = Link->ForwardLink) {
-    FormPackage    = CR (Link, HII_IFR_PACKAGE_INSTANCE, IfrEntry, HII_IFR_PACKAGE_SIGNATURE);
-    PackageLength += FormPackage->FormPkgHdr.Length;
-    if ((Buffer != NULL) && (PackageLength + *ResultSize + UsedSize <= BufferSize)) {
-      //
-      // Invoke registered notification if exists
-      //
-      Status = InvokeRegisteredFunction (
-                 Private,
-                 EFI_HII_DATABASE_NOTIFY_EXPORT_PACK,
-                 (VOID *)FormPackage,
-                 EFI_HII_PACKAGE_FORMS,
-                 Handle
-                 );
-      ASSERT_EFI_ERROR (Status);
-      //
-      // Copy the Form package content.
-      //
-      CopyMem (Buffer, (VOID *)(&FormPackage->FormPkgHdr), sizeof (EFI_HII_PACKAGE_HEADER));
-      Buffer = (UINT8 *)Buffer + sizeof (EFI_HII_PACKAGE_HEADER);
-      CopyMem (
-        Buffer,
-        (VOID *)FormPackage->IfrData,
-        FormPackage->FormPkgHdr.Length - sizeof (EFI_HII_PACKAGE_HEADER)
-        );
-      Buffer = (UINT8 *)Buffer + FormPackage->FormPkgHdr.Length - sizeof (EFI_HII_PACKAGE_HEADER);
-    }
-  }
-
-  *ResultSize += PackageLength;
-
-  return EFI_SUCCESS;
-}
-
-/**
-  This function deletes all Form packages from a package list node.
-  This is a internal function.
-
-  @param  Private                Hii database private data.
-  @param  Handle                 Handle of the package list which contains the to
-                                 be  removed Form packages.
-  @param  PackageList            Pointer to a package list that contains removing
-                                 packages.
-
-  @retval EFI_SUCCESS            Form Package(s) is deleted successfully.
-  @retval EFI_INVALID_PARAMETER  Any input parameter is not valid.
-
-**/
-EFI_STATUS
-RemoveFormPackages (
-  IN     HII_DATABASE_PRIVATE_DATA           *Private,
-  IN     EFI_HII_HANDLE                      Handle,
-  IN OUT HII_DATABASE_PACKAGE_LIST_INSTANCE  *PackageList
-  )
-{
-  LIST_ENTRY                *ListHead;
-  HII_IFR_PACKAGE_INSTANCE  *Package;
-  EFI_STATUS                Status;
-
-  ListHead = &PackageList->FormPkgHdr;
-
-  while (!IsListEmpty (ListHead)) {
-    Package = CR (
-                ListHead->ForwardLink,
-                HII_IFR_PACKAGE_INSTANCE,
-                IfrEntry,
-                HII_IFR_PACKAGE_SIGNATURE
-                );
-    Status = InvokeRegisteredFunction (
-               Private,
-               EFI_HII_DATABASE_NOTIFY_REMOVE_PACK,
-               (VOID *)Package,
-               EFI_HII_PACKAGE_FORMS,
-               Handle
-               );
-    if (EFI_ERROR (Status)) {
-      return Status;
-    }
-
-    RemoveEntryList (&Package->IfrEntry);
-    PackageList->PackageListHdr.PackageLength -= Package->FormPkgHdr.Length;
-    FreePool (Package->IfrData);
-    FreePool (Package);
-    //
-    // If Hii runtime support feature is enabled,
-    // will export Hii info for runtime use after ReadyToBoot event triggered.
-    // If some driver add/update/remove packages from HiiDatabase after ReadyToBoot,
-    // will need to export the content of HiiDatabase.
-    // But if form packages removed, also need to export the ConfigResp string
-    //
-    if (gExportAfterReadyToBoot) {
-      gExportConfigResp = TRUE;
-    }
-  }
-
-  return EFI_SUCCESS;
-}
-
-/**
-  This function insert a String package to a package list node.
-  This is a internal function.
-
-  @param  Private                Hii database private structure.
-  @param  PackageHdr             Pointer to a buffer stored with String package
-                                 information.
-  @param  NotifyType             The type of change concerning the database.
-  @param  PackageList            Pointer to a package list which will be inserted
-                                 to.
-  @param  Package                Created String package
-
-  @retval EFI_SUCCESS            String Package is inserted successfully.
-  @retval EFI_OUT_OF_RESOURCES   Unable to allocate necessary resources for the new
-                                 String package.
-  @retval EFI_INVALID_PARAMETER  PackageHdr is NULL or PackageList is NULL.
-  @retval EFI_UNSUPPORTED        A string package with the same language already
-                                 exists in current package list.
-
-**/
-EFI_STATUS
-InsertStringPackage (
-  IN     HII_DATABASE_PRIVATE_DATA           *Private,
-  IN     VOID                                *PackageHdr,
-  IN     EFI_HII_DATABASE_NOTIFY_TYPE        NotifyType,
-  IN OUT HII_DATABASE_PACKAGE_LIST_INSTANCE  *PackageList,
-  OUT    HII_STRING_PACKAGE_INSTANCE         **Package
-  )
-{
-  HII_STRING_PACKAGE_INSTANCE  *StringPackage;
-  UINT32                       HeaderSize;
-  EFI_STATUS                   Status;
-  EFI_HII_PACKAGE_HEADER       PackageHeader;
-  CHAR8                        *Language;
-  UINT32                       LanguageSize;
-  LIST_ENTRY                   *Link;
-
-  if ((Private == NULL) || (PackageHdr == NULL) || (PackageList == NULL)) {
-    return EFI_INVALID_PARAMETER;
-  }
-
-  if (Private->Signature != HII_DATABASE_PRIVATE_DATA_SIGNATURE) {
-    return EFI_INVALID_PARAMETER;
-  }
-
-  CopyMem (&PackageHeader, PackageHdr, sizeof (EFI_HII_PACKAGE_HEADER));
-  CopyMem (&HeaderSize, (UINT8 *)PackageHdr + sizeof (EFI_HII_PACKAGE_HEADER), sizeof (UINT32));
-
-  //
-  // It is illegal to have two string packages with same language within one packagelist
-  // since the stringid will be duplicate if so. Check it to avoid this potential issue.
-  //
-  LanguageSize = HeaderSize - sizeof (EFI_HII_STRING_PACKAGE_HDR) + sizeof (CHAR8);
-  Language     = (CHAR8 *)AllocateZeroPool (LanguageSize);
-  if (Language == NULL) {
-    return EFI_OUT_OF_RESOURCES;
-  }
-
-  AsciiStrCpyS (Language, LanguageSize / sizeof (CHAR8), (CHAR8 *)PackageHdr + HeaderSize - LanguageSize);
-  for (Link = PackageList->StringPkgHdr.ForwardLink; Link != &PackageList->StringPkgHdr; Link = Link->ForwardLink) {
-    StringPackage = CR (Link, HII_STRING_PACKAGE_INSTANCE, StringEntry, HII_STRING_PACKAGE_SIGNATURE);
-    if (HiiCompareLanguage (Language, StringPackage->StringPkgHdr->Language)) {
-      FreePool (Language);
-      return EFI_UNSUPPORTED;
-    }
-  }
-
-  FreePool (Language);
-
-  //
-  // Create a String package node
-  //
-  StringPackage = (HII_STRING_PACKAGE_INSTANCE *)AllocateZeroPool (sizeof (HII_STRING_PACKAGE_INSTANCE));
-  if (StringPackage == NULL) {
-    Status = EFI_OUT_OF_RESOURCES;
-    goto Error;
-  }
-
-  StringPackage->StringPkgHdr = (EFI_HII_STRING_PACKAGE_HDR *)AllocateZeroPool (HeaderSize);
-  if (StringPackage->StringPkgHdr == NULL) {
-    Status = EFI_OUT_OF_RESOURCES;
-    goto Error;
-  }
-
-  StringPackage->StringBlock = (UINT8 *)AllocateZeroPool (PackageHeader.Length - HeaderSize);
-  if (StringPackage->StringBlock == NULL) {
-    Status = EFI_OUT_OF_RESOURCES;
-    goto Error;
-  }
-
-  StringPackage->Signature = HII_STRING_PACKAGE_SIGNATURE;
-  StringPackage->FontId    = 0;
-  InitializeListHead (&StringPackage->FontInfoList);
-
-  //
-  // Copy the String package header.
-  //
-  CopyMem (StringPackage->StringPkgHdr, PackageHdr, HeaderSize);
-
-  //
-  // Copy the String blocks
-  //
-  CopyMem (
-    StringPackage->StringBlock,
-    (UINT8 *)PackageHdr + HeaderSize,
-    PackageHeader.Length - HeaderSize
-    );
-
-  //
-  // Collect all font block info
-  //
-  Status = FindStringBlock (Private, StringPackage, (EFI_STRING_ID)(-1), NULL, NULL, NULL, &StringPackage->MaxStringId, NULL);
-  if (EFI_ERROR (Status)) {
-    return Status;
-  }
-
-  //
-  // Insert to String package array
-  //
-  InsertTailList (&PackageList->StringPkgHdr, &StringPackage->StringEntry);
-  *Package = StringPackage;
-
-  if (NotifyType == EFI_HII_DATABASE_NOTIFY_ADD_PACK) {
-    PackageList->PackageListHdr.PackageLength += StringPackage->StringPkgHdr->Header.Length;
-  }
-
-  return EFI_SUCCESS;
-
-Error:
-
-  if (StringPackage != NULL) {
-    if (StringPackage->StringBlock != NULL) {
-      FreePool (StringPackage->StringBlock);
-    }
-
-    if (StringPackage->StringPkgHdr != NULL) {
-      FreePool (StringPackage->StringPkgHdr);
-    }
-
-    FreePool (StringPackage);
-  }
-
-  return Status;
-}
-
-/**
- Adjust all string packages in a single package list to have the same max string ID.
-
- @param  PackageList        Pointer to a package list which will be adjusted.
-
- @retval EFI_SUCCESS  Adjust all string packages successfully.
- @retval others       Can't adjust string packages.
-
-**/
-EFI_STATUS
-AdjustStringPackage (
-  IN OUT HII_DATABASE_PACKAGE_LIST_INSTANCE  *PackageList
-  )
-{
-  LIST_ENTRY                   *Link;
-  HII_STRING_PACKAGE_INSTANCE  *StringPackage;
-  UINT32                       Skip2BlockSize;
-  UINT32                       OldBlockSize;
-  UINT8                        *StringBlock;
-  UINT8                        *BlockPtr;
-  EFI_STRING_ID                MaxStringId;
-  UINT16                       SkipCount;
-
-  MaxStringId = 0;
-  for (Link = PackageList->StringPkgHdr.ForwardLink;
-       Link != &PackageList->StringPkgHdr;
-       Link = Link->ForwardLink
-       )
-  {
-    StringPackage = CR (Link, HII_STRING_PACKAGE_INSTANCE, StringEntry, HII_STRING_PACKAGE_SIGNATURE);
-    if (MaxStringId < StringPackage->MaxStringId) {
-      MaxStringId = StringPackage->MaxStringId;
-    }
-  }
-
-  for (Link = PackageList->StringPkgHdr.ForwardLink;
-       Link != &PackageList->StringPkgHdr;
-       Link = Link->ForwardLink
-       )
-  {
-    StringPackage = CR (Link, HII_STRING_PACKAGE_INSTANCE, StringEntry, HII_STRING_PACKAGE_SIGNATURE);
-    if (StringPackage->MaxStringId < MaxStringId) {
-      OldBlockSize = StringPackage->StringPkgHdr->Header.Length - StringPackage->StringPkgHdr->HdrSize;
-      //
-      // Create SKIP2 EFI_HII_SIBT_SKIP2_BLOCKs to reserve the missing string IDs.
-      //
-      SkipCount      = (UINT16)(MaxStringId - StringPackage->MaxStringId);
-      Skip2BlockSize = (UINT32)sizeof (EFI_HII_SIBT_SKIP2_BLOCK);
-
-      StringBlock = (UINT8 *)AllocateZeroPool (OldBlockSize + Skip2BlockSize);
-      if (StringBlock == NULL) {
-        return EFI_OUT_OF_RESOURCES;
-      }
-
-      //
-      // Copy original string blocks, except the EFI_HII_SIBT_END.
-      //
-      CopyMem (StringBlock, StringPackage->StringBlock, OldBlockSize - sizeof (EFI_HII_SIBT_END_BLOCK));
-      //
-      // Create SKIP2 EFI_HII_SIBT_SKIP2_BLOCK blocks
-      //
-      BlockPtr  = StringBlock + OldBlockSize - sizeof (EFI_HII_SIBT_END_BLOCK);
-      *BlockPtr = EFI_HII_SIBT_SKIP2;
-      CopyMem (BlockPtr + 1, &SkipCount, sizeof (UINT16));
-      BlockPtr += sizeof (EFI_HII_SIBT_SKIP2_BLOCK);
-
-      //
-      // Append a EFI_HII_SIBT_END block to the end.
-      //
-      *BlockPtr = EFI_HII_SIBT_END;
-      FreePool (StringPackage->StringBlock);
-      StringPackage->StringBlock                  = StringBlock;
-      StringPackage->StringPkgHdr->Header.Length += Skip2BlockSize;
-      PackageList->PackageListHdr.PackageLength  += Skip2BlockSize;
-      StringPackage->MaxStringId                  = MaxStringId;
-    }
-  }
-
-  return EFI_SUCCESS;
-}
-
-/**
-  This function exports String packages to a buffer.
-  This is a internal function.
-
-  @param  Private                Hii database private structure.
-  @param  Handle                 Identification of a package list.
-  @param  PackageList            Pointer to a package list which will be exported.
-  @param  UsedSize               The length of buffer be used.
-  @param  BufferSize             Length of the Buffer.
-  @param  Buffer                 Allocated space for storing exported data.
-  @param  ResultSize             The size of the already exported content of  this
-                                 package list.
-
-  @retval EFI_SUCCESS            String Packages are exported successfully.
-  @retval EFI_INVALID_PARAMETER  Any input parameter is invalid.
-
-**/
-EFI_STATUS
-ExportStringPackages (
-  IN HII_DATABASE_PRIVATE_DATA           *Private,
-  IN EFI_HII_HANDLE                      Handle,
-  IN HII_DATABASE_PACKAGE_LIST_INSTANCE  *PackageList,
-  IN UINTN                               UsedSize,
-  IN UINTN                               BufferSize,
-  IN OUT VOID                            *Buffer,
-  IN OUT UINTN                           *ResultSize
-  )
-{
-  LIST_ENTRY                   *Link;
-  UINTN                        PackageLength;
-  EFI_STATUS                   Status;
-  HII_STRING_PACKAGE_INSTANCE  *StringPackage;
-
-  if ((Private == NULL) || (PackageList == NULL) || (ResultSize == NULL)) {
-    return EFI_INVALID_PARAMETER;
-  }
-
-  if ((BufferSize > 0) && (Buffer == NULL)) {
-    return EFI_INVALID_PARAMETER;
-  }
-
-  PackageLength = 0;
-  Status        = EFI_SUCCESS;
-
-  for (Link = PackageList->StringPkgHdr.ForwardLink; Link != &PackageList->StringPkgHdr; Link = Link->ForwardLink) {
-    StringPackage  = CR (Link, HII_STRING_PACKAGE_INSTANCE, StringEntry, HII_STRING_PACKAGE_SIGNATURE);
-    PackageLength += StringPackage->StringPkgHdr->Header.Length;
-    if (PackageLength + *ResultSize + UsedSize <= BufferSize) {
-      //
-      // Invoke registered notification function with EXPORT_PACK notify type
-      //
-      Status = InvokeRegisteredFunction (
-                 Private,
-                 EFI_HII_DATABASE_NOTIFY_EXPORT_PACK,
-                 (VOID *)StringPackage,
-                 EFI_HII_PACKAGE_STRINGS,
-                 Handle
-                 );
-      ASSERT_EFI_ERROR (Status);
-      //
-      // Copy String package header
-      //
-      CopyMem (Buffer, StringPackage->StringPkgHdr, StringPackage->StringPkgHdr->HdrSize);
-      Buffer = (UINT8 *)Buffer + StringPackage->StringPkgHdr->HdrSize;
-
-      //
-      // Copy String blocks information
-      //
-      CopyMem (
-        Buffer,
-        StringPackage->StringBlock,
-        StringPackage->StringPkgHdr->Header.Length - StringPackage->StringPkgHdr->HdrSize
-        );
-      Buffer = (UINT8 *)Buffer + StringPackage->StringPkgHdr->Header.Length - StringPackage->StringPkgHdr->HdrSize;
-    }
-  }
-
-  *ResultSize += PackageLength;
-  return EFI_SUCCESS;
-}
-
-/**
-  This function deletes all String packages from a package list node.
-  This is a internal function.
-
-  @param  Private                Hii database private data.
-  @param  Handle                 Handle of the package list which contains the to
-                                 be  removed String packages.
-  @param  PackageList            Pointer to a package list that contains removing
-                                 packages.
-
-  @retval EFI_SUCCESS            String Package(s) is deleted successfully.
-  @retval EFI_INVALID_PARAMETER  Any input parameter is not valid.
-
-**/
-EFI_STATUS
-RemoveStringPackages (
-  IN     HII_DATABASE_PRIVATE_DATA           *Private,
-  IN     EFI_HII_HANDLE                      Handle,
-  IN OUT HII_DATABASE_PACKAGE_LIST_INSTANCE  *PackageList
-  )
-{
-  LIST_ENTRY                   *ListHead;
-  HII_STRING_PACKAGE_INSTANCE  *Package;
-  HII_FONT_INFO                *FontInfo;
-  EFI_STATUS                   Status;
-
-  ListHead = &PackageList->StringPkgHdr;
-
-  while (!IsListEmpty (ListHead)) {
-    Package = CR (
-                ListHead->ForwardLink,
-                HII_STRING_PACKAGE_INSTANCE,
-                StringEntry,
-                HII_STRING_PACKAGE_SIGNATURE
-                );
-    Status = InvokeRegisteredFunction (
-               Private,
-               EFI_HII_DATABASE_NOTIFY_REMOVE_PACK,
-               (VOID *)Package,
-               EFI_HII_PACKAGE_STRINGS,
-               Handle
-               );
-    if (EFI_ERROR (Status)) {
-      return Status;
-    }
-
-    RemoveEntryList (&Package->StringEntry);
-    PackageList->PackageListHdr.PackageLength -= Package->StringPkgHdr->Header.Length;
-    FreePool (Package->StringBlock);
-    FreePool (Package->StringPkgHdr);
-    //
-    // Delete font information
-    //
-    while (!IsListEmpty (&Package->FontInfoList)) {
-      FontInfo = CR (
-                   Package->FontInfoList.ForwardLink,
-                   HII_FONT_INFO,
-                   Entry,
-                   HII_FONT_INFO_SIGNATURE
-                   );
-      RemoveEntryList (&FontInfo->Entry);
-      FreePool (FontInfo);
-    }
-
-    FreePool (Package);
-  }
-
-  return EFI_SUCCESS;
-}
-
-/**
-  This function insert a Font package to a package list node.
-  This is a internal function.
-
-  @param  Private                Hii database private structure.
-  @param  PackageHdr             Pointer to a buffer stored with Font package
-                                 information.
-  @param  NotifyType             The type of change concerning the database.
-  @param  PackageList            Pointer to a package list which will be inserted
-                                 to.
-  @param  Package                Created Font package
-
-  @retval EFI_SUCCESS            Font Package is inserted successfully.
-  @retval EFI_OUT_OF_RESOURCES   Unable to allocate necessary resources for the new
-                                 Font package.
-  @retval EFI_INVALID_PARAMETER  PackageHdr is NULL or PackageList is NULL.
-  @retval EFI_UNSUPPORTED        A font package with same EFI_FONT_INFO already
-                                 exists in current hii database.
-
-**/
-EFI_STATUS
-InsertFontPackage (
-  IN     HII_DATABASE_PRIVATE_DATA           *Private,
-  IN     VOID                                *PackageHdr,
-  IN     EFI_HII_DATABASE_NOTIFY_TYPE        NotifyType,
-  IN OUT HII_DATABASE_PACKAGE_LIST_INSTANCE  *PackageList,
-  OUT    HII_FONT_PACKAGE_INSTANCE           **Package
-  )
-{
-  HII_FONT_PACKAGE_INSTANCE  *FontPackage;
-  EFI_HII_FONT_PACKAGE_HDR   *FontPkgHdr;
-  UINT32                     HeaderSize;
-  EFI_STATUS                 Status;
-  EFI_HII_PACKAGE_HEADER     PackageHeader;
-  EFI_FONT_INFO              *FontInfo;
-  UINT32                     FontInfoSize;
-  HII_GLOBAL_FONT_INFO       *GlobalFont;
-
-  if ((Private == NULL) || (PackageHdr == NULL) || (PackageList == NULL)) {
-    return EFI_INVALID_PARAMETER;
-  }
-
-  CopyMem (&PackageHeader, PackageHdr, sizeof (EFI_HII_PACKAGE_HEADER));
-  CopyMem (&HeaderSize, (UINT8 *)PackageHdr + sizeof (EFI_HII_PACKAGE_HEADER), sizeof (UINT32));
-
-  FontInfo    = NULL;
-  FontPackage = NULL;
-  GlobalFont  = NULL;
-
-  //
-  // It is illegal to have two font packages with same EFI_FONT_INFO within hii
-  // database. EFI_FONT_INFO (FontName, FontSize, FontStyle) describes font's
-  // attributes and identify a font uniquely.
-  //
-  FontPkgHdr = (EFI_HII_FONT_PACKAGE_HDR *)AllocateZeroPool (HeaderSize);
-  if (FontPkgHdr == NULL) {
-    Status = EFI_OUT_OF_RESOURCES;
-    goto Error;
-  }
-
-  CopyMem (FontPkgHdr, PackageHdr, HeaderSize);
-
-  FontInfoSize = sizeof (EFI_FONT_INFO) + HeaderSize - sizeof (EFI_HII_FONT_PACKAGE_HDR);
-  FontInfo     = (EFI_FONT_INFO *)AllocateZeroPool (FontInfoSize);
-  if (FontInfo == NULL) {
-    Status = EFI_OUT_OF_RESOURCES;
-    goto Error;
-  }
-
-  FontInfo->FontStyle = FontPkgHdr->FontStyle;
-  FontInfo->FontSize  = FontPkgHdr->Cell.Height;
-  StrCpyS (FontInfo->FontName, (FontInfoSize - OFFSET_OF (EFI_FONT_INFO, FontName)) / sizeof (CHAR16), FontPkgHdr->FontFamily);
-
-  if (IsFontInfoExisted (Private, FontInfo, NULL, NULL, NULL)) {
-    Status = EFI_UNSUPPORTED;
-    goto Error;
-  }
-
-  //
-  // Create a Font package node
-  //
-  FontPackage = (HII_FONT_PACKAGE_INSTANCE *)AllocateZeroPool (sizeof (HII_FONT_PACKAGE_INSTANCE));
-  if (FontPackage == NULL) {
-    Status = EFI_OUT_OF_RESOURCES;
-    goto Error;
-  }
-
-  FontPackage->Signature  = HII_FONT_PACKAGE_SIGNATURE;
-  FontPackage->FontPkgHdr = FontPkgHdr;
-  InitializeListHead (&FontPackage->GlyphInfoList);
-
-  FontPackage->GlyphBlock = (UINT8 *)AllocateZeroPool (PackageHeader.Length - HeaderSize);
-  if (FontPackage->GlyphBlock == NULL) {
-    Status = EFI_OUT_OF_RESOURCES;
-    goto Error;
-  }
-
-  CopyMem (FontPackage->GlyphBlock, (UINT8 *)PackageHdr + HeaderSize, PackageHeader.Length - HeaderSize);
-
-  //
-  // Collect all default character cell information and backup in GlyphInfoList.
-  //
-  Status = FindGlyphBlock (FontPackage, (CHAR16)(-1), NULL, NULL, NULL);
-  if (EFI_ERROR (Status)) {
-    goto Error;
-  }
-
-  //
-  // This font package describes an unique EFI_FONT_INFO. Backup it in global
-  // font info list.
-  //
-  GlobalFont = (HII_GLOBAL_FONT_INFO *)AllocateZeroPool (sizeof (HII_GLOBAL_FONT_INFO));
-  if (GlobalFont == NULL) {
-    Status = EFI_OUT_OF_RESOURCES;
-    goto Error;
-  }
-
-  GlobalFont->Signature    = HII_GLOBAL_FONT_INFO_SIGNATURE;
-  GlobalFont->FontPackage  = FontPackage;
-  GlobalFont->FontInfoSize = FontInfoSize;
-  GlobalFont->FontInfo     = FontInfo;
-  InsertTailList (&Private->FontInfoList, &GlobalFont->Entry);
-
-  //
-  // Insert this font package to Font package array
-  //
-  InsertTailList (&PackageList->FontPkgHdr, &FontPackage->FontEntry);
-  *Package = FontPackage;
-
-  if (NotifyType == EFI_HII_DATABASE_NOTIFY_ADD_PACK) {
-    PackageList->PackageListHdr.PackageLength += FontPackage->FontPkgHdr->Header.Length;
-  }
-
-  return EFI_SUCCESS;
-
-Error:
-
-  if (FontPkgHdr != NULL) {
-    FreePool (FontPkgHdr);
-  }
-
-  if (FontInfo != NULL) {
-    FreePool (FontInfo);
-  }
-
-  if (FontPackage != NULL) {
-    if (FontPackage->GlyphBlock != NULL) {
-      FreePool (FontPackage->GlyphBlock);
-    }
-
-    FreePool (FontPackage);
-  }
-
-  if (GlobalFont != NULL) {
-    FreePool (GlobalFont);
-  }
-
-  return Status;
-}
-
-/**
-  This function exports Font packages to a buffer.
-  This is a internal function.
-
-  @param  Private                Hii database private structure.
-  @param  Handle                 Identification of a package list.
-  @param  PackageList            Pointer to a package list which will be exported.
-  @param  UsedSize               The length of buffer be used.
-  @param  BufferSize             Length of the Buffer.
-  @param  Buffer                 Allocated space for storing exported data.
-  @param  ResultSize             The size of the already exported content of  this
-                                 package list.
-
-  @retval EFI_SUCCESS            Font Packages are exported successfully.
-  @retval EFI_INVALID_PARAMETER  Any input parameter is invalid.
-
-**/
-EFI_STATUS
-ExportFontPackages (
-  IN HII_DATABASE_PRIVATE_DATA           *Private,
-  IN EFI_HII_HANDLE                      Handle,
-  IN HII_DATABASE_PACKAGE_LIST_INSTANCE  *PackageList,
-  IN UINTN                               UsedSize,
-  IN UINTN                               BufferSize,
-  IN OUT VOID                            *Buffer,
-  IN OUT UINTN                           *ResultSize
-  )
-{
-  LIST_ENTRY                 *Link;
-  UINTN                      PackageLength;
-  EFI_STATUS                 Status;
-  HII_FONT_PACKAGE_INSTANCE  *Package;
-
-  if ((Private == NULL) || (PackageList == NULL) || (ResultSize == NULL)) {
-    return EFI_INVALID_PARAMETER;
-  }
-
-  if ((BufferSize > 0) && (Buffer == NULL)) {
-    return EFI_INVALID_PARAMETER;
-  }
-
-  PackageLength = 0;
-  Status        = EFI_SUCCESS;
-
-  for (Link = PackageList->FontPkgHdr.ForwardLink; Link != &PackageList->FontPkgHdr; Link = Link->ForwardLink) {
-    Package        = CR (Link, HII_FONT_PACKAGE_INSTANCE, FontEntry, HII_FONT_PACKAGE_SIGNATURE);
-    PackageLength += Package->FontPkgHdr->Header.Length;
-    if (PackageLength + *ResultSize + UsedSize <= BufferSize) {
-      //
-      // Invoke registered notification function with EXPORT_PACK notify type
-      //
-      Status = InvokeRegisteredFunction (
-                 Private,
-                 EFI_HII_DATABASE_NOTIFY_EXPORT_PACK,
-                 (VOID *)Package,
-                 EFI_HII_PACKAGE_FONTS,
-                 Handle
-                 );
-      ASSERT_EFI_ERROR (Status);
-      //
-      // Copy Font package header
-      //
-      CopyMem (Buffer, Package->FontPkgHdr, Package->FontPkgHdr->HdrSize);
-      Buffer = (UINT8 *)Buffer + Package->FontPkgHdr->HdrSize;
-
-      //
-      // Copy Glyph blocks information
-      //
-      CopyMem (
-        Buffer,
-        Package->GlyphBlock,
-        Package->FontPkgHdr->Header.Length - Package->FontPkgHdr->HdrSize
-        );
-      Buffer = (UINT8 *)Buffer + Package->FontPkgHdr->Header.Length - Package->FontPkgHdr->HdrSize;
-    }
-  }
-
-  *ResultSize += PackageLength;
-  return EFI_SUCCESS;
-}
-
-/**
-  This function deletes all Font packages from a package list node.
-  This is a internal function.
-
-  @param  Private                Hii database private data.
-  @param  Handle                 Handle of the package list which contains the to
-                                 be  removed Font packages.
-  @param  PackageList            Pointer to a package list that contains removing
-                                 packages.
-
-  @retval EFI_SUCCESS            Font Package(s) is deleted successfully.
-  @retval EFI_INVALID_PARAMETER  Any input parameter is not valid.
-
-**/
-EFI_STATUS
-RemoveFontPackages (
-  IN     HII_DATABASE_PRIVATE_DATA           *Private,
-  IN     EFI_HII_HANDLE                      Handle,
-  IN OUT HII_DATABASE_PACKAGE_LIST_INSTANCE  *PackageList
-  )
-{
-  LIST_ENTRY                 *ListHead;
-  HII_FONT_PACKAGE_INSTANCE  *Package;
-  EFI_STATUS                 Status;
-  HII_GLYPH_INFO             *GlyphInfo;
-  LIST_ENTRY                 *Link;
-  HII_GLOBAL_FONT_INFO       *GlobalFont;
-
-  ListHead = &PackageList->FontPkgHdr;
-
-  while (!IsListEmpty (ListHead)) {
-    Package = CR (
-                ListHead->ForwardLink,
-                HII_FONT_PACKAGE_INSTANCE,
-                FontEntry,
-                HII_FONT_PACKAGE_SIGNATURE
-                );
-    Status = InvokeRegisteredFunction (
-               Private,
-               EFI_HII_DATABASE_NOTIFY_REMOVE_PACK,
-               (VOID *)Package,
-               EFI_HII_PACKAGE_FONTS,
-               Handle
-               );
-    if (EFI_ERROR (Status)) {
-      return Status;
-    }
-
-    RemoveEntryList (&Package->FontEntry);
-    PackageList->PackageListHdr.PackageLength -= Package->FontPkgHdr->Header.Length;
-
-    if (Package->GlyphBlock != NULL) {
-      FreePool (Package->GlyphBlock);
-    }
-
-    FreePool (Package->FontPkgHdr);
-    //
-    // Delete default character cell information
-    //
-    while (!IsListEmpty (&Package->GlyphInfoList)) {
-      GlyphInfo = CR (
-                    Package->GlyphInfoList.ForwardLink,
-                    HII_GLYPH_INFO,
-                    Entry,
-                    HII_GLYPH_INFO_SIGNATURE
-                    );
-      RemoveEntryList (&GlyphInfo->Entry);
-      FreePool (GlyphInfo);
-    }
-
-    //
-    // Remove corresponding global font info
-    //
-    for (Link = Private->FontInfoList.ForwardLink; Link != &Private->FontInfoList; Link = Link->ForwardLink) {
-      GlobalFont = CR (Link, HII_GLOBAL_FONT_INFO, Entry, HII_GLOBAL_FONT_INFO_SIGNATURE);
-      if (GlobalFont->FontPackage == Package) {
-        RemoveEntryList (&GlobalFont->Entry);
-        FreePool (GlobalFont->FontInfo);
-        FreePool (GlobalFont);
-        break;
-      }
-    }
-
-    FreePool (Package);
-  }
-
-  return EFI_SUCCESS;
-}
-
-/**
-  This function insert a Image package to a package list node.
-  This is a internal function.
-
-  @param  PackageHdr             Pointer to a buffer stored with Image package
-                                 information.
-  @param  NotifyType             The type of change concerning the database.
-  @param  PackageList            Pointer to a package list which will be inserted
-                                 to.
-  @param  Package                Created Image package
-
-  @retval EFI_SUCCESS            Image Package is inserted successfully.
-  @retval EFI_OUT_OF_RESOURCES   Unable to allocate necessary resources for the new
-                                 Image package.
-  @retval EFI_INVALID_PARAMETER  PackageHdr is NULL or PackageList is NULL.
-
-**/
-EFI_STATUS
-InsertImagePackage (
-  IN     VOID                                *PackageHdr,
-  IN     EFI_HII_DATABASE_NOTIFY_TYPE        NotifyType,
-  IN OUT HII_DATABASE_PACKAGE_LIST_INSTANCE  *PackageList,
-  OUT    HII_IMAGE_PACKAGE_INSTANCE          **Package
-  )
-{
-  HII_IMAGE_PACKAGE_INSTANCE         *ImagePackage;
-  UINT32                             PaletteSize;
-  UINT32                             ImageSize;
-  UINT16                             Index;
-  EFI_HII_IMAGE_PALETTE_INFO_HEADER  *PaletteHdr;
-  EFI_HII_IMAGE_PALETTE_INFO         *PaletteInfo;
-  UINT32                             PaletteInfoOffset;
-  UINT32                             ImageInfoOffset;
-  UINT16                             CurrentSize;
-
-  if ((PackageHdr == NULL) || (PackageList == NULL)) {
-    return EFI_INVALID_PARAMETER;
-  }
-
-  //
-  // Less than one image package is allowed in one package list.
-  //
-  if (PackageList->ImagePkg != NULL) {
-    return EFI_INVALID_PARAMETER;
-  }
-
-  //
-  // Create a Image package node
-  //
-  ImagePackage = (HII_IMAGE_PACKAGE_INSTANCE *)AllocateZeroPool (sizeof (HII_IMAGE_PACKAGE_INSTANCE));
-  if (ImagePackage == NULL) {
-    return EFI_OUT_OF_RESOURCES;
-  }
-
-  //
-  // Copy the Image package header.
-  //
-  CopyMem (&ImagePackage->ImagePkgHdr, PackageHdr, sizeof (EFI_HII_IMAGE_PACKAGE_HDR));
-
-  PaletteInfoOffset = ImagePackage->ImagePkgHdr.PaletteInfoOffset;
-  ImageInfoOffset   = ImagePackage->ImagePkgHdr.ImageInfoOffset;
-
-  //
-  // If PaletteInfoOffset is zero, there are no palettes in this image package.
-  //
-  PaletteSize                = 0;
-  ImagePackage->PaletteBlock = NULL;
-  if (PaletteInfoOffset != 0) {
-    PaletteHdr  = (EFI_HII_IMAGE_PALETTE_INFO_HEADER *)((UINT8 *)PackageHdr + PaletteInfoOffset);
-    PaletteSize = sizeof (EFI_HII_IMAGE_PALETTE_INFO_HEADER);
-    PaletteInfo = (EFI_HII_IMAGE_PALETTE_INFO *)((UINT8 *)PaletteHdr + PaletteSize);
-
-    for (Index = 0; Index < PaletteHdr->PaletteCount; Index++) {
-      CopyMem (&CurrentSize, PaletteInfo, sizeof (UINT16));
-      CurrentSize += sizeof (UINT16);
-      PaletteSize += (UINT32)CurrentSize;
-      PaletteInfo  = (EFI_HII_IMAGE_PALETTE_INFO *)((UINT8 *)PaletteInfo + CurrentSize);
-    }
-
-    ImagePackage->PaletteBlock = (UINT8 *)AllocateZeroPool (PaletteSize);
-    if (ImagePackage->PaletteBlock == NULL) {
-      FreePool (ImagePackage);
-      return EFI_OUT_OF_RESOURCES;
-    }
-
-    CopyMem (
-      ImagePackage->PaletteBlock,
-      (UINT8 *)PackageHdr + PaletteInfoOffset,
-      PaletteSize
-      );
-  }
-
-  //
-  // If ImageInfoOffset is zero, there are no images in this package.
-  //
-  ImageSize                = 0;
-  ImagePackage->ImageBlock = NULL;
-  if (ImageInfoOffset != 0) {
-    ImageSize = ImagePackage->ImagePkgHdr.Header.Length -
-                sizeof (EFI_HII_IMAGE_PACKAGE_HDR) - PaletteSize;
-    ImagePackage->ImageBlock = AllocateZeroPool (ImageSize);
-    if (ImagePackage->ImageBlock == NULL) {
-      FreePool (ImagePackage->PaletteBlock);
-      FreePool (ImagePackage);
-      return EFI_OUT_OF_RESOURCES;
-    }
-
-    CopyMem (
-      ImagePackage->ImageBlock,
-      (UINT8 *)PackageHdr + ImageInfoOffset,
-      ImageSize
-      );
-  }
-
-  ImagePackage->ImageBlockSize  = ImageSize;
-  ImagePackage->PaletteInfoSize = PaletteSize;
-  PackageList->ImagePkg         = ImagePackage;
-  *Package                      = ImagePackage;
-
-  if (NotifyType == EFI_HII_DATABASE_NOTIFY_ADD_PACK) {
-    PackageList->PackageListHdr.PackageLength += ImagePackage->ImagePkgHdr.Header.Length;
-  }
-
-  return EFI_SUCCESS;
-}
-
-/**
-  This function exports Image packages to a buffer.
-  This is a internal function.
-
-  @param  Private                Hii database private structure.
-  @param  Handle                 Identification of a package list.
-  @param  PackageList            Pointer to a package list which will be exported.
-  @param  UsedSize               The length of buffer be used.
-  @param  BufferSize             Length of the Buffer.
-  @param  Buffer                 Allocated space for storing exported data.
-  @param  ResultSize             The size of the already exported content of  this
-                                 package list.
-
-  @retval EFI_SUCCESS            Image Packages are exported successfully.
-  @retval EFI_INVALID_PARAMETER  Any input parameter is invalid.
-
-**/
-EFI_STATUS
-ExportImagePackages (
-  IN HII_DATABASE_PRIVATE_DATA           *Private,
-  IN EFI_HII_HANDLE                      Handle,
-  IN HII_DATABASE_PACKAGE_LIST_INSTANCE  *PackageList,
-  IN UINTN                               UsedSize,
-  IN UINTN                               BufferSize,
-  IN OUT VOID                            *Buffer,
-  IN OUT UINTN                           *ResultSize
-  )
-{
-  UINTN                       PackageLength;
-  EFI_STATUS                  Status;
-  HII_IMAGE_PACKAGE_INSTANCE  *Package;
-
-  if ((Private == NULL) || (PackageList == NULL) || (ResultSize == NULL)) {
-    return EFI_INVALID_PARAMETER;
-  }
-
-  if ((BufferSize > 0) && (Buffer == NULL)) {
-    return EFI_INVALID_PARAMETER;
-  }
-
-  Package = PackageList->ImagePkg;
-
-  if (Package == NULL) {
-    return EFI_SUCCESS;
-  }
-
-  PackageLength = Package->ImagePkgHdr.Header.Length;
-
-  if (PackageLength + *ResultSize + UsedSize <= BufferSize) {
-    //
-    // Invoke registered notification function with EXPORT_PACK notify type
-    //
-    Status = InvokeRegisteredFunction (
-               Private,
-               EFI_HII_DATABASE_NOTIFY_EXPORT_PACK,
-               (VOID *)Package,
-               EFI_HII_PACKAGE_IMAGES,
-               Handle
-               );
-    ASSERT_EFI_ERROR (Status);
-    ASSERT (
-      Package->ImagePkgHdr.Header.Length ==
-      sizeof (EFI_HII_IMAGE_PACKAGE_HDR) + Package->ImageBlockSize + Package->PaletteInfoSize
-      );
-    //
-    // Copy Image package header,
-    // then justify the offset for image info and palette info in the header.
-    //
-    CopyMem (Buffer, &Package->ImagePkgHdr, sizeof (EFI_HII_IMAGE_PACKAGE_HDR));
-    Buffer = (UINT8 *)Buffer + sizeof (EFI_HII_IMAGE_PACKAGE_HDR);
-
-    //
-    // Copy Image blocks information
-    //
-    if (Package->ImageBlockSize != 0) {
-      CopyMem (Buffer, Package->ImageBlock, Package->ImageBlockSize);
-      Buffer = (UINT8 *)Buffer + Package->ImageBlockSize;
-    }
-
-    //
-    // Copy Palette information
-    //
-    if (Package->PaletteInfoSize != 0) {
-      CopyMem (Buffer, Package->PaletteBlock, Package->PaletteInfoSize);
-      Buffer = (UINT8 *)Buffer + Package->PaletteInfoSize;
-    }
-  }
-
-  *ResultSize += PackageLength;
-  return EFI_SUCCESS;
-}
-
-/**
-  This function deletes Image package from a package list node.
-  This is a internal function.
-
-  @param  Private                Hii database private data.
-  @param  Handle                 Handle of the package list which contains the to
-                                 be  removed Image packages.
-  @param  PackageList            Package List which contains the to be  removed
-                                 Image package.
-
-  @retval EFI_SUCCESS            Image Package(s) is deleted successfully.
-  @retval EFI_INVALID_PARAMETER  Any input parameter is not valid.
-
-**/
-EFI_STATUS
-RemoveImagePackages (
-  IN     HII_DATABASE_PRIVATE_DATA           *Private,
-  IN     EFI_HII_HANDLE                      Handle,
-  IN OUT HII_DATABASE_PACKAGE_LIST_INSTANCE  *PackageList
-  )
-{
-  HII_IMAGE_PACKAGE_INSTANCE  *Package;
-  EFI_STATUS                  Status;
-
-  Package = PackageList->ImagePkg;
-
-  //
-  // Image package does not exist, return directly.
-  //
-  if (Package == NULL) {
-    return EFI_SUCCESS;
-  }
-
-  Status = InvokeRegisteredFunction (
-             Private,
-             EFI_HII_DATABASE_NOTIFY_REMOVE_PACK,
-             (VOID *)Package,
-             EFI_HII_PACKAGE_IMAGES,
-             Handle
-             );
-  if (EFI_ERROR (Status)) {
-    return Status;
-  }
-
-  PackageList->PackageListHdr.PackageLength -= Package->ImagePkgHdr.Header.Length;
-
-  FreePool (Package->ImageBlock);
-  if (Package->PaletteBlock != NULL) {
-    FreePool (Package->PaletteBlock);
-  }
-
-  FreePool (Package);
-
-  PackageList->ImagePkg = NULL;
-
-  return EFI_SUCCESS;
-}
-
-/**
-  This function insert a Simple Font package to a package list node.
-  This is a internal function.
-
-  @param  PackageHdr             Pointer to a buffer stored with Simple Font
-                                 package information.
-  @param  NotifyType             The type of change concerning the database.
-  @param  PackageList            Pointer to a package list which will be inserted
-                                 to.
-  @param  Package                Created Simple Font package
-
-  @retval EFI_SUCCESS            Simple Font Package is inserted successfully.
-  @retval EFI_OUT_OF_RESOURCES   Unable to allocate necessary resources for the new
-                                 Simple Font package.
-  @retval EFI_INVALID_PARAMETER  PackageHdr is NULL or PackageList is NULL.
-
-**/
-EFI_STATUS
-InsertSimpleFontPackage (
-  IN     VOID                                *PackageHdr,
-  IN     EFI_HII_DATABASE_NOTIFY_TYPE        NotifyType,
-  IN OUT HII_DATABASE_PACKAGE_LIST_INSTANCE  *PackageList,
-  OUT HII_SIMPLE_FONT_PACKAGE_INSTANCE       **Package
-  )
-{
-  HII_SIMPLE_FONT_PACKAGE_INSTANCE  *SimpleFontPackage;
-  EFI_STATUS                        Status;
-  EFI_HII_PACKAGE_HEADER            Header;
-
-  if ((PackageHdr == NULL) || (PackageList == NULL)) {
-    return EFI_INVALID_PARAMETER;
-  }
-
-  //
-  // Create a Simple Font package node
-  //
-  SimpleFontPackage = AllocateZeroPool (sizeof (HII_SIMPLE_FONT_PACKAGE_INSTANCE));
-  if (SimpleFontPackage == NULL) {
-    Status = EFI_OUT_OF_RESOURCES;
-    goto Error;
-  }
-
-  SimpleFontPackage->Signature = HII_S_FONT_PACKAGE_SIGNATURE;
-
-  //
-  // Copy the Simple Font package.
-  //
-  CopyMem (&Header, PackageHdr, sizeof (EFI_HII_PACKAGE_HEADER));
-
-  SimpleFontPackage->SimpleFontPkgHdr = AllocateZeroPool (Header.Length);
-  if (SimpleFontPackage->SimpleFontPkgHdr == NULL) {
-    Status = EFI_OUT_OF_RESOURCES;
-    goto Error;
-  }
-
-  CopyMem (SimpleFontPackage->SimpleFontPkgHdr, PackageHdr, Header.Length);
-
-  //
-  // Insert to Simple Font package array
-  //
-  InsertTailList (&PackageList->SimpleFontPkgHdr, &SimpleFontPackage->SimpleFontEntry);
-  *Package = SimpleFontPackage;
-
-  if (NotifyType == EFI_HII_DATABASE_NOTIFY_ADD_PACK) {
-    PackageList->PackageListHdr.PackageLength += Header.Length;
-  }
-
-  return EFI_SUCCESS;
-
-Error:
-
-  if (SimpleFontPackage != NULL) {
-    if (SimpleFontPackage->SimpleFontPkgHdr != NULL) {
-      FreePool (SimpleFontPackage->SimpleFontPkgHdr);
-    }
-
-    FreePool (SimpleFontPackage);
-  }
-
-  return Status;
-}
-
-/**
-  This function exports SimpleFont packages to a buffer.
-  This is a internal function.
-
-  @param  Private                Hii database private structure.
-  @param  Handle                 Identification of a package list.
-  @param  PackageList            Pointer to a package list which will be exported.
-  @param  UsedSize               The length of buffer be used.
-  @param  BufferSize             Length of the Buffer.
-  @param  Buffer                 Allocated space for storing exported data.
-  @param  ResultSize             The size of the already exported content of  this
-                                 package list.
-
-  @retval EFI_SUCCESS            SimpleFont Packages are exported successfully.
-  @retval EFI_INVALID_PARAMETER  Any input parameter is invalid.
-
-**/
-EFI_STATUS
-ExportSimpleFontPackages (
-  IN HII_DATABASE_PRIVATE_DATA           *Private,
-  IN EFI_HII_HANDLE                      Handle,
-  IN HII_DATABASE_PACKAGE_LIST_INSTANCE  *PackageList,
-  IN UINTN                               UsedSize,
-  IN UINTN                               BufferSize,
-  IN OUT VOID                            *Buffer,
-  IN OUT UINTN                           *ResultSize
-  )
-{
-  LIST_ENTRY                        *Link;
-  UINTN                             PackageLength;
-  EFI_STATUS                        Status;
-  HII_SIMPLE_FONT_PACKAGE_INSTANCE  *Package;
-
-  if ((Private == NULL) || (PackageList == NULL) || (ResultSize == NULL)) {
-    return EFI_INVALID_PARAMETER;
-  }
-
-  if ((BufferSize > 0) && (Buffer == NULL)) {
-    return EFI_INVALID_PARAMETER;
-  }
-
-  PackageLength = 0;
-  Status        = EFI_SUCCESS;
-
-  for (Link = PackageList->SimpleFontPkgHdr.ForwardLink; Link != &PackageList->SimpleFontPkgHdr; Link = Link->ForwardLink) {
-    Package        = CR (Link, HII_SIMPLE_FONT_PACKAGE_INSTANCE, SimpleFontEntry, HII_S_FONT_PACKAGE_SIGNATURE);
-    PackageLength += Package->SimpleFontPkgHdr->Header.Length;
-    if (PackageLength + *ResultSize + UsedSize <= BufferSize) {
-      //
-      // Invoke registered notification function with EXPORT_PACK notify type
-      //
-      Status = InvokeRegisteredFunction (
-                 Private,
-                 EFI_HII_DATABASE_NOTIFY_EXPORT_PACK,
-                 (VOID *)Package,
-                 EFI_HII_PACKAGE_SIMPLE_FONTS,
-                 Handle
-                 );
-      ASSERT_EFI_ERROR (Status);
-
-      //
-      // Copy SimpleFont package
-      //
-      CopyMem (Buffer, Package->SimpleFontPkgHdr, Package->SimpleFontPkgHdr->Header.Length);
-      Buffer = (UINT8 *)Buffer + Package->SimpleFontPkgHdr->Header.Length;
-    }
-  }
-
-  *ResultSize += PackageLength;
-  return EFI_SUCCESS;
-}
-
-/**
-  This function deletes all Simple Font packages from a package list node.
-  This is a internal function.
-
-  @param  Private                Hii database private data.
-  @param  Handle                 Handle of the package list which contains the to
-                                 be  removed Simple Font packages.
-  @param  PackageList            Pointer to a package list that contains removing
-                                 packages.
-
-  @retval EFI_SUCCESS            Simple Font Package(s) is deleted successfully.
-  @retval EFI_INVALID_PARAMETER  Any input parameter is not valid.
-
-**/
-EFI_STATUS
-RemoveSimpleFontPackages (
-  IN     HII_DATABASE_PRIVATE_DATA           *Private,
-  IN     EFI_HII_HANDLE                      Handle,
-  IN OUT HII_DATABASE_PACKAGE_LIST_INSTANCE  *PackageList
-  )
-{
-  LIST_ENTRY                        *ListHead;
-  HII_SIMPLE_FONT_PACKAGE_INSTANCE  *Package;
-  EFI_STATUS                        Status;
-
-  ListHead = &PackageList->SimpleFontPkgHdr;
-
-  while (!IsListEmpty (ListHead)) {
-    Package = CR (
-                ListHead->ForwardLink,
-                HII_SIMPLE_FONT_PACKAGE_INSTANCE,
-                SimpleFontEntry,
-                HII_S_FONT_PACKAGE_SIGNATURE
-                );
-    Status = InvokeRegisteredFunction (
-               Private,
-               EFI_HII_DATABASE_NOTIFY_REMOVE_PACK,
-               (VOID *)Package,
-               EFI_HII_PACKAGE_SIMPLE_FONTS,
-               Handle
-               );
-    if (EFI_ERROR (Status)) {
-      return Status;
-    }
-
-    RemoveEntryList (&Package->SimpleFontEntry);
-    PackageList->PackageListHdr.PackageLength -= Package->SimpleFontPkgHdr->Header.Length;
-    FreePool (Package->SimpleFontPkgHdr);
-    FreePool (Package);
-  }
-
-  return EFI_SUCCESS;
-}
-
-/**
-  This function insert a Device path package to a package list node.
-  This is a internal function.
-
-  @param  DevicePath             Pointer to a EFI_DEVICE_PATH_PROTOCOL protocol
-                                 instance
-  @param  NotifyType             The type of change concerning the database.
-  @param  PackageList            Pointer to a package list which will be inserted
-                                 to.
-
-  @retval EFI_SUCCESS            Device path Package is inserted successfully.
-  @retval EFI_OUT_OF_RESOURCES   Unable to allocate necessary resources for the new
-                                 Device path package.
-  @retval EFI_INVALID_PARAMETER  DevicePath is NULL or PackageList is NULL.
-
-**/
-EFI_STATUS
-InsertDevicePathPackage (
-  IN     EFI_DEVICE_PATH_PROTOCOL            *DevicePath,
-  IN     EFI_HII_DATABASE_NOTIFY_TYPE        NotifyType,
-  IN OUT HII_DATABASE_PACKAGE_LIST_INSTANCE  *PackageList
-  )
-{
-  UINT32                  PackageLength;
-  EFI_HII_PACKAGE_HEADER  Header;
-
-  if ((DevicePath == NULL) || (PackageList == NULL)) {
-    return EFI_INVALID_PARAMETER;
-  }
-
-  //
-  // Less than one device path package is allowed in one package list.
-  //
-  if (PackageList->DevicePathPkg != NULL) {
-    return EFI_INVALID_PARAMETER;
-  }
-
-  PackageLength              = (UINT32)GetDevicePathSize (DevicePath) + sizeof (EFI_HII_PACKAGE_HEADER);
-  PackageList->DevicePathPkg = (UINT8 *)AllocateZeroPool (PackageLength);
-  if (PackageList->DevicePathPkg == NULL) {
-    return EFI_OUT_OF_RESOURCES;
-  }
-
-  Header.Length = PackageLength;
-  Header.Type   = EFI_HII_PACKAGE_DEVICE_PATH;
-  CopyMem (PackageList->DevicePathPkg, &Header, sizeof (EFI_HII_PACKAGE_HEADER));
-  CopyMem (
-    PackageList->DevicePathPkg + sizeof (EFI_HII_PACKAGE_HEADER),
-    DevicePath,
-    PackageLength - sizeof (EFI_HII_PACKAGE_HEADER)
-    );
-
-  //
-  // Since Device Path package is created by NewPackageList, either NEW_PACK
-  // or ADD_PACK should increase the length of package list.
-  //
-  PackageList->PackageListHdr.PackageLength += PackageLength;
-  return EFI_SUCCESS;
-}
-
-/**
-  This function exports device path package to a buffer.
-  This is a internal function.
-
-  @param  Private                Hii database private structure.
-  @param  Handle                 Identification of a package list.
-  @param  PackageList            Pointer to a package list which will be exported.
-  @param  UsedSize               The length of buffer be used.
-  @param  BufferSize             Length of the Buffer.
-  @param  Buffer                 Allocated space for storing exported data.
-  @param  ResultSize             The size of the already exported content of  this
-                                 package list.
-
-  @retval EFI_SUCCESS            Device path Package is exported successfully.
-  @retval EFI_INVALID_PARAMETER  Any input parameter is invalid.
-
-**/
-EFI_STATUS
-ExportDevicePathPackage (
-  IN HII_DATABASE_PRIVATE_DATA           *Private,
-  IN EFI_HII_HANDLE                      Handle,
-  IN HII_DATABASE_PACKAGE_LIST_INSTANCE  *PackageList,
-  IN UINTN                               UsedSize,
-  IN UINTN                               BufferSize,
-  IN OUT VOID                            *Buffer,
-  IN OUT UINTN                           *ResultSize
-  )
-{
-  EFI_STATUS              Status;
-  UINT8                   *Package;
-  EFI_HII_PACKAGE_HEADER  Header;
-
-  if ((Private == NULL) || (PackageList == NULL) || (ResultSize == NULL)) {
-    return EFI_INVALID_PARAMETER;
-  }
-
-  if ((BufferSize > 0) && (Buffer == NULL)) {
-    return EFI_INVALID_PARAMETER;
-  }
-
-  Package = PackageList->DevicePathPkg;
-
-  if (Package == NULL) {
-    return EFI_SUCCESS;
-  }
-
-  CopyMem (&Header, Package, sizeof (EFI_HII_PACKAGE_HEADER));
-
-  if (Header.Length + *ResultSize + UsedSize <= BufferSize) {
-    //
-    // Invoke registered notification function with EXPORT_PACK notify type
-    //
-    Status = InvokeRegisteredFunction (
-               Private,
-               EFI_HII_DATABASE_NOTIFY_EXPORT_PACK,
-               (VOID *)Package,
-               EFI_HII_PACKAGE_DEVICE_PATH,
-               Handle
-               );
-    ASSERT_EFI_ERROR (Status);
-
-    //
-    // Copy Device path package
-    //
-    CopyMem (Buffer, Package, Header.Length);
-  }
-
-  *ResultSize += Header.Length;
-  return EFI_SUCCESS;
-}
-
-/**
-  This function deletes Device Path package from a package list node.
-  This is a internal function.
-
-  @param  Private                Hii database private data.
-  @param  Handle                 Handle of the package list.
-  @param  PackageList            Package List which contains the to be  removed
-                                 Device Path package.
-
-  @retval EFI_SUCCESS            Device Path Package is deleted successfully.
-  @retval EFI_INVALID_PARAMETER  Any input parameter is not valid.
-
-**/
-EFI_STATUS
-RemoveDevicePathPackage (
-  IN     HII_DATABASE_PRIVATE_DATA           *Private,
-  IN     EFI_HII_HANDLE                      Handle,
-  IN OUT HII_DATABASE_PACKAGE_LIST_INSTANCE  *PackageList
-  )
-{
-  EFI_STATUS              Status;
-  UINT8                   *Package;
-  EFI_HII_PACKAGE_HEADER  Header;
-
-  Package = PackageList->DevicePathPkg;
-
-  //
-  // No device path, return directly.
-  //
-  if (Package == NULL) {
-    return EFI_SUCCESS;
-  }
-
-  Status = InvokeRegisteredFunction (
-             Private,
-             EFI_HII_DATABASE_NOTIFY_REMOVE_PACK,
-             (VOID *)Package,
-             EFI_HII_PACKAGE_DEVICE_PATH,
-             Handle
-             );
-  if (EFI_ERROR (Status)) {
-    return Status;
-  }
-
-  CopyMem (&Header, Package, sizeof (EFI_HII_PACKAGE_HEADER));
-  PackageList->PackageListHdr.PackageLength -= Header.Length;
-
-  FreePool (Package);
-
-  PackageList->DevicePathPkg = NULL;
-
-  return EFI_SUCCESS;
-}
-
-/**
-  This function will insert a device path package to package list firstly then
-  invoke notification functions if any.
-  This is a internal function.
-
-  @param  Private                Hii database private structure.
-  @param  NotifyType             The type of change concerning the database.
-  @param  DevicePath             Pointer to a EFI_DEVICE_PATH_PROTOCOL protocol
-                                 instance
-  @param  DatabaseRecord         Pointer to a database record contains  a package
-                                 list which will be inserted to.
-
-  @retval EFI_SUCCESS            Device path Package is inserted successfully.
-  @retval EFI_OUT_OF_RESOURCES   Unable to allocate necessary resources for the new
-                                 Device path package.
-  @retval EFI_INVALID_PARAMETER  DevicePath is NULL or PackageList is NULL.
-
-**/
-EFI_STATUS
-AddDevicePathPackage (
-  IN HII_DATABASE_PRIVATE_DATA     *Private,
-  IN EFI_HII_DATABASE_NOTIFY_TYPE  NotifyType,
-  IN EFI_DEVICE_PATH_PROTOCOL      *DevicePath,
-  IN OUT HII_DATABASE_RECORD       *DatabaseRecord
-  )
-{
-  EFI_STATUS  Status;
-
-  if (DevicePath == NULL) {
-    return EFI_SUCCESS;
-  }
-
-  ASSERT (Private != NULL);
-  ASSERT (DatabaseRecord != NULL);
-
-  //
-  // Create a device path package and insert to packagelist
-  //
-  Status = InsertDevicePathPackage (
-             DevicePath,
-             NotifyType,
-             DatabaseRecord->PackageList
-             );
-  if (EFI_ERROR (Status)) {
-    return Status;
-  }
-
-  return InvokeRegisteredFunction (
-           Private,
-           NotifyType,
-           (VOID *)DatabaseRecord->PackageList->DevicePathPkg,
-           EFI_HII_PACKAGE_DEVICE_PATH,
-           DatabaseRecord->Handle
-           );
-}
-
-/**
-  This function insert a Keyboard Layout package to a package list node.
-  This is a internal function.
-
-  @param  PackageHdr             Pointer to a buffer stored with Keyboard Layout
-                                 package information.
-  @param  NotifyType             The type of change concerning the database.
-  @param  PackageList            Pointer to a package list which will be inserted
-                                 to.
-  @param  Package                Created Keyboard Layout package
-
-  @retval EFI_SUCCESS            Keyboard Layout Package is inserted successfully.
-  @retval EFI_OUT_OF_RESOURCES   Unable to allocate necessary resources for the new
-                                 Keyboard Layout package.
-  @retval EFI_INVALID_PARAMETER  PackageHdr is NULL or PackageList is NULL.
-
-**/
-EFI_STATUS
-InsertKeyboardLayoutPackage (
-  IN     VOID                                *PackageHdr,
-  IN     EFI_HII_DATABASE_NOTIFY_TYPE        NotifyType,
-  IN OUT HII_DATABASE_PACKAGE_LIST_INSTANCE  *PackageList,
-  OUT HII_KEYBOARD_LAYOUT_PACKAGE_INSTANCE   **Package
-  )
-{
-  HII_KEYBOARD_LAYOUT_PACKAGE_INSTANCE  *KeyboardLayoutPackage;
-  EFI_HII_PACKAGE_HEADER                PackageHeader;
-  EFI_STATUS                            Status;
-
-  if ((PackageHdr == NULL) || (PackageList == NULL)) {
-    return EFI_INVALID_PARAMETER;
-  }
-
-  CopyMem (&PackageHeader, PackageHdr, sizeof (EFI_HII_PACKAGE_HEADER));
-
-  //
-  // Create a Keyboard Layout package node
-  //
-  KeyboardLayoutPackage = AllocateZeroPool (sizeof (HII_KEYBOARD_LAYOUT_PACKAGE_INSTANCE));
-  if (KeyboardLayoutPackage == NULL) {
-    Status = EFI_OUT_OF_RESOURCES;
-    goto Error;
-  }
-
-  KeyboardLayoutPackage->Signature = HII_KB_LAYOUT_PACKAGE_SIGNATURE;
-
-  KeyboardLayoutPackage->KeyboardPkg = (UINT8 *)AllocateZeroPool (PackageHeader.Length);
-  if (KeyboardLayoutPackage->KeyboardPkg == NULL) {
-    Status = EFI_OUT_OF_RESOURCES;
-    goto Error;
-  }
-
-  CopyMem (KeyboardLayoutPackage->KeyboardPkg, PackageHdr, PackageHeader.Length);
-  InsertTailList (&PackageList->KeyboardLayoutHdr, &KeyboardLayoutPackage->KeyboardEntry);
-
-  *Package = KeyboardLayoutPackage;
-
-  if (NotifyType == EFI_HII_DATABASE_NOTIFY_ADD_PACK) {
-    PackageList->PackageListHdr.PackageLength += PackageHeader.Length;
-  }
-
-  return EFI_SUCCESS;
-
-Error:
-
-  if (KeyboardLayoutPackage != NULL) {
-    if (KeyboardLayoutPackage->KeyboardPkg != NULL) {
-      FreePool (KeyboardLayoutPackage->KeyboardPkg);
-    }
-
-    FreePool (KeyboardLayoutPackage);
-  }
-
-  return Status;
-}
-
-/**
-  This function exports Keyboard Layout packages to a buffer.
-  This is a internal function.
-
-  @param  Private                Hii database private structure.
-  @param  Handle                 Identification of a package list.
-  @param  PackageList            Pointer to a package list which will be exported.
-  @param  UsedSize               The length of buffer be used.
-  @param  BufferSize             Length of the Buffer.
-  @param  Buffer                 Allocated space for storing exported data.
-  @param  ResultSize             The size of the already exported content of  this
-                                 package list.
-
-  @retval EFI_SUCCESS            Keyboard Layout Packages are exported
-                                 successfully.
-  @retval EFI_INVALID_PARAMETER  Any input parameter is invalid.
-
-**/
-EFI_STATUS
-ExportKeyboardLayoutPackages (
-  IN HII_DATABASE_PRIVATE_DATA           *Private,
-  IN EFI_HII_HANDLE                      Handle,
-  IN HII_DATABASE_PACKAGE_LIST_INSTANCE  *PackageList,
-  IN UINTN                               UsedSize,
-  IN UINTN                               BufferSize,
-  IN OUT VOID                            *Buffer,
-  IN OUT UINTN                           *ResultSize
-  )
-{
-  LIST_ENTRY                            *Link;
-  UINTN                                 PackageLength;
-  EFI_STATUS                            Status;
-  HII_KEYBOARD_LAYOUT_PACKAGE_INSTANCE  *Package;
-  EFI_HII_PACKAGE_HEADER                PackageHeader;
-
-  if ((Private == NULL) || (PackageList == NULL) || (ResultSize == NULL)) {
-    return EFI_INVALID_PARAMETER;
-  }
-
-  if ((BufferSize > 0) && (Buffer == NULL)) {
-    return EFI_INVALID_PARAMETER;
-  }
-
-  PackageLength = 0;
-  Status        = EFI_SUCCESS;
-
-  for (Link = PackageList->KeyboardLayoutHdr.ForwardLink; Link != &PackageList->KeyboardLayoutHdr; Link = Link->ForwardLink) {
-    Package = CR (Link, HII_KEYBOARD_LAYOUT_PACKAGE_INSTANCE, KeyboardEntry, HII_KB_LAYOUT_PACKAGE_SIGNATURE);
-    CopyMem (&PackageHeader, Package->KeyboardPkg, sizeof (EFI_HII_PACKAGE_HEADER));
-    PackageLength += PackageHeader.Length;
-    if (PackageLength + *ResultSize + UsedSize <= BufferSize) {
-      //
-      // Invoke registered notification function with EXPORT_PACK notify type
-      //
-      Status = InvokeRegisteredFunction (
-                 Private,
-                 EFI_HII_DATABASE_NOTIFY_EXPORT_PACK,
-                 (EFI_HII_PACKAGE_HEADER *)Package,
-                 EFI_HII_PACKAGE_KEYBOARD_LAYOUT,
-                 Handle
-                 );
-      ASSERT_EFI_ERROR (Status);
-
-      //
-      // Copy Keyboard Layout package
-      //
-      CopyMem (Buffer, Package->KeyboardPkg, PackageHeader.Length);
-      Buffer = (UINT8 *)Buffer + PackageHeader.Length;
-    }
-  }
-
-  *ResultSize += PackageLength;
-  return EFI_SUCCESS;
-}
-
-/**
-  This function deletes all Keyboard Layout packages from a package list node.
-  This is a internal function.
-
-  @param  Private                Hii database private data.
-  @param  Handle                 Handle of the package list which contains the to
-                                 be  removed Keyboard Layout packages.
-  @param  PackageList            Pointer to a package list that contains removing
-                                 packages.
-
-  @retval EFI_SUCCESS            Keyboard Layout Package(s) is deleted
-                                 successfully.
-  @retval EFI_INVALID_PARAMETER  Any input parameter is not valid.
-
-**/
-EFI_STATUS
-RemoveKeyboardLayoutPackages (
-  IN     HII_DATABASE_PRIVATE_DATA           *Private,
-  IN     EFI_HII_HANDLE                      Handle,
-  IN OUT HII_DATABASE_PACKAGE_LIST_INSTANCE  *PackageList
-  )
-{
-  LIST_ENTRY                            *ListHead;
-  HII_KEYBOARD_LAYOUT_PACKAGE_INSTANCE  *Package;
-  EFI_HII_PACKAGE_HEADER                PackageHeader;
-  EFI_STATUS                            Status;
-
-  ListHead = &PackageList->KeyboardLayoutHdr;
-
-  while (!IsListEmpty (ListHead)) {
-    Package = CR (
-                ListHead->ForwardLink,
-                HII_KEYBOARD_LAYOUT_PACKAGE_INSTANCE,
-                KeyboardEntry,
-                HII_KB_LAYOUT_PACKAGE_SIGNATURE
-                );
-    Status = InvokeRegisteredFunction (
-               Private,
-               EFI_HII_DATABASE_NOTIFY_REMOVE_PACK,
-               (VOID *)Package,
-               EFI_HII_PACKAGE_KEYBOARD_LAYOUT,
-               Handle
-               );
-    if (EFI_ERROR (Status)) {
-      return Status;
-    }
-
-    RemoveEntryList (&Package->KeyboardEntry);
-    CopyMem (&PackageHeader, Package->KeyboardPkg, sizeof (EFI_HII_PACKAGE_HEADER));
-    PackageList->PackageListHdr.PackageLength -= PackageHeader.Length;
-    FreePool (Package->KeyboardPkg);
-    FreePool (Package);
-  }
-
-  return EFI_SUCCESS;
-}
-
-/**
-  This function will insert a package list to hii database firstly then
-  invoke notification functions if any. It is the worker function of
-  HiiNewPackageList and HiiUpdatePackageList.
-
-  This is a internal function.
-
-  @param  Private                Hii database private structure.
-  @param  NotifyType             The type of change concerning the database.
-  @param  PackageList            Pointer to a package list.
-  @param  DatabaseRecord         Pointer to a database record contains  a package
-                                 list instance which will be inserted to.
-
-  @retval EFI_SUCCESS            All incoming packages are inserted to current
-                                 database.
-  @retval EFI_OUT_OF_RESOURCES   Unable to allocate necessary resources for the new
-                                 Device path package.
-  @retval EFI_INVALID_PARAMETER  Any input parameter is invalid.
-
-**/
-EFI_STATUS
-AddPackages (
-  IN HII_DATABASE_PRIVATE_DATA          *Private,
-  IN EFI_HII_DATABASE_NOTIFY_TYPE       NotifyType,
-  IN CONST EFI_HII_PACKAGE_LIST_HEADER  *PackageList,
-  IN OUT   HII_DATABASE_RECORD          *DatabaseRecord
-  )
-{
-  EFI_STATUS                            Status;
-  HII_GUID_PACKAGE_INSTANCE             *GuidPackage;
-  HII_IFR_PACKAGE_INSTANCE              *FormPackage;
-  HII_KEYBOARD_LAYOUT_PACKAGE_INSTANCE  *KeyboardLayoutPackage;
-  HII_STRING_PACKAGE_INSTANCE           *StringPackage;
-  HII_FONT_PACKAGE_INSTANCE             *FontPackage;
-  HII_SIMPLE_FONT_PACKAGE_INSTANCE      *SimpleFontPackage;
-  HII_IMAGE_PACKAGE_INSTANCE            *ImagePackage;
-  EFI_HII_PACKAGE_HEADER                *PackageHdrPtr;
-  EFI_HII_PACKAGE_HEADER                PackageHeader;
-  UINT32                                OldPackageListLen;
-  BOOLEAN                               StringPkgIsAdd;
-
-  //
-  // Initialize Variables
-  //
-  StringPkgIsAdd        = FALSE;
-  FontPackage           = NULL;
-  StringPackage         = NULL;
-  GuidPackage           = NULL;
-  FormPackage           = NULL;
-  ImagePackage          = NULL;
-  SimpleFontPackage     = NULL;
-  KeyboardLayoutPackage = NULL;
-
-  //
-  // Process the package list header
-  //
-  OldPackageListLen = DatabaseRecord->PackageList->PackageListHdr.PackageLength;
-  CopyMem (
-    &DatabaseRecord->PackageList->PackageListHdr,
-    (VOID *)PackageList,
-    sizeof (EFI_HII_PACKAGE_LIST_HEADER)
-    );
-  if (NotifyType == EFI_HII_DATABASE_NOTIFY_ADD_PACK) {
-    DatabaseRecord->PackageList->PackageListHdr.PackageLength = OldPackageListLen;
-  }
-
-  PackageHdrPtr = (EFI_HII_PACKAGE_HEADER *)((UINT8 *)PackageList + sizeof (EFI_HII_PACKAGE_LIST_HEADER));
-  CopyMem (&PackageHeader, PackageHdrPtr, sizeof (EFI_HII_PACKAGE_HEADER));
-
-  Status = EFI_SUCCESS;
-
-  while (PackageHeader.Type != EFI_HII_PACKAGE_END) {
-    switch (PackageHeader.Type) {
-      case EFI_HII_PACKAGE_TYPE_GUID:
-        Status = InsertGuidPackage (
-                   PackageHdrPtr,
-                   NotifyType,
-                   DatabaseRecord->PackageList,
-                   &GuidPackage
-                   );
-        if (EFI_ERROR (Status)) {
-          return Status;
-        }
-
-        Status = InvokeRegisteredFunction (
-                   Private,
-                   NotifyType,
-                   (VOID *)GuidPackage,
-                   (UINT8)(PackageHeader.Type),
-                   DatabaseRecord->Handle
-                   );
-        break;
-      case EFI_HII_PACKAGE_FORMS:
-        Status = InsertFormPackage (
-                   PackageHdrPtr,
-                   NotifyType,
-                   DatabaseRecord->PackageList,
-                   &FormPackage
-                   );
-        if (EFI_ERROR (Status)) {
-          return Status;
-        }
-
-        Status = InvokeRegisteredFunction (
-                   Private,
-                   NotifyType,
-                   (VOID *)FormPackage,
-                   (UINT8)(PackageHeader.Type),
-                   DatabaseRecord->Handle
-                   );
-        //
-        // If Hii runtime support feature is enabled,
-        // will export Hii info for runtime use after ReadyToBoot event triggered.
-        // If some driver add/update/remove packages from HiiDatabase after ReadyToBoot,
-        // will need to export the content of HiiDatabase.
-        // But if form packages added/updated, also need to export the ConfigResp string.
-        //
-        if (gExportAfterReadyToBoot) {
-          gExportConfigResp = TRUE;
-        }
-
-        break;
-      case EFI_HII_PACKAGE_KEYBOARD_LAYOUT:
-        Status = InsertKeyboardLayoutPackage (
-                   PackageHdrPtr,
-                   NotifyType,
-                   DatabaseRecord->PackageList,
-                   &KeyboardLayoutPackage
-                   );
-        if (EFI_ERROR (Status)) {
-          return Status;
-        }
-
-        Status = InvokeRegisteredFunction (
-                   Private,
-                   NotifyType,
-                   (VOID *)KeyboardLayoutPackage,
-                   (UINT8)(PackageHeader.Type),
-                   DatabaseRecord->Handle
-                   );
-        break;
-      case EFI_HII_PACKAGE_STRINGS:
-        Status = InsertStringPackage (
-                   Private,
-                   PackageHdrPtr,
-                   NotifyType,
-                   DatabaseRecord->PackageList,
-                   &StringPackage
-                   );
-        if (EFI_ERROR (Status)) {
-          return Status;
-        }
-
-        ASSERT (StringPackage != NULL);
-        Status = InvokeRegisteredFunction (
-                   Private,
-                   NotifyType,
-                   (VOID *)StringPackage,
-                   (UINT8)(PackageHeader.Type),
-                   DatabaseRecord->Handle
-                   );
-        StringPkgIsAdd = TRUE;
-        break;
-      case EFI_HII_PACKAGE_FONTS:
-        Status = InsertFontPackage (
-                   Private,
-                   PackageHdrPtr,
-                   NotifyType,
-                   DatabaseRecord->PackageList,
-                   &FontPackage
-                   );
-        if (EFI_ERROR (Status)) {
-          return Status;
-        }
-
-        Status = InvokeRegisteredFunction (
-                   Private,
-                   NotifyType,
-                   (VOID *)FontPackage,
-                   (UINT8)(PackageHeader.Type),
-                   DatabaseRecord->Handle
-                   );
-        break;
-      case EFI_HII_PACKAGE_IMAGES:
-        Status = InsertImagePackage (
-                   PackageHdrPtr,
-                   NotifyType,
-                   DatabaseRecord->PackageList,
-                   &ImagePackage
-                   );
-        if (EFI_ERROR (Status)) {
-          return Status;
-        }
-
-        Status = InvokeRegisteredFunction (
-                   Private,
-                   NotifyType,
-                   (VOID *)ImagePackage,
-                   (UINT8)(PackageHeader.Type),
-                   DatabaseRecord->Handle
-                   );
-        break;
-      case EFI_HII_PACKAGE_SIMPLE_FONTS:
-        Status = InsertSimpleFontPackage (
-                   PackageHdrPtr,
-                   NotifyType,
-                   DatabaseRecord->PackageList,
-                   &SimpleFontPackage
-                   );
-        if (EFI_ERROR (Status)) {
-          return Status;
-        }
-
-        Status = InvokeRegisteredFunction (
-                   Private,
-                   NotifyType,
-                   (VOID *)SimpleFontPackage,
-                   (UINT8)(PackageHeader.Type),
-                   DatabaseRecord->Handle
-                   );
-        break;
-      case EFI_HII_PACKAGE_DEVICE_PATH:
-        Status = AddDevicePathPackage (
-                   Private,
-                   NotifyType,
-                   (EFI_DEVICE_PATH_PROTOCOL *)((UINT8 *)PackageHdrPtr + sizeof (EFI_HII_PACKAGE_HEADER)),
-                   DatabaseRecord
-                   );
-        break;
-      default:
-        break;
-    }
-
-    if (EFI_ERROR (Status)) {
-      return Status;
-    }
-
-    //
-    // goto header of next package
-    //
-    PackageHdrPtr = (EFI_HII_PACKAGE_HEADER *)((UINT8 *)PackageHdrPtr + PackageHeader.Length);
-    CopyMem (&PackageHeader, PackageHdrPtr, sizeof (EFI_HII_PACKAGE_HEADER));
-  }
-
-  //
-  // Adjust String Package to make sure all string packages have the same max string ID.
-  //
-  if (!EFI_ERROR (Status) && StringPkgIsAdd) {
-    Status = AdjustStringPackage (DatabaseRecord->PackageList);
-  }
-
-  return Status;
-}
-
-/**
-  This function exports a package list to a buffer. It is the worker function
-  of HiiExportPackageList.
-
-  This is a internal function.
-
-  @param  Private                Hii database private structure.
-  @param  Handle                 Identification of a package list.
-  @param  PackageList            Pointer to a package list which will be exported.
-  @param  UsedSize               The length of buffer has been used by exporting
-                                 package lists when Handle is NULL.
-  @param  BufferSize             Length of the Buffer.
-  @param  Buffer                 Allocated space for storing exported data.
-
-  @retval EFI_SUCCESS            Keyboard Layout Packages are exported
-                                 successfully.
-  @retval EFI_INVALID_PARAMETER  Any input parameter is invalid.
-
-**/
-EFI_STATUS
-ExportPackageList (
-  IN HII_DATABASE_PRIVATE_DATA           *Private,
-  IN EFI_HII_HANDLE                      Handle,
-  IN HII_DATABASE_PACKAGE_LIST_INSTANCE  *PackageList,
-  IN OUT UINTN                           *UsedSize,
-  IN UINTN                               BufferSize,
-  OUT EFI_HII_PACKAGE_LIST_HEADER        *Buffer
-  )
-{
-  EFI_STATUS              Status;
-  UINTN                   ResultSize;
-  EFI_HII_PACKAGE_HEADER  EndofPackageList;
-
-  ASSERT (Private != NULL && PackageList != NULL && UsedSize != NULL);
-  ASSERT (Private->Signature == HII_DATABASE_PRIVATE_DATA_SIGNATURE);
-  ASSERT (IsHiiHandleValid (Handle));
-
-  if ((BufferSize > 0) && (Buffer == NULL)) {
-    return EFI_INVALID_PARAMETER;
-  }
-
-  //
-  // Copy the package list header
-  // ResultSize indicates the length of the exported bytes of this package list
-  //
-  ResultSize = sizeof (EFI_HII_PACKAGE_LIST_HEADER);
-  if (ResultSize + *UsedSize <= BufferSize) {
-    CopyMem ((VOID *)Buffer, PackageList, ResultSize);
-  }
-
-  //
-  // Copy the packages and invoke EXPORT_PACK notify functions if exists.
-  //
-  Status = ExportGuidPackages (
-             Private,
-             Handle,
-             PackageList,
-             *UsedSize,
-             BufferSize,
-             (VOID *)((UINT8 *)Buffer + ResultSize),
-             &ResultSize
-             );
-  if (EFI_ERROR (Status)) {
-    return Status;
-  }
-
-  Status = ExportFormPackages (
-             Private,
-             Handle,
-             PackageList,
-             *UsedSize,
-             BufferSize,
-             (VOID *)((UINT8 *)Buffer + ResultSize),
-             &ResultSize
-             );
-  if (EFI_ERROR (Status)) {
-    return Status;
-  }
-
-  Status = ExportKeyboardLayoutPackages (
-             Private,
-             Handle,
-             PackageList,
-             *UsedSize,
-             BufferSize,
-             (VOID *)((UINT8 *)Buffer + ResultSize),
-             &ResultSize
-             );
-  if (EFI_ERROR (Status)) {
-    return Status;
-  }
-
-  Status = ExportStringPackages (
-             Private,
-             Handle,
-             PackageList,
-             *UsedSize,
-             BufferSize,
-             (VOID *)((UINT8 *)Buffer + ResultSize),
-             &ResultSize
-             );
-  if (EFI_ERROR (Status)) {
-    return Status;
-  }
-
-  Status = ExportFontPackages (
-             Private,
-             Handle,
-             PackageList,
-             *UsedSize,
-             BufferSize,
-             (VOID *)((UINT8 *)Buffer + ResultSize),
-             &ResultSize
-             );
-  if (EFI_ERROR (Status)) {
-    return Status;
-  }
-
-  Status = ExportImagePackages (
-             Private,
-             Handle,
-             PackageList,
-             *UsedSize,
-             BufferSize,
-             (VOID *)((UINT8 *)Buffer + ResultSize),
-             &ResultSize
-             );
-  if (EFI_ERROR (Status)) {
-    return Status;
-  }
-
-  Status = ExportSimpleFontPackages (
-             Private,
-             Handle,
-             PackageList,
-             *UsedSize,
-             BufferSize,
-             (VOID *)((UINT8 *)Buffer + ResultSize),
-             &ResultSize
-             );
-  if (EFI_ERROR (Status)) {
-    return Status;
-  }
-
-  Status = ExportDevicePathPackage (
-             Private,
-             Handle,
-             PackageList,
-             *UsedSize,
-             BufferSize,
-             (VOID *)((UINT8 *)Buffer + ResultSize),
-             &ResultSize
-             );
-  if (EFI_ERROR (Status)) {
-    return Status;
-  }
-
-  //
-  // Append the package list end.
-  //
-  EndofPackageList.Length = sizeof (EFI_HII_PACKAGE_HEADER);
-  EndofPackageList.Type   = EFI_HII_PACKAGE_END;
-  if (ResultSize + *UsedSize + sizeof (EFI_HII_PACKAGE_HEADER) <= BufferSize) {
-    CopyMem (
-      (VOID *)((UINT8 *)Buffer + ResultSize),
-      (VOID *)&EndofPackageList,
-      sizeof (EFI_HII_PACKAGE_HEADER)
-      );
-  }
-
-  *UsedSize += ResultSize + sizeof (EFI_HII_PACKAGE_HEADER);
-
-  return EFI_SUCCESS;
-}
-
-/**
-This function mainly use to get and update ConfigResp string.
-
-@param  This                   A pointer to the EFI_HII_DATABASE_PROTOCOL instance.
-
-@retval EFI_SUCCESS            Get the information successfully.
-@retval EFI_OUT_OF_RESOURCES   Not enough memory to store the Configuration Setting data.
-
-**/
-EFI_STATUS
-HiiGetConfigRespInfo (
-  IN CONST EFI_HII_DATABASE_PROTOCOL  *This
-  )
-{
-  EFI_STATUS                 Status;
-  HII_DATABASE_PRIVATE_DATA  *Private;
-  EFI_STRING                 ConfigAltResp;
-  UINTN                      ConfigSize;
-
-  ConfigAltResp = NULL;
-  ConfigSize    = 0;
-
-  Private = HII_DATABASE_DATABASE_PRIVATE_DATA_FROM_THIS (This);
-
-  //
-  // Get ConfigResp string
-  //
-  Status = HiiConfigRoutingExportConfig (&Private->ConfigRouting, &ConfigAltResp);
-
-  if (!EFI_ERROR (Status)) {
-    ConfigSize = StrSize (ConfigAltResp);
-    if (ConfigSize > gConfigRespSize) {
-      //
-      // Do 25% overallocation to minimize the number of memory allocations after ReadyToBoot.
-      // Since lots of allocation after ReadyToBoot may change memory map and cause S4 resume issue.
-      //
-      gConfigRespSize = ConfigSize + (ConfigSize >> 2);
-      if (gRTConfigRespBuffer != NULL) {
-        FreePool (gRTConfigRespBuffer);
-        DEBUG ((DEBUG_WARN, "[HiiDatabase]: Memory allocation is required after ReadyToBoot, which may change memory map and cause S4 resume issue.\n"));
-      }
-
-      gRTConfigRespBuffer = (EFI_STRING)AllocateRuntimeZeroPool (gConfigRespSize);
-      if (gRTConfigRespBuffer == NULL) {
-        FreePool (ConfigAltResp);
-        DEBUG ((DEBUG_ERROR, "[HiiDatabase]: No enough memory resource to store the ConfigResp string.\n"));
-        //
-        // Remove from the System Table when the configuration runtime buffer is freed.
-        //
-        gBS->InstallConfigurationTable (&gEfiHiiConfigRoutingProtocolGuid, NULL);
-        return EFI_OUT_OF_RESOURCES;
-      }
-    } else {
-      ZeroMem (gRTConfigRespBuffer, gConfigRespSize);
-    }
-
-    CopyMem (gRTConfigRespBuffer, ConfigAltResp, ConfigSize);
-    gBS->InstallConfigurationTable (&gEfiHiiConfigRoutingProtocolGuid, gRTConfigRespBuffer);
-    FreePool (ConfigAltResp);
-  }
-
-  return EFI_SUCCESS;
-}
-
-/**
-This is an internal function,mainly use to get HiiDatabase information.
-
-@param  This                   A pointer to the EFI_HII_DATABASE_PROTOCOL instance.
-
-@retval EFI_SUCCESS            Get the information successfully.
-@retval EFI_OUT_OF_RESOURCES   Not enough memory to store the Hiidatabase data.
-
-**/
-EFI_STATUS
-HiiGetDatabaseInfo (
-  IN CONST EFI_HII_DATABASE_PROTOCOL  *This
-  )
-{
-  EFI_STATUS                   Status;
-  EFI_HII_PACKAGE_LIST_HEADER  *DatabaseInfo;
-  UINTN                        DatabaseInfoSize;
-
-  DatabaseInfo     = NULL;
-  DatabaseInfoSize = 0;
-
-  //
-  // Get HiiDatabase information.
-  //
-  Status = HiiExportPackageLists (This, NULL, &DatabaseInfoSize, DatabaseInfo);
-
-  ASSERT (Status == EFI_BUFFER_TOO_SMALL);
-
-  if (DatabaseInfoSize > gDatabaseInfoSize ) {
-    //
-    // Do 25% overallocation to minimize the number of memory allocations after ReadyToBoot.
-    // Since lots of allocation after ReadyToBoot may change memory map and cause S4 resume issue.
-    //
-    gDatabaseInfoSize = DatabaseInfoSize + (DatabaseInfoSize >> 2);
-    if (gRTDatabaseInfoBuffer != NULL) {
-      FreePool (gRTDatabaseInfoBuffer);
-      DEBUG ((DEBUG_WARN, "[HiiDatabase]: Memory allocation is required after ReadyToBoot, which may change memory map and cause S4 resume issue.\n"));
-    }
-
-    gRTDatabaseInfoBuffer = AllocateRuntimeZeroPool (gDatabaseInfoSize);
-    if (gRTDatabaseInfoBuffer == NULL) {
-      DEBUG ((DEBUG_ERROR, "[HiiDatabase]: No enough memory resource to store the HiiDatabase info.\n"));
-      //
-      // Remove from the System Table when the configuration runtime buffer is freed.
-      //
-      gBS->InstallConfigurationTable (&gEfiHiiDatabaseProtocolGuid, NULL);
-      return EFI_OUT_OF_RESOURCES;
-    }
-  } else {
-    ZeroMem (gRTDatabaseInfoBuffer, gDatabaseInfoSize);
-  }
-
-  Status = HiiExportPackageLists (This, NULL, &DatabaseInfoSize, gRTDatabaseInfoBuffer);
-  ASSERT_EFI_ERROR (Status);
-  gBS->InstallConfigurationTable (&gEfiHiiDatabaseProtocolGuid, gRTDatabaseInfoBuffer);
-
-  return EFI_SUCCESS;
-}
-
-/**
-  This function adds the packages in the package list to the database and returns a handle. If there is a
-  EFI_DEVICE_PATH_PROTOCOL associated with the DriverHandle, then this function will
-  create a package of type EFI_PACKAGE_TYPE_DEVICE_PATH and add it to the package list.
-
-  @param  This                   A pointer to the EFI_HII_DATABASE_PROTOCOL
-                                 instance.
-  @param  PackageList            A pointer to an EFI_HII_PACKAGE_LIST_HEADER
-                                 structure.
-  @param  DriverHandle           Associate the package list with this EFI handle.
-                                 If a NULL is specified, this data will not be associate
-                                 with any drivers and cannot have a callback induced.
-  @param  Handle                 A pointer to the EFI_HII_HANDLE instance.
-
-  @retval EFI_SUCCESS            The package list associated with the Handle was
-                                 added to the HII database.
-  @retval EFI_OUT_OF_RESOURCES   Unable to allocate necessary resources for the new
-                                 database contents.
-  @retval EFI_INVALID_PARAMETER  PackageList is NULL or Handle is NULL.
-  @retval EFI_INVALID_PARAMETER  PackageListGuid already exists in database.
-
-**/
-EFI_STATUS
-EFIAPI
-HiiNewPackageList (
-  IN CONST EFI_HII_DATABASE_PROTOCOL    *This,
-  IN CONST EFI_HII_PACKAGE_LIST_HEADER  *PackageList,
-  IN CONST EFI_HANDLE                   DriverHandle  OPTIONAL,
-  OUT EFI_HII_HANDLE                    *Handle
-  )
-{
-  EFI_STATUS                 Status;
-  HII_DATABASE_PRIVATE_DATA  *Private;
-  HII_DATABASE_RECORD        *DatabaseRecord;
-  EFI_DEVICE_PATH_PROTOCOL   *DevicePath;
-  LIST_ENTRY                 *Link;
-  EFI_GUID                   PackageListGuid;
-
-  if ((This == NULL) || (PackageList == NULL) || (Handle == NULL)) {
-    return EFI_INVALID_PARAMETER;
-  }
-
-  Private = HII_DATABASE_DATABASE_PRIVATE_DATA_FROM_THIS (This);
-  CopyMem (&PackageListGuid, (VOID *)PackageList, sizeof (EFI_GUID));
-
-  //
-  // Check the Package list GUID to guarantee this GUID is unique in database.
-  //
-  for (Link = Private->DatabaseList.ForwardLink; Link != &Private->DatabaseList; Link = Link->ForwardLink) {
-    DatabaseRecord = CR (Link, HII_DATABASE_RECORD, DatabaseEntry, HII_DATABASE_RECORD_SIGNATURE);
-    if (CompareGuid (
-          &(DatabaseRecord->PackageList->PackageListHdr.PackageListGuid),
-          &PackageListGuid
-          ) &&
-        (DatabaseRecord->DriverHandle == DriverHandle))
-    {
-      return EFI_INVALID_PARAMETER;
-    }
-  }
-
-  EfiAcquireLock (&mHiiDatabaseLock);
-
-  //
-  // Build a PackageList node
-  //
-  Status = GenerateHiiDatabaseRecord (Private, &DatabaseRecord);
-  if (EFI_ERROR (Status)) {
-    EfiReleaseLock (&mHiiDatabaseLock);
-    return Status;
-  }
-
-  //
-  // Fill in information of the created Package List node
-  // according to incoming package list.
-  //
-  Status = AddPackages (Private, EFI_HII_DATABASE_NOTIFY_NEW_PACK, PackageList, DatabaseRecord);
-  if (EFI_ERROR (Status)) {
-    EfiReleaseLock (&mHiiDatabaseLock);
-    return Status;
-  }
-
-  DatabaseRecord->DriverHandle = DriverHandle;
-
-  //
-  // Create a Device path package and add into the package list if exists.
-  //
-  Status = gBS->HandleProtocol (
-                  DriverHandle,
-                  &gEfiDevicePathProtocolGuid,
-                  (VOID **)&DevicePath
-                  );
-  if (!EFI_ERROR (Status)) {
-    Status = AddDevicePathPackage (Private, EFI_HII_DATABASE_NOTIFY_NEW_PACK, DevicePath, DatabaseRecord);
-    ASSERT_EFI_ERROR (Status);
-  }
-
-  *Handle = DatabaseRecord->Handle;
-
-  //
-  // Check whether need to get the Database info.
-  // Only after ReadyToBoot, need to do the export.
-  //
-  if (gExportAfterReadyToBoot) {
-    HiiGetDatabaseInfo (This);
-  }
-
-  EfiReleaseLock (&mHiiDatabaseLock);
-
-  //
-  // Notes:
-  // HiiGetDatabaseInfo () will get the contents of HII data base,
-  // belong to the atomic behavior of Hii Database update.
-  // And since HiiGetConfigRespInfo () will get the configuration setting info from HII drivers
-  // we can not think it belong to the atomic behavior of Hii Database update.
-  // That's why EfiReleaseLock (&mHiiDatabaseLock) is callled before HiiGetConfigRespInfo ().
-  //
-
-  // Check whether need to get the configuration setting info from HII drivers.
-  // When after ReadyToBoot and need to do the export for form package add.
-  //
-  if (gExportAfterReadyToBoot && gExportConfigResp) {
-    HiiGetConfigRespInfo (This);
-  }
-
-  return EFI_SUCCESS;
-}
-
-/**
-  This function removes the package list that is associated with Handle
-  from the HII database. Before removing the package, any registered functions
-  with the notification type REMOVE_PACK and the same package type will be called.
-
-  @param  This                   A pointer to the EFI_HII_DATABASE_PROTOCOL
-                                 instance.
-  @param  Handle                 The handle that was registered to the data that is
-                                 requested  for removal.
-
-  @retval EFI_SUCCESS            The data associated with the Handle was removed
-                                 from  the HII database.
-  @retval EFI_NOT_FOUND          The specified handle is not in database.
-  @retval EFI_INVALID_PARAMETER  The Handle was not valid.
-
-**/
-EFI_STATUS
-EFIAPI
-HiiRemovePackageList (
-  IN CONST EFI_HII_DATABASE_PROTOCOL  *This,
-  IN EFI_HII_HANDLE                   Handle
-  )
-{
-  EFI_STATUS                          Status;
-  HII_DATABASE_PRIVATE_DATA           *Private;
-  LIST_ENTRY                          *Link;
-  HII_DATABASE_RECORD                 *Node;
-  HII_DATABASE_PACKAGE_LIST_INSTANCE  *PackageList;
-  HII_HANDLE                          *HiiHandle;
-
-  if (This == NULL) {
-    return EFI_INVALID_PARAMETER;
-  }
-
-  if (!IsHiiHandleValid (Handle)) {
-    return EFI_NOT_FOUND;
-  }
-
-  EfiAcquireLock (&mHiiDatabaseLock);
-
-  Private = HII_DATABASE_DATABASE_PRIVATE_DATA_FROM_THIS (This);
-
-  //
-  // Get the packagelist to be removed.
-  //
-  for (Link = Private->DatabaseList.ForwardLink; Link != &Private->DatabaseList; Link = Link->ForwardLink) {
-    Node = CR (Link, HII_DATABASE_RECORD, DatabaseEntry, HII_DATABASE_RECORD_SIGNATURE);
-    if (Node->Handle == Handle) {
-      PackageList = (HII_DATABASE_PACKAGE_LIST_INSTANCE *)(Node->PackageList);
-      ASSERT (PackageList != NULL);
-
-      //
-      // Call registered functions with REMOVE_PACK before removing packages
-      // then remove them.
-      //
-      Status = RemoveGuidPackages (Private, Handle, PackageList);
-      if (EFI_ERROR (Status)) {
-        EfiReleaseLock (&mHiiDatabaseLock);
-        return Status;
-      }
-
-      Status = RemoveFormPackages (Private, Handle, PackageList);
-      if (EFI_ERROR (Status)) {
-        EfiReleaseLock (&mHiiDatabaseLock);
-        return Status;
-      }
-
-      Status = RemoveKeyboardLayoutPackages (Private, Handle, PackageList);
-      if (EFI_ERROR (Status)) {
-        EfiReleaseLock (&mHiiDatabaseLock);
-        return Status;
-      }
-
-      Status = RemoveStringPackages (Private, Handle, PackageList);
-      if (EFI_ERROR (Status)) {
-        EfiReleaseLock (&mHiiDatabaseLock);
-        return Status;
-      }
-
-      Status = RemoveFontPackages (Private, Handle, PackageList);
-      if (EFI_ERROR (Status)) {
-        EfiReleaseLock (&mHiiDatabaseLock);
-        return Status;
-      }
-
-      Status = RemoveImagePackages (Private, Handle, PackageList);
-      if (EFI_ERROR (Status)) {
-        EfiReleaseLock (&mHiiDatabaseLock);
-        return Status;
-      }
-
-      Status = RemoveSimpleFontPackages (Private, Handle, PackageList);
-      if (EFI_ERROR (Status)) {
-        EfiReleaseLock (&mHiiDatabaseLock);
-        return Status;
-      }
-
-      Status = RemoveDevicePathPackage (Private, Handle, PackageList);
-      if (EFI_ERROR (Status)) {
-        EfiReleaseLock (&mHiiDatabaseLock);
-        return Status;
-      }
-
-      //
-      // Free resources of the package list
-      //
-      RemoveEntryList (&Node->DatabaseEntry);
-
-      HiiHandle = (HII_HANDLE *)Handle;
-      RemoveEntryList (&HiiHandle->Handle);
-      Private->HiiHandleCount--;
-      ASSERT (Private->HiiHandleCount >= 0);
-
-      HiiHandle->Signature = 0;
-      FreePool (HiiHandle);
-      FreePool (Node->PackageList);
-      FreePool (Node);
-
-      //
-      // Check whether need to get the Database info.
-      // Only after ReadyToBoot, need to do the export.
-      //
-      if (gExportAfterReadyToBoot) {
-        HiiGetDatabaseInfo (This);
-      }
-
-      EfiReleaseLock (&mHiiDatabaseLock);
-
-      //
-      // Notes:
-      // HiiGetDatabaseInfo () will get the contents of HII data base,
-      // belong to the atomic behavior of Hii Database update.
-      // And since HiiGetConfigRespInfo () will get the configuration setting info from HII drivers
-      // we can not think it belong to the atomic behavior of Hii Database update.
-      // That's why EfiReleaseLock (&mHiiDatabaseLock) is callled before HiiGetConfigRespInfo ().
-      //
-
-      //
-      // Check whether need to get the configuration setting info from HII drivers.
-      // When after ReadyToBoot and need to do the export for form package remove.
-      //
-      if (gExportAfterReadyToBoot && gExportConfigResp) {
-        HiiGetConfigRespInfo (This);
-      }
-
-      return EFI_SUCCESS;
-    }
-  }
-
-  EfiReleaseLock (&mHiiDatabaseLock);
-  return EFI_NOT_FOUND;
-}
-
-/**
-  This function updates the existing package list (which has the specified Handle)
-  in the HII databases, using the new package list specified by PackageList.
-
-  @param  This                   A pointer to the EFI_HII_DATABASE_PROTOCOL
-                                 instance.
-  @param  Handle                 The handle that was registered to the data that is
-                                  requested to be updated.
-  @param  PackageList            A pointer to an EFI_HII_PACKAGE_LIST_HEADER
-                                 package.
-
-  @retval EFI_SUCCESS            The HII database was successfully updated.
-  @retval EFI_OUT_OF_RESOURCES   Unable to allocate enough memory for the updated
-                                 database.
-  @retval EFI_INVALID_PARAMETER  PackageList was NULL.
-  @retval EFI_NOT_FOUND          The specified Handle is not in database.
-
-**/
-EFI_STATUS
-EFIAPI
-HiiUpdatePackageList (
-  IN CONST EFI_HII_DATABASE_PROTOCOL    *This,
-  IN EFI_HII_HANDLE                     Handle,
-  IN CONST EFI_HII_PACKAGE_LIST_HEADER  *PackageList
-  )
-{
-  EFI_STATUS                          Status;
-  HII_DATABASE_PRIVATE_DATA           *Private;
-  LIST_ENTRY                          *Link;
-  HII_DATABASE_RECORD                 *Node;
-  EFI_HII_PACKAGE_HEADER              *PackageHdrPtr;
-  HII_DATABASE_PACKAGE_LIST_INSTANCE  *OldPackageList;
-  EFI_HII_PACKAGE_HEADER              PackageHeader;
-
-  if ((This == NULL) || (PackageList == NULL)) {
-    return EFI_INVALID_PARAMETER;
-  }
-
-  if (!IsHiiHandleValid (Handle)) {
-    return EFI_NOT_FOUND;
-  }
-
-  Private = HII_DATABASE_DATABASE_PRIVATE_DATA_FROM_THIS (This);
-
-  PackageHdrPtr = (EFI_HII_PACKAGE_HEADER *)((UINT8 *)PackageList + sizeof (EFI_HII_PACKAGE_LIST_HEADER));
-
-  Status = EFI_SUCCESS;
-
-  EfiAcquireLock (&mHiiDatabaseLock);
-  //
-  // Get original packagelist to be updated
-  //
-  for (Link = Private->DatabaseList.ForwardLink; Link != &Private->DatabaseList; Link = Link->ForwardLink) {
-    Node = CR (Link, HII_DATABASE_RECORD, DatabaseEntry, HII_DATABASE_RECORD_SIGNATURE);
-    if (Node->Handle == Handle) {
-      OldPackageList = Node->PackageList;
-      //
-      // Remove the package if its type matches one of the package types which is
-      // contained in the new package list.
-      //
-      CopyMem (&PackageHeader, PackageHdrPtr, sizeof (EFI_HII_PACKAGE_HEADER));
-      while (PackageHeader.Type != EFI_HII_PACKAGE_END) {
-        switch (PackageHeader.Type) {
-          case EFI_HII_PACKAGE_TYPE_GUID:
-            Status = RemoveGuidPackages (Private, Handle, OldPackageList);
-            break;
-          case EFI_HII_PACKAGE_FORMS:
-            Status = RemoveFormPackages (Private, Handle, OldPackageList);
-            break;
-          case EFI_HII_PACKAGE_KEYBOARD_LAYOUT:
-            Status = RemoveKeyboardLayoutPackages (Private, Handle, OldPackageList);
-            break;
-          case EFI_HII_PACKAGE_STRINGS:
-            Status = RemoveStringPackages (Private, Handle, OldPackageList);
-            break;
-          case EFI_HII_PACKAGE_FONTS:
-            Status = RemoveFontPackages (Private, Handle, OldPackageList);
-            break;
-          case EFI_HII_PACKAGE_IMAGES:
-            Status = RemoveImagePackages (Private, Handle, OldPackageList);
-            break;
-          case EFI_HII_PACKAGE_SIMPLE_FONTS:
-            Status = RemoveSimpleFontPackages (Private, Handle, OldPackageList);
-            break;
-          case EFI_HII_PACKAGE_DEVICE_PATH:
-            Status = RemoveDevicePathPackage (Private, Handle, OldPackageList);
-            break;
-        }
-
-        if (EFI_ERROR (Status)) {
-          EfiReleaseLock (&mHiiDatabaseLock);
-          return Status;
-        }
-
-        PackageHdrPtr = (EFI_HII_PACKAGE_HEADER *)((UINT8 *)PackageHdrPtr + PackageHeader.Length);
-        CopyMem (&PackageHeader, PackageHdrPtr, sizeof (EFI_HII_PACKAGE_HEADER));
-      }
-
-      //
-      // Add all of the packages within the new package list
-      //
-      Status = AddPackages (Private, EFI_HII_DATABASE_NOTIFY_ADD_PACK, PackageList, Node);
-
-      //
-      // Check whether need to get the Database info.
-      // Only after ReadyToBoot, need to do the export.
-      //
-      if (gExportAfterReadyToBoot && (Status == EFI_SUCCESS)) {
-        HiiGetDatabaseInfo (This);
-      }
-
-      EfiReleaseLock (&mHiiDatabaseLock);
-
-      //
-      // Notes:
-      // HiiGetDatabaseInfo () will get the contents of HII data base,
-      // belong to the atomic behavior of Hii Database update.
-      // And since HiiGetConfigRespInfo () will get the configuration setting info from HII drivers
-      // we can not think it belong to the atomic behavior of Hii Database update.
-      // That's why EfiReleaseLock (&mHiiDatabaseLock) is callled before HiiGetConfigRespInfo ().
-      //
-
-      //
-      // Check whether need to get the configuration setting info from HII drivers.
-      // When after ReadyToBoot and need to do the export for form package update.
-      //
-      if (gExportAfterReadyToBoot && gExportConfigResp && (Status == EFI_SUCCESS)) {
-        HiiGetConfigRespInfo (This);
-      }
-
-      return Status;
-    }
-  }
-
-  EfiReleaseLock (&mHiiDatabaseLock);
-  return EFI_NOT_FOUND;
-}
-
-/**
-  This function returns a list of the package handles of the specified type
-  that are currently active in the database. The pseudo-type
-  EFI_HII_PACKAGE_TYPE_ALL will cause all package handles to be listed.
-
-  @param  This                   A pointer to the EFI_HII_DATABASE_PROTOCOL
-                                 instance.
-  @param  PackageType            Specifies the package type of the packages to list
-                                 or EFI_HII_PACKAGE_TYPE_ALL for all packages to be
-                                 listed.
-  @param  PackageGuid            If PackageType is EFI_HII_PACKAGE_TYPE_GUID, then
-                                 this  is the pointer to the GUID which must match
-                                 the Guid field of EFI_HII_GUID_PACKAGE_GUID_HDR.
-                                 Otherwise,  it must be NULL.
-  @param  HandleBufferLength     On input, a pointer to the length of the handle
-                                 buffer.  On output, the length of the handle
-                                 buffer that is required for the handles found.
-  @param  Handle                 An array of EFI_HII_HANDLE instances returned.
-
-  @retval EFI_SUCCESS            The matching handles are outputted successfully.
-                                 HandleBufferLength is updated with the actual length.
-  @retval EFI_BUFFER_TO_SMALL    The HandleBufferLength parameter indicates that
-                                 Handle is too small to support the number of
-                                 handles. HandleBufferLength is updated with a
-                                 value that will  enable the data to fit.
-  @retval EFI_NOT_FOUND          No matching handle could not be found in database.
-  @retval EFI_INVALID_PARAMETER  HandleBufferLength was NULL.
-  @retval EFI_INVALID_PARAMETER  The value referenced by HandleBufferLength was not
-                                 zero and Handle was NULL.
-  @retval EFI_INVALID_PARAMETER  PackageType is not a EFI_HII_PACKAGE_TYPE_GUID but
-                                 PackageGuid is not NULL, PackageType is a EFI_HII_
-                                 PACKAGE_TYPE_GUID but PackageGuid is NULL.
-
-**/
-EFI_STATUS
-EFIAPI
-HiiListPackageLists (
-  IN  CONST EFI_HII_DATABASE_PROTOCOL  *This,
-  IN  UINT8                            PackageType,
-  IN  CONST EFI_GUID                   *PackageGuid,
-  IN  OUT UINTN                        *HandleBufferLength,
-  OUT EFI_HII_HANDLE                   *Handle
-  )
-{
-  HII_GUID_PACKAGE_INSTANCE           *GuidPackage;
-  HII_DATABASE_PRIVATE_DATA           *Private;
-  HII_DATABASE_RECORD                 *Node;
-  LIST_ENTRY                          *Link;
-  BOOLEAN                             Matched;
-  HII_HANDLE                          **Result;
-  UINTN                               ResultSize;
-  HII_DATABASE_PACKAGE_LIST_INSTANCE  *PackageList;
-  LIST_ENTRY                          *Link1;
-
-  //
-  // Check input parameters
-  //
-  if ((This == NULL) || (HandleBufferLength == NULL)) {
-    return EFI_INVALID_PARAMETER;
-  }
-
-  if ((*HandleBufferLength > 0) && (Handle == NULL)) {
-    return EFI_INVALID_PARAMETER;
-  }
-
-  if (((PackageType == EFI_HII_PACKAGE_TYPE_GUID) && (PackageGuid == NULL)) ||
-      ((PackageType != EFI_HII_PACKAGE_TYPE_GUID) && (PackageGuid != NULL)))
-  {
-    return EFI_INVALID_PARAMETER;
-  }
-
-  Private    = HII_DATABASE_DATABASE_PRIVATE_DATA_FROM_THIS (This);
-  Matched    = FALSE;
-  Result     = (HII_HANDLE **)Handle;
-  ResultSize = 0;
-
-  for (Link = Private->DatabaseList.ForwardLink; Link != &Private->DatabaseList; Link = Link->ForwardLink) {
-    Node        = CR (Link, HII_DATABASE_RECORD, DatabaseEntry, HII_DATABASE_RECORD_SIGNATURE);
-    PackageList = (HII_DATABASE_PACKAGE_LIST_INSTANCE *)(Node->PackageList);
-    switch (PackageType) {
-      case EFI_HII_PACKAGE_TYPE_GUID:
-        for (Link1 = PackageList->GuidPkgHdr.ForwardLink; Link1 != &PackageList->GuidPkgHdr; Link1 = Link1->ForwardLink) {
-          GuidPackage = CR (Link1, HII_GUID_PACKAGE_INSTANCE, GuidEntry, HII_GUID_PACKAGE_SIGNATURE);
-          if (CompareGuid (
-                (EFI_GUID *)PackageGuid,
-                (EFI_GUID *)(GuidPackage->GuidPkg + sizeof (EFI_HII_PACKAGE_HEADER))
-                ))
-          {
-            Matched = TRUE;
-            break;
-          }
-        }
-
-        break;
-      case EFI_HII_PACKAGE_FORMS:
-        if (!IsListEmpty (&PackageList->FormPkgHdr)) {
-          Matched = TRUE;
-        }
-
-        break;
-      case EFI_HII_PACKAGE_KEYBOARD_LAYOUT:
-        if (!IsListEmpty (&PackageList->KeyboardLayoutHdr)) {
-          Matched = TRUE;
-        }
-
-        break;
-      case EFI_HII_PACKAGE_STRINGS:
-        if (!IsListEmpty (&PackageList->StringPkgHdr)) {
-          Matched = TRUE;
-        }
-
-        break;
-      case EFI_HII_PACKAGE_FONTS:
-        if (!IsListEmpty (&PackageList->FontPkgHdr)) {
-          Matched = TRUE;
-        }
-
-        break;
-      case EFI_HII_PACKAGE_IMAGES:
-        if (PackageList->ImagePkg != NULL) {
-          Matched = TRUE;
-        }
-
-        break;
-      case EFI_HII_PACKAGE_SIMPLE_FONTS:
-        if (!IsListEmpty (&PackageList->SimpleFontPkgHdr)) {
-          Matched = TRUE;
-        }
-
-        break;
-      case EFI_HII_PACKAGE_DEVICE_PATH:
-        if (PackageList->DevicePathPkg != NULL) {
-          Matched = TRUE;
-        }
-
-        break;
-      //
-      // Pseudo-type EFI_HII_PACKAGE_TYPE_ALL will cause all package handles
-      // to be listed.
-      //
-      case EFI_HII_PACKAGE_TYPE_ALL:
-        Matched = TRUE;
-        break;
-      default:
-        break;
-    }
-
-    //
-    // This active package list has the specified package type, list it.
-    //
-    if (Matched) {
-      ResultSize += sizeof (EFI_HII_HANDLE);
-      if (ResultSize <= *HandleBufferLength) {
-        *Result++ = Node->Handle;
-      }
-    }
-
-    Matched = FALSE;
-  }
-
-  if (ResultSize == 0) {
-    return EFI_NOT_FOUND;
-  }
-
-  if (*HandleBufferLength < ResultSize) {
-    *HandleBufferLength = ResultSize;
-    return EFI_BUFFER_TOO_SMALL;
-  }
-
-  *HandleBufferLength = ResultSize;
-  return EFI_SUCCESS;
-}
-
-/**
-  This function will export one or all package lists in the database to a buffer.
-  For each package list exported, this function will call functions registered
-  with EXPORT_PACK and then copy the package list to the buffer.
-
-  @param  This                   A pointer to the EFI_HII_DATABASE_PROTOCOL
-                                 instance.
-  @param  Handle                 An EFI_HII_HANDLE that corresponds to the desired
-                                 package list in the HII database to export or NULL
-                                 to indicate  all package lists should be exported.
-  @param  BufferSize             On input, a pointer to the length of the buffer.
-                                 On output, the length of the buffer that is
-                                 required for the exported data.
-  @param  Buffer                 A pointer to a buffer that will contain the
-                                 results of  the export function.
-
-  @retval EFI_SUCCESS            Package exported.
-  @retval EFI_BUFFER_TO_SMALL    The HandleBufferLength parameter indicates that
-                                 Handle is too small to support the number of
-                                 handles.      HandleBufferLength is updated with a
-                                 value that will enable the data to fit.
-  @retval EFI_NOT_FOUND          The specified Handle could not be found in the
-                                 current database.
-  @retval EFI_INVALID_PARAMETER  BufferSize was NULL.
-  @retval EFI_INVALID_PARAMETER  The value referenced by BufferSize was not zero
-                                 and Buffer was NULL.
-
-**/
-EFI_STATUS
-EFIAPI
-HiiExportPackageLists (
-  IN  CONST EFI_HII_DATABASE_PROTOCOL  *This,
-  IN  EFI_HII_HANDLE                   Handle,
-  IN  OUT UINTN                        *BufferSize,
-  OUT EFI_HII_PACKAGE_LIST_HEADER      *Buffer
-  )
-{
-  LIST_ENTRY                 *Link;
-  EFI_STATUS                 Status;
-  HII_DATABASE_PRIVATE_DATA  *Private;
-  HII_DATABASE_RECORD        *Node;
-  UINTN                      UsedSize;
-
-  if ((This == NULL) || (BufferSize == NULL)) {
-    return EFI_INVALID_PARAMETER;
-  }
-
-  if ((*BufferSize > 0) && (Buffer == NULL)) {
-    return EFI_INVALID_PARAMETER;
-  }
-
-  if ((Handle != NULL) && (!IsHiiHandleValid (Handle))) {
-    return EFI_NOT_FOUND;
-  }
-
-  Private  = HII_DATABASE_DATABASE_PRIVATE_DATA_FROM_THIS (This);
-  UsedSize = 0;
-
-  for (Link = Private->DatabaseList.ForwardLink; Link != &Private->DatabaseList; Link = Link->ForwardLink) {
-    Node = CR (Link, HII_DATABASE_RECORD, DatabaseEntry, HII_DATABASE_RECORD_SIGNATURE);
-    if (Handle == NULL) {
-      //
-      // Export all package lists in current hii database.
-      //
-      Status = ExportPackageList (
-                 Private,
-                 Node->Handle,
-                 (HII_DATABASE_PACKAGE_LIST_INSTANCE *)(Node->PackageList),
-                 &UsedSize,
-                 *BufferSize,
-                 (EFI_HII_PACKAGE_LIST_HEADER *)((UINT8 *)Buffer + UsedSize)
-                 );
-      ASSERT_EFI_ERROR (Status);
-    } else if ((Handle != NULL) && (Node->Handle == Handle)) {
-      Status = ExportPackageList (
-                 Private,
-                 Handle,
-                 (HII_DATABASE_PACKAGE_LIST_INSTANCE *)(Node->PackageList),
-                 &UsedSize,
-                 *BufferSize,
-                 Buffer
-                 );
-      ASSERT_EFI_ERROR (Status);
-      if (*BufferSize < UsedSize) {
-        *BufferSize = UsedSize;
-        return EFI_BUFFER_TOO_SMALL;
-      }
-
-      return EFI_SUCCESS;
-    }
-  }
-
-  if ((Handle == NULL) && (UsedSize != 0)) {
-    if (*BufferSize < UsedSize) {
-      *BufferSize = UsedSize;
-      return EFI_BUFFER_TOO_SMALL;
-    }
-
-    return EFI_SUCCESS;
-  }
-
-  return EFI_NOT_FOUND;
-}
-
-/**
-  This function registers a function which will be called when specified actions related to packages of
-  the specified type occur in the HII database. By registering a function, other HII-related drivers are
-  notified when specific package types are added, removed or updated in the HII database.
-  Each driver or application which registers a notification should use
-  EFI_HII_DATABASE_PROTOCOL.UnregisterPackageNotify() before exiting.
-
-  @param  This                   A pointer to the EFI_HII_DATABASE_PROTOCOL
-                                 instance.
-  @param  PackageType            Specifies the package type of the packages to list
-                                 or EFI_HII_PACKAGE_TYPE_ALL for all packages to be
-                                 listed.
-  @param  PackageGuid            If PackageType is EFI_HII_PACKAGE_TYPE_GUID, then
-                                 this is the pointer to the GUID which must match
-                                 the Guid field of
-                                 EFI_HII_GUID_PACKAGE_GUID_HDR. Otherwise, it must
-                                 be NULL.
-  @param  PackageNotifyFn        Points to the function to be called when the event
-                                 specified by
-                                 NotificationType occurs.
-  @param  NotifyType             Describes the types of notification which this
-                                 function will be receiving.
-  @param  NotifyHandle           Points to the unique handle assigned to the
-                                 registered notification. Can be used in
-                                 EFI_HII_DATABASE_PROTOCOL.UnregisterPackageNotify()
-                                 to stop notifications.
-
-  @retval EFI_SUCCESS            Notification registered successfully.
-  @retval EFI_OUT_OF_RESOURCES   Unable to allocate necessary data structures
-  @retval EFI_INVALID_PARAMETER  NotifyHandle is NULL.
-  @retval EFI_INVALID_PARAMETER  PackageGuid is not NULL when PackageType is not
-                                 EFI_HII_PACKAGE_TYPE_GUID.
-  @retval EFI_INVALID_PARAMETER  PackageGuid is NULL when PackageType is
-                                 EFI_HII_PACKAGE_TYPE_GUID.
-
-**/
-EFI_STATUS
-EFIAPI
-HiiRegisterPackageNotify (
-  IN  CONST EFI_HII_DATABASE_PROTOCOL  *This,
-  IN  UINT8                            PackageType,
-  IN  CONST EFI_GUID                   *PackageGuid,
-  IN  CONST EFI_HII_DATABASE_NOTIFY    PackageNotifyFn,
-  IN  EFI_HII_DATABASE_NOTIFY_TYPE     NotifyType,
-  OUT EFI_HANDLE                       *NotifyHandle
-  )
-{
-  HII_DATABASE_PRIVATE_DATA  *Private;
-  HII_DATABASE_NOTIFY        *Notify;
-  EFI_STATUS                 Status;
-
-  if ((This == NULL) || (NotifyHandle == NULL)) {
-    return EFI_INVALID_PARAMETER;
-  }
-
-  if (((PackageType == EFI_HII_PACKAGE_TYPE_GUID) && (PackageGuid == NULL)) ||
-      ((PackageType != EFI_HII_PACKAGE_TYPE_GUID) && (PackageGuid != NULL)))
-  {
-    return EFI_INVALID_PARAMETER;
-  }
-
-  Private = HII_DATABASE_DATABASE_PRIVATE_DATA_FROM_THIS (This);
-
-  //
-  // Allocate a notification node
-  //
-  Notify = (HII_DATABASE_NOTIFY *)AllocateZeroPool (sizeof (HII_DATABASE_NOTIFY));
-  if (Notify == NULL) {
-    return EFI_OUT_OF_RESOURCES;
-  }
-
-  //
-  // Generate a notify handle
-  //
-  Status = gBS->InstallMultipleProtocolInterfaces (
-                  &Notify->NotifyHandle,
-                  &gEfiCallerIdGuid,
-                  NULL,
-                  NULL
-                  );
-  ASSERT_EFI_ERROR (Status);
-
-  //
-  // Fill in the information to the notification node
-  //
-  Notify->Signature       = HII_DATABASE_NOTIFY_SIGNATURE;
-  Notify->PackageType     = PackageType;
-  Notify->PackageGuid     = (EFI_GUID *)PackageGuid;
-  Notify->PackageNotifyFn = (EFI_HII_DATABASE_NOTIFY)PackageNotifyFn;
-  Notify->NotifyType      = NotifyType;
-
-  InsertTailList (&Private->DatabaseNotifyList, &Notify->DatabaseNotifyEntry);
-  *NotifyHandle = Notify->NotifyHandle;
-
-  return EFI_SUCCESS;
-}
-
-/**
-  Removes the specified HII database package-related notification.
-
-  @param  This                   A pointer to the EFI_HII_DATABASE_PROTOCOL
-                                 instance.
-  @param  NotificationHandle     The handle of the notification function being
-                                 unregistered.
-
-  @retval EFI_SUCCESS            Notification is unregistered successfully.
-  @retval EFI_INVALID_PARAMETER  The Handle is invalid.
-  @retval EFI_NOT_FOUND          The incoming notification handle does not exist
-                                 in current hii database.
-
-**/
-EFI_STATUS
-EFIAPI
-HiiUnregisterPackageNotify (
-  IN CONST EFI_HII_DATABASE_PROTOCOL  *This,
-  IN EFI_HANDLE                       NotificationHandle
-  )
-{
-  HII_DATABASE_PRIVATE_DATA  *Private;
-  HII_DATABASE_NOTIFY        *Notify;
-  LIST_ENTRY                 *Link;
-  EFI_STATUS                 Status;
-
-  if (This == NULL) {
-    return EFI_INVALID_PARAMETER;
-  }
-
-  if (NotificationHandle == NULL) {
-    return EFI_NOT_FOUND;
-  }
-
-  Status = gBS->OpenProtocol (
-                  NotificationHandle,
-                  &gEfiCallerIdGuid,
-                  NULL,
-                  NULL,
-                  NULL,
-                  EFI_OPEN_PROTOCOL_TEST_PROTOCOL
-                  );
-  if (EFI_ERROR (Status)) {
-    return EFI_NOT_FOUND;
-  }
-
-  Private = HII_DATABASE_DATABASE_PRIVATE_DATA_FROM_THIS (This);
-
-  for (Link = Private->DatabaseNotifyList.ForwardLink; Link != &Private->DatabaseNotifyList; Link = Link->ForwardLink) {
-    Notify = CR (Link, HII_DATABASE_NOTIFY, DatabaseNotifyEntry, HII_DATABASE_NOTIFY_SIGNATURE);
-    if (Notify->NotifyHandle == NotificationHandle) {
-      //
-      // Remove the matching notification node
-      //
-      RemoveEntryList (&Notify->DatabaseNotifyEntry);
-      Status = gBS->UninstallMultipleProtocolInterfaces (
-                      Notify->NotifyHandle,
-                      &gEfiCallerIdGuid,
-                      NULL,
-                      NULL
-                      );
-      ASSERT_EFI_ERROR (Status);
-      FreePool (Notify);
-
-      return EFI_SUCCESS;
-    }
-  }
-
-  return EFI_NOT_FOUND;
-}
-
-/**
-  This routine retrieves an array of GUID values for each keyboard layout that
-  was previously registered in the system.
-
-  @param  This                   A pointer to the EFI_HII_DATABASE_PROTOCOL
-                                 instance.
-  @param  KeyGuidBufferLength    On input, a pointer to the length of the keyboard
-                                 GUID  buffer. On output, the length of the handle
-                                 buffer  that is required for the handles found.
-  @param  KeyGuidBuffer          An array of keyboard layout GUID instances
-                                 returned.
-
-  @retval EFI_SUCCESS            KeyGuidBuffer was updated successfully.
-  @retval EFI_BUFFER_TOO_SMALL   The KeyGuidBufferLength parameter indicates
-                                 that KeyGuidBuffer is too small to support the
-                                 number of GUIDs. KeyGuidBufferLength is
-                                 updated with a value that will enable the data to
-                                 fit.
-  @retval EFI_INVALID_PARAMETER  The KeyGuidBufferLength is NULL.
-  @retval EFI_INVALID_PARAMETER  The value referenced by KeyGuidBufferLength is not
-                                 zero and KeyGuidBuffer is NULL.
-  @retval EFI_NOT_FOUND          There was no keyboard layout.
-
-**/
-EFI_STATUS
-EFIAPI
-HiiFindKeyboardLayouts (
-  IN  CONST EFI_HII_DATABASE_PROTOCOL  *This,
-  IN  OUT UINT16                       *KeyGuidBufferLength,
-  OUT EFI_GUID                         *KeyGuidBuffer
-  )
-{
-  HII_DATABASE_PRIVATE_DATA             *Private;
-  HII_DATABASE_RECORD                   *Node;
-  HII_DATABASE_PACKAGE_LIST_INSTANCE    *PackageList;
-  LIST_ENTRY                            *Link;
-  LIST_ENTRY                            *Link1;
-  UINT16                                ResultSize;
-  UINTN                                 Index;
-  UINT16                                LayoutCount;
-  UINT16                                LayoutLength;
-  UINT8                                 *Layout;
-  HII_KEYBOARD_LAYOUT_PACKAGE_INSTANCE  *Package;
-
-  if ((This == NULL) || (KeyGuidBufferLength == NULL)) {
-    return EFI_INVALID_PARAMETER;
-  }
-
-  if ((*KeyGuidBufferLength > 0) && (KeyGuidBuffer == NULL)) {
-    return EFI_INVALID_PARAMETER;
-  }
-
-  Private    = HII_DATABASE_DATABASE_PRIVATE_DATA_FROM_THIS (This);
-  ResultSize = 0;
-
-  //
-  // Search all package lists in whole database to retrieve keyboard layout.
-  //
-  for (Link = Private->DatabaseList.ForwardLink; Link != &Private->DatabaseList; Link = Link->ForwardLink) {
-    Node        = CR (Link, HII_DATABASE_RECORD, DatabaseEntry, HII_DATABASE_RECORD_SIGNATURE);
-    PackageList = Node->PackageList;
-    for (Link1 = PackageList->KeyboardLayoutHdr.ForwardLink;
-         Link1 != &PackageList->KeyboardLayoutHdr;
-         Link1 = Link1->ForwardLink
-         )
-    {
-      //
-      // Find out all Keyboard Layout packages in this package list.
-      //
-      Package = CR (
-                  Link1,
-                  HII_KEYBOARD_LAYOUT_PACKAGE_INSTANCE,
-                  KeyboardEntry,
-                  HII_KB_LAYOUT_PACKAGE_SIGNATURE
-                  );
-      Layout = (UINT8 *)Package->KeyboardPkg + sizeof (EFI_HII_PACKAGE_HEADER) + sizeof (UINT16);
-      CopyMem (
-        &LayoutCount,
-        (UINT8 *)Package->KeyboardPkg + sizeof (EFI_HII_PACKAGE_HEADER),
-        sizeof (UINT16)
-        );
-      for (Index = 0; Index < LayoutCount; Index++) {
-        ResultSize += sizeof (EFI_GUID);
-        if (ResultSize <= *KeyGuidBufferLength) {
-          CopyMem (KeyGuidBuffer + (ResultSize / sizeof (EFI_GUID) - 1), Layout + sizeof (UINT16), sizeof (EFI_GUID));
-          CopyMem (&LayoutLength, Layout, sizeof (UINT16));
-          Layout = Layout + LayoutLength;
-        }
-      }
-    }
-  }
-
-  if (ResultSize == 0) {
-    return EFI_NOT_FOUND;
-  }
-
-  if (*KeyGuidBufferLength < ResultSize) {
-    *KeyGuidBufferLength = ResultSize;
-    return EFI_BUFFER_TOO_SMALL;
-  }
-
-  *KeyGuidBufferLength = ResultSize;
-  return EFI_SUCCESS;
-}
-
-/**
-  This routine retrieves the requested keyboard layout. The layout is a physical description of the keys
-  on a keyboard and the character(s) that are associated with a particular set of key strokes.
-
-  @param  This                   A pointer to the EFI_HII_DATABASE_PROTOCOL
-                                 instance.
-  @param  KeyGuid                A pointer to the unique ID associated with a given
-                                 keyboard layout. If KeyGuid is NULL then the
-                                 current layout will be retrieved.
-  @param  KeyboardLayoutLength   On input, a pointer to the length of the
-                                 KeyboardLayout buffer.  On output, the length of
-                                 the data placed into KeyboardLayout.
-  @param  KeyboardLayout         A pointer to a buffer containing the retrieved
-                                 keyboard layout.
-
-  @retval EFI_SUCCESS            The keyboard layout was retrieved successfully.
-  @retval EFI_NOT_FOUND          The requested keyboard layout was not found.
-  @retval EFI_INVALID_PARAMETER  The KeyboardLayout or KeyboardLayoutLength was
-                                 NULL.
-  @retval EFI_BUFFER_TOO_SMALL   The KeyboardLayoutLength parameter indicates
-                                 that KeyboardLayout is too small to support the
-                                 requested keyboard layout. KeyboardLayoutLength is
-                                        updated with a value that will enable the
-                                 data to fit.
-
-**/
-EFI_STATUS
-EFIAPI
-HiiGetKeyboardLayout (
-  IN  CONST EFI_HII_DATABASE_PROTOCOL  *This,
-  IN  CONST EFI_GUID                   *KeyGuid,
-  IN OUT UINT16                        *KeyboardLayoutLength,
-  OUT EFI_HII_KEYBOARD_LAYOUT          *KeyboardLayout
-  )
-{
-  HII_DATABASE_PRIVATE_DATA             *Private;
-  HII_DATABASE_RECORD                   *Node;
-  HII_DATABASE_PACKAGE_LIST_INSTANCE    *PackageList;
-  LIST_ENTRY                            *Link;
-  LIST_ENTRY                            *Link1;
-  UINTN                                 Index;
-  UINT8                                 *Layout;
-  UINT16                                LayoutCount;
-  UINT16                                LayoutLength;
-  HII_KEYBOARD_LAYOUT_PACKAGE_INSTANCE  *Package;
-
-  if ((This == NULL) || (KeyboardLayoutLength == NULL)) {
-    return EFI_INVALID_PARAMETER;
-  }
-
-  if ((*KeyboardLayoutLength > 0) && (KeyboardLayout == NULL)) {
-    return EFI_INVALID_PARAMETER;
-  }
-
-  Private = HII_DATABASE_DATABASE_PRIVATE_DATA_FROM_THIS (This);
-  //
-  // Retrieve the current keyboard layout.
-  //
-  if (KeyGuid == NULL) {
-    if (Private->CurrentLayout == NULL) {
-      return EFI_NOT_FOUND;
-    }
-
-    CopyMem (&LayoutLength, Private->CurrentLayout, sizeof (UINT16));
-    if (*KeyboardLayoutLength < LayoutLength) {
-      *KeyboardLayoutLength = LayoutLength;
-      return EFI_BUFFER_TOO_SMALL;
-    }
-
-    CopyMem (KeyboardLayout, Private->CurrentLayout, LayoutLength);
-    return EFI_SUCCESS;
-  }
-
-  for (Link = Private->DatabaseList.ForwardLink; Link != &Private->DatabaseList; Link = Link->ForwardLink) {
-    Node        = CR (Link, HII_DATABASE_RECORD, DatabaseEntry, HII_DATABASE_RECORD_SIGNATURE);
-    PackageList = (HII_DATABASE_PACKAGE_LIST_INSTANCE *)(Node->PackageList);
-    for (Link1 = PackageList->KeyboardLayoutHdr.ForwardLink;
-         Link1 != &PackageList->KeyboardLayoutHdr;
-         Link1 = Link1->ForwardLink
-         )
-    {
-      Package = CR (
-                  Link1,
-                  HII_KEYBOARD_LAYOUT_PACKAGE_INSTANCE,
-                  KeyboardEntry,
-                  HII_KB_LAYOUT_PACKAGE_SIGNATURE
-                  );
-
-      Layout = (UINT8 *)Package->KeyboardPkg +
-               sizeof (EFI_HII_PACKAGE_HEADER) + sizeof (UINT16);
-      CopyMem (&LayoutCount, Layout - sizeof (UINT16), sizeof (UINT16));
-      for (Index = 0; Index < LayoutCount; Index++) {
-        CopyMem (&LayoutLength, Layout, sizeof (UINT16));
-        if (CompareMem (Layout + sizeof (UINT16), KeyGuid, sizeof (EFI_GUID)) == 0) {
-          if (LayoutLength <= *KeyboardLayoutLength) {
-            CopyMem (KeyboardLayout, Layout, LayoutLength);
-            return EFI_SUCCESS;
-          } else {
-            *KeyboardLayoutLength = LayoutLength;
-            return EFI_BUFFER_TOO_SMALL;
-          }
-        }
-
-        Layout = Layout + LayoutLength;
-      }
-    }
-  }
-
-  return EFI_NOT_FOUND;
-}
-
-/**
-  This routine sets the default keyboard layout to the one referenced by KeyGuid. When this routine
-  is called, an event will be signaled of the EFI_HII_SET_KEYBOARD_LAYOUT_EVENT_GUID
-  group type. This is so that agents which are sensitive to the current keyboard layout being changed
-  can be notified of this change.
-
-  @param  This                   A pointer to the EFI_HII_DATABASE_PROTOCOL
-                                 instance.
-  @param  KeyGuid                A pointer to the unique ID associated with a given
-                                 keyboard layout.
-
-  @retval EFI_SUCCESS            The current keyboard layout was successfully set.
-  @retval EFI_NOT_FOUND          The referenced keyboard layout was not found, so
-                                 action was taken.
-  @retval EFI_INVALID_PARAMETER  The KeyGuid was NULL.
-
-**/
-EFI_STATUS
-EFIAPI
-HiiSetKeyboardLayout (
-  IN CONST EFI_HII_DATABASE_PROTOCOL  *This,
-  IN CONST EFI_GUID                   *KeyGuid
-  )
-{
-  HII_DATABASE_PRIVATE_DATA  *Private;
-  EFI_HII_KEYBOARD_LAYOUT    *KeyboardLayout;
-  UINT16                     KeyboardLayoutLength;
-  EFI_STATUS                 Status;
-
-  if ((This == NULL) || (KeyGuid == NULL)) {
-    return EFI_INVALID_PARAMETER;
-  }
-
-  Private = HII_DATABASE_DATABASE_PRIVATE_DATA_FROM_THIS (This);
-
-  //
-  // The specified GUID equals the current keyboard layout GUID,
-  // return directly.
-  //
-  if (CompareGuid (&Private->CurrentLayoutGuid, KeyGuid)) {
-    return EFI_SUCCESS;
-  }
-
-  //
-  // Try to find the incoming keyboard layout data in current database.
-  //
-  KeyboardLayoutLength = 0;
-  KeyboardLayout       = NULL;
-  Status               = HiiGetKeyboardLayout (This, KeyGuid, &KeyboardLayoutLength, KeyboardLayout);
-  if (Status != EFI_BUFFER_TOO_SMALL) {
-    return Status;
-  }
-
-  KeyboardLayout = (EFI_HII_KEYBOARD_LAYOUT *)AllocateZeroPool (KeyboardLayoutLength);
-  ASSERT (KeyboardLayout != NULL);
-  Status = HiiGetKeyboardLayout (This, KeyGuid, &KeyboardLayoutLength, KeyboardLayout);
-  ASSERT_EFI_ERROR (Status);
-
-  //
-  // Backup current keyboard layout.
-  //
-  CopyMem (&Private->CurrentLayoutGuid, KeyGuid, sizeof (EFI_GUID));
-  if (Private->CurrentLayout != NULL) {
-    FreePool (Private->CurrentLayout);
-  }
-
-  Private->CurrentLayout = KeyboardLayout;
-
-  //
-  // Signal EFI_HII_SET_KEYBOARD_LAYOUT_EVENT_GUID group to notify
-  // current keyboard layout is changed.
-  //
-  Status = gBS->SignalEvent (gHiiKeyboardLayoutChanged);
-  ASSERT_EFI_ERROR (Status);
-
-  return EFI_SUCCESS;
-}
-
-/**
-  Return the EFI handle associated with a package list.
-
-  @param  This                   A pointer to the EFI_HII_DATABASE_PROTOCOL
-                                 instance.
-  @param  PackageListHandle      An EFI_HII_HANDLE that corresponds to the desired
-                                 package list in the HIIdatabase.
-  @param  DriverHandle           On return, contains the EFI_HANDLE which was
-                                 registered with the package list in
-                                 NewPackageList().
-
-  @retval EFI_SUCCESS            The DriverHandle was returned successfully.
-  @retval EFI_INVALID_PARAMETER  The PackageListHandle was not valid or
-                                 DriverHandle was NULL.
-  @retval EFI_NOT_FOUND          This PackageList handle can not be found in
-                                 current database.
-
-**/
-EFI_STATUS
-EFIAPI
-HiiGetPackageListHandle (
-  IN  CONST EFI_HII_DATABASE_PROTOCOL  *This,
-  IN  EFI_HII_HANDLE                   PackageListHandle,
-  OUT EFI_HANDLE                       *DriverHandle
-  )
-{
-  HII_DATABASE_PRIVATE_DATA  *Private;
-  HII_DATABASE_RECORD        *Node;
-  LIST_ENTRY                 *Link;
-
-  if ((This == NULL) || (DriverHandle == NULL)) {
-    return EFI_INVALID_PARAMETER;
-  }
-
-  if (!IsHiiHandleValid (PackageListHandle)) {
-    return EFI_INVALID_PARAMETER;
-  }
-
-  Private = HII_DATABASE_DATABASE_PRIVATE_DATA_FROM_THIS (This);
-
-  for (Link = Private->DatabaseList.ForwardLink; Link != &Private->DatabaseList; Link = Link->ForwardLink) {
-    Node = CR (Link, HII_DATABASE_RECORD, DatabaseEntry, HII_DATABASE_RECORD_SIGNATURE);
-    if (Node->Handle == PackageListHandle) {
-      *DriverHandle = Node->DriverHandle;
-      return EFI_SUCCESS;
-    }
-  }
-
-  return EFI_NOT_FOUND;
-}
+/** @file
+Implementation for EFI_HII_DATABASE_PROTOCOL.
+
+Copyright (c) 2007 - 2020, Intel Corporation. All rights reserved.<BR>
+SPDX-License-Identifier: BSD-2-Clause-Patent
+
+**/
+
+#include "HiiDatabase.h"
+
+#define BASE_NUMBER  10
+
+EFI_HII_PACKAGE_LIST_HEADER  *gRTDatabaseInfoBuffer = NULL;
+EFI_STRING                   gRTConfigRespBuffer    = NULL;
+UINTN                        gDatabaseInfoSize      = 0;
+UINTN                        gConfigRespSize        = 0;
+BOOLEAN                      gExportConfigResp      = FALSE;
+UINTN                        gNvDefaultStoreSize    = 0;
+SKU_ID                       gSkuId                 = 0xFFFFFFFFFFFFFFFF;
+LIST_ENTRY                   gVarStorageList        = INITIALIZE_LIST_HEAD_VARIABLE (gVarStorageList);
+
+//
+// HII database lock.
+//
+EFI_LOCK  mHiiDatabaseLock = EFI_INITIALIZE_LOCK_VARIABLE (TPL_NOTIFY);
+
+/**
+  This function generates a HII_DATABASE_RECORD node and adds into hii database.
+  This is a internal function.
+
+  @param  Private                hii database private structure
+  @param  DatabaseNode           HII_DATABASE_RECORD node which is used to store a
+                                 package list
+
+  @retval EFI_SUCCESS            A database record is generated successfully.
+  @retval EFI_OUT_OF_RESOURCES   Unable to allocate necessary resources for the new
+                                 database contents.
+  @retval EFI_INVALID_PARAMETER  Private is NULL or DatabaseRecord is NULL.
+
+**/
+EFI_STATUS
+GenerateHiiDatabaseRecord (
+  IN  HII_DATABASE_PRIVATE_DATA  *Private,
+  OUT HII_DATABASE_RECORD        **DatabaseNode
+  )
+{
+  HII_DATABASE_RECORD                 *DatabaseRecord;
+  HII_DATABASE_PACKAGE_LIST_INSTANCE  *PackageList;
+  HII_HANDLE                          *HiiHandle;
+
+  if ((Private == NULL) || (DatabaseNode == NULL)) {
+    return EFI_INVALID_PARAMETER;
+  }
+
+  DatabaseRecord = (HII_DATABASE_RECORD *)AllocateZeroPool (sizeof (HII_DATABASE_RECORD));
+  if (DatabaseRecord == NULL) {
+    return EFI_OUT_OF_RESOURCES;
+  }
+
+  DatabaseRecord->Signature = HII_DATABASE_RECORD_SIGNATURE;
+
+  DatabaseRecord->PackageList = AllocateZeroPool (sizeof (HII_DATABASE_PACKAGE_LIST_INSTANCE));
+  if (DatabaseRecord->PackageList == NULL) {
+    FreePool (DatabaseRecord);
+    return EFI_OUT_OF_RESOURCES;
+  }
+
+  PackageList = DatabaseRecord->PackageList;
+
+  InitializeListHead (&PackageList->GuidPkgHdr);
+  InitializeListHead (&PackageList->FormPkgHdr);
+  InitializeListHead (&PackageList->KeyboardLayoutHdr);
+  InitializeListHead (&PackageList->StringPkgHdr);
+  InitializeListHead (&PackageList->FontPkgHdr);
+  InitializeListHead (&PackageList->SimpleFontPkgHdr);
+  PackageList->ImagePkg      = NULL;
+  PackageList->DevicePathPkg = NULL;
+
+  //
+  // Create a new hii handle
+  //
+  HiiHandle = (HII_HANDLE *)AllocateZeroPool (sizeof (HII_HANDLE));
+  if (HiiHandle == NULL) {
+    FreePool (DatabaseRecord->PackageList);
+    FreePool (DatabaseRecord);
+    return EFI_OUT_OF_RESOURCES;
+  }
+
+  HiiHandle->Signature = HII_HANDLE_SIGNATURE;
+  //
+  // Backup the number of Hii handles
+  //
+  Private->HiiHandleCount++;
+  HiiHandle->Key = (UINTN)Private->HiiHandleCount;
+  //
+  // Insert the handle to hii handle list of the whole database.
+  //
+  InsertTailList (&Private->HiiHandleList, &HiiHandle->Handle);
+
+  DatabaseRecord->Handle = (EFI_HII_HANDLE)HiiHandle;
+
+  //
+  // Insert the Package List node to Package List link of the whole database.
+  //
+  InsertTailList (&Private->DatabaseList, &DatabaseRecord->DatabaseEntry);
+
+  *DatabaseNode = DatabaseRecord;
+
+  return EFI_SUCCESS;
+}
+
+/**
+  This function checks whether a handle is a valid EFI_HII_HANDLE
+  This is a internal function.
+
+  @param  Handle                 Pointer to a EFI_HII_HANDLE
+
+  @retval TRUE                   Valid
+  @retval FALSE                  Invalid
+
+**/
+BOOLEAN
+IsHiiHandleValid (
+  EFI_HII_HANDLE  Handle
+  )
+{
+  HII_HANDLE  *HiiHandle;
+
+  HiiHandle = (HII_HANDLE *)Handle;
+
+  if (HiiHandle == NULL) {
+    return FALSE;
+  }
+
+  if (HiiHandle->Signature != HII_HANDLE_SIGNATURE) {
+    return FALSE;
+  }
+
+  return TRUE;
+}
+
+/**
+  This function invokes the matching registered function.
+  This is a internal function.
+
+  @param  Private                HII Database driver private structure.
+  @param  NotifyType             The type of change concerning the database.
+  @param  PackageInstance        Points to the package referred to by the
+                                 notification.
+  @param  PackageType            Package type
+  @param  Handle                 The handle of the package list which contains the
+                                 specified package.
+
+  @retval EFI_SUCCESS            Already checked all registered function and
+                                 invoked  if matched.
+  @retval EFI_INVALID_PARAMETER  Any input parameter is not valid.
+
+**/
+EFI_STATUS
+InvokeRegisteredFunction (
+  IN HII_DATABASE_PRIVATE_DATA     *Private,
+  IN EFI_HII_DATABASE_NOTIFY_TYPE  NotifyType,
+  IN VOID                          *PackageInstance,
+  IN UINT8                         PackageType,
+  IN EFI_HII_HANDLE                Handle
+  )
+{
+  HII_DATABASE_NOTIFY     *Notify;
+  LIST_ENTRY              *Link;
+  EFI_HII_PACKAGE_HEADER  *Package;
+  UINT8                   *Buffer;
+  UINT32                  BufferSize;
+  UINT32                  HeaderSize;
+  UINT32                  ImageBlockSize;
+  UINT32                  PaletteInfoSize;
+
+  if ((Private == NULL) || ((NotifyType & 0xF) == 0) || (PackageInstance == NULL)) {
+    return EFI_INVALID_PARAMETER;
+  }
+
+  if (Private->Signature != HII_DATABASE_PRIVATE_DATA_SIGNATURE) {
+    return EFI_INVALID_PARAMETER;
+  }
+
+  if (!IsHiiHandleValid (Handle)) {
+    return EFI_INVALID_PARAMETER;
+  }
+
+  Buffer  = NULL;
+  Package = NULL;
+
+  //
+  // Convert the incoming package from hii database storage format to UEFI
+  // storage format. e.g. HII_GUID_PACKAGE_INSTANCE to EFI_HII_GUID_PACKAGE_HDR.
+  //
+  switch (PackageType) {
+    case EFI_HII_PACKAGE_TYPE_GUID:
+      Package = (EFI_HII_PACKAGE_HEADER *)(((HII_GUID_PACKAGE_INSTANCE *)PackageInstance)->GuidPkg);
+      break;
+
+    case EFI_HII_PACKAGE_FORMS:
+      BufferSize = ((HII_IFR_PACKAGE_INSTANCE *)PackageInstance)->FormPkgHdr.Length;
+      Buffer     = (UINT8 *)AllocateZeroPool (BufferSize);
+      ASSERT (Buffer != NULL);
+      CopyMem (
+        Buffer,
+        &((HII_IFR_PACKAGE_INSTANCE *)PackageInstance)->FormPkgHdr,
+        sizeof (EFI_HII_PACKAGE_HEADER)
+        );
+      CopyMem (
+        Buffer + sizeof (EFI_HII_PACKAGE_HEADER),
+        ((HII_IFR_PACKAGE_INSTANCE *)PackageInstance)->IfrData,
+        BufferSize - sizeof (EFI_HII_PACKAGE_HEADER)
+        );
+      Package = (EFI_HII_PACKAGE_HEADER *)Buffer;
+      break;
+
+    case EFI_HII_PACKAGE_KEYBOARD_LAYOUT:
+      Package = (EFI_HII_PACKAGE_HEADER *)(((HII_KEYBOARD_LAYOUT_PACKAGE_INSTANCE *)PackageInstance)->KeyboardPkg);
+      break;
+
+    case EFI_HII_PACKAGE_STRINGS:
+      BufferSize = ((HII_STRING_PACKAGE_INSTANCE *)PackageInstance)->StringPkgHdr->Header.Length;
+      HeaderSize = ((HII_STRING_PACKAGE_INSTANCE *)PackageInstance)->StringPkgHdr->HdrSize;
+      Buffer     = (UINT8 *)AllocateZeroPool (BufferSize);
+      ASSERT (Buffer != NULL);
+      CopyMem (
+        Buffer,
+        ((HII_STRING_PACKAGE_INSTANCE *)PackageInstance)->StringPkgHdr,
+        HeaderSize
+        );
+      CopyMem (
+        Buffer + HeaderSize,
+        ((HII_STRING_PACKAGE_INSTANCE *)PackageInstance)->StringBlock,
+        BufferSize - HeaderSize
+        );
+      Package = (EFI_HII_PACKAGE_HEADER *)Buffer;
+      break;
+
+    case EFI_HII_PACKAGE_FONTS:
+      BufferSize = ((HII_FONT_PACKAGE_INSTANCE *)PackageInstance)->FontPkgHdr->Header.Length;
+      HeaderSize = ((HII_FONT_PACKAGE_INSTANCE *)PackageInstance)->FontPkgHdr->HdrSize;
+      Buffer     = (UINT8 *)AllocateZeroPool (BufferSize);
+      ASSERT (Buffer != NULL);
+      CopyMem (
+        Buffer,
+        ((HII_FONT_PACKAGE_INSTANCE *)PackageInstance)->FontPkgHdr,
+        HeaderSize
+        );
+      CopyMem (
+        Buffer + HeaderSize,
+        ((HII_FONT_PACKAGE_INSTANCE *)PackageInstance)->GlyphBlock,
+        BufferSize - HeaderSize
+        );
+      Package = (EFI_HII_PACKAGE_HEADER *)Buffer;
+      break;
+
+    case EFI_HII_PACKAGE_IMAGES:
+      BufferSize = ((HII_IMAGE_PACKAGE_INSTANCE *)PackageInstance)->ImagePkgHdr.Header.Length;
+      HeaderSize = sizeof (EFI_HII_IMAGE_PACKAGE_HDR);
+      Buffer     = (UINT8 *)AllocateZeroPool (BufferSize);
+      ASSERT (Buffer != NULL);
+
+      CopyMem (
+        Buffer,
+        &((HII_IMAGE_PACKAGE_INSTANCE *)PackageInstance)->ImagePkgHdr,
+        HeaderSize
+        );
+      CopyMem (
+        Buffer + sizeof (EFI_HII_PACKAGE_HEADER),
+        &HeaderSize,
+        sizeof (UINT32)
+        );
+
+      ImageBlockSize = ((HII_IMAGE_PACKAGE_INSTANCE *)PackageInstance)->ImageBlockSize;
+      if (ImageBlockSize != 0) {
+        CopyMem (
+          Buffer + HeaderSize,
+          ((HII_IMAGE_PACKAGE_INSTANCE *)PackageInstance)->ImageBlock,
+          ImageBlockSize
+          );
+      }
+
+      PaletteInfoSize = ((HII_IMAGE_PACKAGE_INSTANCE *)PackageInstance)->PaletteInfoSize;
+      if (PaletteInfoSize != 0) {
+        CopyMem (
+          Buffer + HeaderSize + ImageBlockSize,
+          ((HII_IMAGE_PACKAGE_INSTANCE *)PackageInstance)->PaletteBlock,
+          PaletteInfoSize
+          );
+        HeaderSize += ImageBlockSize;
+        CopyMem (
+          Buffer + sizeof (EFI_HII_PACKAGE_HEADER) + sizeof (UINT32),
+          &HeaderSize,
+          sizeof (UINT32)
+          );
+      }
+
+      Package = (EFI_HII_PACKAGE_HEADER *)Buffer;
+      break;
+
+    case EFI_HII_PACKAGE_SIMPLE_FONTS:
+      BufferSize = ((HII_SIMPLE_FONT_PACKAGE_INSTANCE *)PackageInstance)->SimpleFontPkgHdr->Header.Length;
+      Buffer     = (UINT8 *)AllocateZeroPool (BufferSize);
+      ASSERT (Buffer != NULL);
+      CopyMem (
+        Buffer,
+        ((HII_SIMPLE_FONT_PACKAGE_INSTANCE *)PackageInstance)->SimpleFontPkgHdr,
+        BufferSize
+        );
+      Package = (EFI_HII_PACKAGE_HEADER *)Buffer;
+      break;
+
+    case EFI_HII_PACKAGE_DEVICE_PATH:
+      Package = (EFI_HII_PACKAGE_HEADER *)PackageInstance;
+      break;
+
+    default:
+      return EFI_INVALID_PARAMETER;
+  }
+
+  for (Link = Private->DatabaseNotifyList.ForwardLink;
+       Link != &Private->DatabaseNotifyList;
+       Link = Link->ForwardLink
+       )
+  {
+    Notify = CR (Link, HII_DATABASE_NOTIFY, DatabaseNotifyEntry, HII_DATABASE_NOTIFY_SIGNATURE);
+    if ((Notify->NotifyType == NotifyType) && (Notify->PackageType == PackageType)) {
+      //
+      // Check in case PackageGuid is not NULL when Package is GUID package
+      //
+      if (PackageType != EFI_HII_PACKAGE_TYPE_GUID) {
+        Notify->PackageGuid = NULL;
+      }
+
+      //
+      // Status of Registered Function is unknown so did not check it
+      //
+      Notify->PackageNotifyFn (
+                Notify->PackageType,
+                Notify->PackageGuid,
+                Package,
+                Handle,
+                NotifyType
+                );
+    }
+  }
+
+  if (Buffer != NULL) {
+    FreePool (Buffer);
+  }
+
+  return EFI_SUCCESS;
+}
+
+/**
+  This function insert a GUID package to a package list node.
+  This is a internal function.
+
+  @param  PackageHdr             Pointer to a buffer stored with GUID package
+                                 information.
+  @param  NotifyType             The type of change concerning the database.
+  @param  PackageList            Pointer to a package list which will be inserted
+                                 to.
+  @param  Package                Created GUID package
+
+  @retval EFI_SUCCESS            Guid Package is inserted successfully.
+  @retval EFI_OUT_OF_RESOURCES   Unable to allocate necessary resources for the new
+                                 Guid package.
+  @retval EFI_INVALID_PARAMETER  PackageHdr is NULL or PackageList is NULL.
+
+**/
+EFI_STATUS
+InsertGuidPackage (
+  IN     VOID                                *PackageHdr,
+  IN     EFI_HII_DATABASE_NOTIFY_TYPE        NotifyType,
+  IN OUT HII_DATABASE_PACKAGE_LIST_INSTANCE  *PackageList,
+  OUT    HII_GUID_PACKAGE_INSTANCE           **Package
+  )
+{
+  HII_GUID_PACKAGE_INSTANCE  *GuidPackage;
+  EFI_HII_PACKAGE_HEADER     PackageHeader;
+
+  if ((PackageHdr == NULL) || (PackageList == NULL)) {
+    return EFI_INVALID_PARAMETER;
+  }
+
+  CopyMem (&PackageHeader, PackageHdr, sizeof (EFI_HII_PACKAGE_HEADER));
+
+  //
+  // Create a GUID package node
+  //
+  GuidPackage = (HII_GUID_PACKAGE_INSTANCE *)AllocateZeroPool (sizeof (HII_GUID_PACKAGE_INSTANCE));
+  if (GuidPackage == NULL) {
+    return EFI_OUT_OF_RESOURCES;
+  }
+
+  GuidPackage->GuidPkg = (UINT8 *)AllocateZeroPool (PackageHeader.Length);
+  if (GuidPackage->GuidPkg == NULL) {
+    FreePool (GuidPackage);
+    return EFI_OUT_OF_RESOURCES;
+  }
+
+  GuidPackage->Signature = HII_GUID_PACKAGE_SIGNATURE;
+  CopyMem (GuidPackage->GuidPkg, PackageHdr, PackageHeader.Length);
+  InsertTailList (&PackageList->GuidPkgHdr, &GuidPackage->GuidEntry);
+  *Package = GuidPackage;
+
+  if (NotifyType == EFI_HII_DATABASE_NOTIFY_ADD_PACK) {
+    PackageList->PackageListHdr.PackageLength += PackageHeader.Length;
+  }
+
+  return EFI_SUCCESS;
+}
+
+/**
+  This function exports GUID packages to a buffer.
+  This is a internal function.
+
+  @param  Private                Hii database private structure.
+  @param  Handle                 Identification of a package list.
+  @param  PackageList            Pointer to a package list which will be exported.
+  @param  UsedSize               The length of buffer be used.
+  @param  BufferSize             Length of the Buffer.
+  @param  Buffer                 Allocated space for storing exported data.
+  @param  ResultSize             The size of the already exported content of  this
+                                 package list.
+
+  @retval EFI_SUCCESS            Guid Packages are exported successfully.
+  @retval EFI_INVALID_PARAMETER  Any input parameter is invalid.
+
+**/
+EFI_STATUS
+ExportGuidPackages (
+  IN HII_DATABASE_PRIVATE_DATA           *Private,
+  IN EFI_HII_HANDLE                      Handle,
+  IN HII_DATABASE_PACKAGE_LIST_INSTANCE  *PackageList,
+  IN UINTN                               UsedSize,
+  IN UINTN                               BufferSize,
+  IN OUT VOID                            *Buffer,
+  IN OUT UINTN                           *ResultSize
+  )
+{
+  HII_GUID_PACKAGE_INSTANCE  *GuidPackage;
+  LIST_ENTRY                 *Link;
+  UINTN                      PackageLength;
+  EFI_HII_PACKAGE_HEADER     PackageHeader;
+  EFI_STATUS                 Status;
+
+  if ((PackageList == NULL) || (ResultSize == NULL)) {
+    return EFI_INVALID_PARAMETER;
+  }
+
+  if ((BufferSize > 0) && (Buffer == NULL)) {
+    return EFI_INVALID_PARAMETER;
+  }
+
+  PackageLength = 0;
+  Status        = EFI_SUCCESS;
+
+  for (Link = PackageList->GuidPkgHdr.ForwardLink; Link != &PackageList->GuidPkgHdr; Link = Link->ForwardLink) {
+    GuidPackage = CR (Link, HII_GUID_PACKAGE_INSTANCE, GuidEntry, HII_GUID_PACKAGE_SIGNATURE);
+    CopyMem (&PackageHeader, GuidPackage->GuidPkg, sizeof (EFI_HII_PACKAGE_HEADER));
+    PackageLength += PackageHeader.Length;
+    if (PackageLength + *ResultSize + UsedSize <= BufferSize) {
+      Status = InvokeRegisteredFunction (
+                 Private,
+                 EFI_HII_DATABASE_NOTIFY_EXPORT_PACK,
+                 (VOID *)GuidPackage,
+                 EFI_HII_PACKAGE_TYPE_GUID,
+                 Handle
+                 );
+      ASSERT_EFI_ERROR (Status);
+      CopyMem (Buffer, GuidPackage->GuidPkg, PackageHeader.Length);
+      Buffer = (UINT8 *)Buffer + PackageHeader.Length;
+    }
+  }
+
+  *ResultSize += PackageLength;
+  return EFI_SUCCESS;
+}
+
+/**
+  This function deletes all GUID packages from a package list node.
+  This is a internal function.
+
+  @param  Private                Hii database private data.
+  @param  Handle                 Handle of the package list which contains the to
+                                 be  removed GUID packages.
+  @param  PackageList            Pointer to a package list that contains removing
+                                 packages.
+
+  @retval EFI_SUCCESS            GUID Package(s) is deleted successfully.
+  @retval EFI_INVALID_PARAMETER  Any input parameter is not valid.
+
+**/
+EFI_STATUS
+RemoveGuidPackages (
+  IN     HII_DATABASE_PRIVATE_DATA           *Private,
+  IN     EFI_HII_HANDLE                      Handle,
+  IN OUT HII_DATABASE_PACKAGE_LIST_INSTANCE  *PackageList
+  )
+{
+  LIST_ENTRY                 *ListHead;
+  HII_GUID_PACKAGE_INSTANCE  *Package;
+  EFI_STATUS                 Status;
+  EFI_HII_PACKAGE_HEADER     PackageHeader;
+
+  ListHead = &PackageList->GuidPkgHdr;
+
+  while (!IsListEmpty (ListHead)) {
+    Package = CR (
+                ListHead->ForwardLink,
+                HII_GUID_PACKAGE_INSTANCE,
+                GuidEntry,
+                HII_GUID_PACKAGE_SIGNATURE
+                );
+    Status = InvokeRegisteredFunction (
+               Private,
+               EFI_HII_DATABASE_NOTIFY_REMOVE_PACK,
+               (VOID *)Package,
+               EFI_HII_PACKAGE_TYPE_GUID,
+               Handle
+               );
+    if (EFI_ERROR (Status)) {
+      return Status;
+    }
+
+    RemoveEntryList (&Package->GuidEntry);
+    CopyMem (&PackageHeader, Package->GuidPkg, sizeof (EFI_HII_PACKAGE_HEADER));
+    PackageList->PackageListHdr.PackageLength -= PackageHeader.Length;
+    FreePool (Package->GuidPkg);
+    FreePool (Package);
+  }
+
+  return EFI_SUCCESS;
+}
+
+/**
+  Check the input question related to EFI variable
+
+  @param IfrQuestionHdr     Point to Question header
+  @param EfiVarStoreList    Point to EFI VarStore List
+  @param EfiVarStoreNumber  The number of EFI VarStore
+
+  @retval Index             The index of the found EFI varstore in EFI varstore list
+                            EfiVarStoreNumber will return if no EFI varstore is found.
+**/
+UINTN
+IsEfiVarStoreQuestion (
+  EFI_IFR_QUESTION_HEADER  *IfrQuestionHdr,
+  EFI_IFR_VARSTORE_EFI     **EfiVarStoreList,
+  UINTN                    EfiVarStoreNumber
+  )
+{
+  UINTN  Index;
+
+  for (Index = 0; Index < EfiVarStoreNumber; Index++) {
+    if (IfrQuestionHdr->VarStoreId == EfiVarStoreList[Index]->VarStoreId) {
+      return Index;
+    }
+  }
+
+  return EfiVarStoreNumber;
+}
+
+/**
+  Find the matched variable from the input variable storage.
+
+  @param[in] VariableStorage Point to the variable storage header.
+  @param[in] VarGuid         A unique identifier for the variable.
+  @param[in] VarAttribute    The attributes bitmask for the variable.
+  @param[in] VarName         A Null-terminated ascii string that is the name of the variable.
+
+  @return Pointer to the matched variable header or NULL if not found.
+**/
+AUTHENTICATED_VARIABLE_HEADER *
+AuthFindVariableData (
+  IN  VARIABLE_STORE_HEADER  *VariableStorage,
+  IN  EFI_GUID               *VarGuid,
+  IN  UINT32                 VarAttribute,
+  IN  CHAR16                 *VarName
+  )
+{
+  AUTHENTICATED_VARIABLE_HEADER  *VariableHeader;
+  AUTHENTICATED_VARIABLE_HEADER  *VariableEnd;
+
+  VariableEnd    = (AUTHENTICATED_VARIABLE_HEADER *)((UINT8 *)VariableStorage + VariableStorage->Size);
+  VariableHeader = (AUTHENTICATED_VARIABLE_HEADER *)(VariableStorage + 1);
+  VariableHeader = (AUTHENTICATED_VARIABLE_HEADER *)HEADER_ALIGN (VariableHeader);
+  while (VariableHeader < VariableEnd) {
+    if (CompareGuid (&VariableHeader->VendorGuid, VarGuid) &&
+        (VariableHeader->Attributes == VarAttribute) &&
+        (StrCmp (VarName, (CHAR16 *)(VariableHeader + 1)) == 0))
+    {
+      return VariableHeader;
+    }
+
+    VariableHeader = (AUTHENTICATED_VARIABLE_HEADER *)((UINT8 *)VariableHeader + sizeof (AUTHENTICATED_VARIABLE_HEADER) + VariableHeader->NameSize + VariableHeader->DataSize);
+    VariableHeader = (AUTHENTICATED_VARIABLE_HEADER *)HEADER_ALIGN (VariableHeader);
+  }
+
+  return NULL;
+}
+
+/**
+  Find the matched variable from the input variable storage.
+
+  @param[in] VariableStorage Point to the variable storage header.
+  @param[in] VarGuid         A unique identifier for the variable.
+  @param[in] VarAttribute    The attributes bitmask for the variable.
+  @param[in] VarName         A Null-terminated ascii string that is the name of the variable.
+
+  @return Pointer to the matched variable header or NULL if not found.
+**/
+VARIABLE_HEADER *
+FindVariableData (
+  IN  VARIABLE_STORE_HEADER  *VariableStorage,
+  IN  EFI_GUID               *VarGuid,
+  IN  UINT32                 VarAttribute,
+  IN  CHAR16                 *VarName
+  )
+{
+  VARIABLE_HEADER  *VariableHeader;
+  VARIABLE_HEADER  *VariableEnd;
+
+  VariableEnd    = (VARIABLE_HEADER *)((UINT8 *)VariableStorage + VariableStorage->Size);
+  VariableHeader = (VARIABLE_HEADER *)(VariableStorage + 1);
+  VariableHeader = (VARIABLE_HEADER *)HEADER_ALIGN (VariableHeader);
+  while (VariableHeader < VariableEnd) {
+    if (CompareGuid (&VariableHeader->VendorGuid, VarGuid) &&
+        (VariableHeader->Attributes == VarAttribute) &&
+        (StrCmp (VarName, (CHAR16 *)(VariableHeader + 1)) == 0))
+    {
+      return VariableHeader;
+    }
+
+    VariableHeader = (VARIABLE_HEADER *)((UINT8 *)VariableHeader + sizeof (VARIABLE_HEADER) + VariableHeader->NameSize + VariableHeader->DataSize);
+    VariableHeader = (VARIABLE_HEADER *)HEADER_ALIGN (VariableHeader);
+  }
+
+  return NULL;
+}
+
+/**
+  Find question default value from PcdNvStoreDefaultValueBuffer
+
+  @param DefaultId          Default store ID
+  @param EfiVarStore        Point to EFI VarStore header
+  @param IfrQuestionHdr     Point to Question header
+  @param ValueBuffer        Point to Buffer includes the found default setting
+  @param Width              Width of the default value
+  @param BitFieldQuestion   Whether the Question is stored in Bit field.
+
+  @retval EFI_SUCCESS       Question default value is found.
+  @retval EFI_NOT_FOUND     Question default value is not found.
+**/
+EFI_STATUS
+FindQuestionDefaultSetting (
+  IN  UINT16                   DefaultId,
+  IN  EFI_IFR_VARSTORE_EFI     *EfiVarStore,
+  IN  EFI_IFR_QUESTION_HEADER  *IfrQuestionHdr,
+  OUT VOID                     *ValueBuffer,
+  IN  UINTN                    Width,
+  IN  BOOLEAN                  BitFieldQuestion
+  )
+{
+  AUTHENTICATED_VARIABLE_HEADER  *AuthVariableHeader;
+  VARIABLE_HEADER                *VariableHeader;
+  VARIABLE_STORE_HEADER          *VariableStorage;
+  LIST_ENTRY                     *Link;
+  VARSTORAGE_DEFAULT_DATA        *Entry;
+  VARIABLE_STORE_HEADER          *NvStoreBuffer;
+  UINT8                          *DataBuffer;
+  UINT8                          *BufferEnd;
+  BOOLEAN                        IsFound;
+  UINTN                          Index;
+  UINT32                         BufferValue;
+  UINT32                         BitFieldVal;
+  UINTN                          BitOffset;
+  UINTN                          ByteOffset;
+  UINTN                          BitWidth;
+  UINTN                          StartBit;
+  UINTN                          EndBit;
+  PCD_DEFAULT_DATA               *DataHeader;
+  PCD_DEFAULT_INFO               *DefaultInfo;
+  PCD_DATA_DELTA                 *DeltaData;
+  BOOLEAN                        VarCheck;
+
+  if (gSkuId == 0xFFFFFFFFFFFFFFFF) {
+    gSkuId = LibPcdGetSku ();
+  }
+
+  //
+  // Find the DefaultId setting from the full DefaultSetting
+  //
+  VariableStorage = NULL;
+  Link            = gVarStorageList.ForwardLink;
+  while (Link != &gVarStorageList) {
+    Entry = BASE_CR (Link, VARSTORAGE_DEFAULT_DATA, Entry);
+    if (Entry->DefaultId == DefaultId) {
+      VariableStorage = Entry->VariableStorage;
+      break;
+    }
+
+    Link = Link->ForwardLink;
+  }
+
+  if (Link == &gVarStorageList) {
+    DataBuffer          = (UINT8 *)PcdGetPtr (PcdNvStoreDefaultValueBuffer);
+    gNvDefaultStoreSize = ((PCD_NV_STORE_DEFAULT_BUFFER_HEADER *)DataBuffer)->Length;
+    //
+    // The first section data includes NV storage default setting.
+    //
+    DataHeader      = (PCD_DEFAULT_DATA *)(DataBuffer + sizeof (PCD_NV_STORE_DEFAULT_BUFFER_HEADER));
+    NvStoreBuffer   = (VARIABLE_STORE_HEADER *)((UINT8 *)DataHeader + sizeof (DataHeader->DataSize) + DataHeader->HeaderSize);
+    VariableStorage = AllocatePool (NvStoreBuffer->Size);
+    ASSERT (VariableStorage != NULL);
+    CopyMem (VariableStorage, NvStoreBuffer, NvStoreBuffer->Size);
+
+    //
+    // Find the matched SkuId and DefaultId in the first section
+    //
+    IsFound     = FALSE;
+    DefaultInfo = &(DataHeader->DefaultInfo[0]);
+    BufferEnd   = (UINT8 *)DataHeader + sizeof (DataHeader->DataSize) + DataHeader->HeaderSize;
+    while ((UINT8 *)DefaultInfo < BufferEnd) {
+      if ((DefaultInfo->DefaultId == DefaultId) && (DefaultInfo->SkuId == gSkuId)) {
+        IsFound = TRUE;
+        break;
+      }
+
+      DefaultInfo++;
+    }
+
+    //
+    // Find the matched SkuId and DefaultId in the remaining section
+    //
+    Index      = sizeof (PCD_NV_STORE_DEFAULT_BUFFER_HEADER) + ((DataHeader->DataSize + 7) & (~7));
+    DataHeader = (PCD_DEFAULT_DATA *)(DataBuffer + Index);
+    while (!IsFound && Index < gNvDefaultStoreSize && DataHeader->DataSize != 0xFFFF) {
+      DefaultInfo = &(DataHeader->DefaultInfo[0]);
+      BufferEnd   = (UINT8 *)DataHeader + sizeof (DataHeader->DataSize) + DataHeader->HeaderSize;
+      while ((UINT8 *)DefaultInfo < BufferEnd) {
+        if ((DefaultInfo->DefaultId == DefaultId) && (DefaultInfo->SkuId == gSkuId)) {
+          IsFound = TRUE;
+          break;
+        }
+
+        DefaultInfo++;
+      }
+
+      if (IsFound) {
+        DeltaData = (PCD_DATA_DELTA *)BufferEnd;
+        BufferEnd = (UINT8 *)DataHeader + DataHeader->DataSize;
+        while ((UINT8 *)DeltaData < BufferEnd) {
+          *((UINT8 *)VariableStorage + DeltaData->Offset) = (UINT8)DeltaData->Value;
+          DeltaData++;
+        }
+
+        break;
+      }
+
+      Index      = (Index + DataHeader->DataSize + 7) & (~7);
+      DataHeader = (PCD_DEFAULT_DATA *)(DataBuffer + Index);
+    }
+
+    //
+    // Cache the found result in VarStorageList
+    //
+    if (!IsFound) {
+      FreePool (VariableStorage);
+      VariableStorage = NULL;
+    }
+
+    Entry = AllocatePool (sizeof (VARSTORAGE_DEFAULT_DATA));
+    if (Entry != NULL) {
+      Entry->DefaultId       = DefaultId;
+      Entry->VariableStorage = VariableStorage;
+      InsertTailList (&gVarStorageList, &Entry->Entry);
+    } else if (VariableStorage != NULL) {
+      FreePool (VariableStorage);
+      VariableStorage = NULL;
+    }
+  }
+
+  //
+  // The matched variable storage is not found.
+  //
+  if (VariableStorage == NULL) {
+    return EFI_NOT_FOUND;
+  }
+
+  VarCheck = (BOOLEAN)(CompareGuid (&VariableStorage->Signature, &gEfiAuthenticatedVariableGuid));
+
+  if (VarCheck == 1) {
+    //
+    // Find the question default value from the variable storage
+    //
+    AuthVariableHeader = AuthFindVariableData (VariableStorage, &EfiVarStore->Guid, EfiVarStore->Attributes, (CHAR16 *)EfiVarStore->Name);
+    if (AuthVariableHeader == NULL) {
+      return EFI_NOT_FOUND;
+    }
+
+    StartBit   = 0;
+    EndBit     = 0;
+    ByteOffset = IfrQuestionHdr->VarStoreInfo.VarOffset;
+    if (BitFieldQuestion) {
+      BitOffset  = IfrQuestionHdr->VarStoreInfo.VarOffset;
+      ByteOffset = BitOffset / 8;
+      BitWidth   = Width;
+      StartBit   = BitOffset % 8;
+      EndBit     = StartBit + BitWidth - 1;
+      Width      = EndBit / 8 + 1;
+    }
+
+    if (AuthVariableHeader->DataSize < ByteOffset + Width) {
+      return EFI_INVALID_PARAMETER;
+    }
+
+    //
+    // Copy the question value
+    //
+    if (ValueBuffer != NULL) {
+      if (BitFieldQuestion) {
+        CopyMem (&BufferValue, (UINT8 *)AuthVariableHeader + sizeof (AUTHENTICATED_VARIABLE_HEADER) + AuthVariableHeader->NameSize + ByteOffset, Width);
+        BitFieldVal = BitFieldRead32 (BufferValue, StartBit, EndBit);
+        CopyMem (ValueBuffer, &BitFieldVal, Width);
+      } else {
+        CopyMem (ValueBuffer, (UINT8 *)AuthVariableHeader + sizeof (AUTHENTICATED_VARIABLE_HEADER) + AuthVariableHeader->NameSize + IfrQuestionHdr->VarStoreInfo.VarOffset, Width);
+      }
+    }
+  } else {
+    //
+    // Find the question default value from the variable storage
+    //
+    VariableHeader = FindVariableData (VariableStorage, &EfiVarStore->Guid, EfiVarStore->Attributes, (CHAR16 *)EfiVarStore->Name);
+    if (VariableHeader == NULL) {
+      return EFI_NOT_FOUND;
+    }
+
+    StartBit   = 0;
+    EndBit     = 0;
+    ByteOffset = IfrQuestionHdr->VarStoreInfo.VarOffset;
+    if (BitFieldQuestion) {
+      BitOffset  = IfrQuestionHdr->VarStoreInfo.VarOffset;
+      ByteOffset = BitOffset / 8;
+      BitWidth   = Width;
+      StartBit   = BitOffset % 8;
+      EndBit     = StartBit + BitWidth - 1;
+      Width      = EndBit / 8 + 1;
+    }
+
+    if (VariableHeader->DataSize < ByteOffset + Width) {
+      return EFI_INVALID_PARAMETER;
+    }
+
+    //
+    // Copy the question value
+    //
+    if (ValueBuffer != NULL) {
+      if (BitFieldQuestion) {
+        CopyMem (&BufferValue, (UINT8 *)VariableHeader + sizeof (VARIABLE_HEADER) + VariableHeader->NameSize + ByteOffset, Width);
+        BitFieldVal = BitFieldRead32 (BufferValue, StartBit, EndBit);
+        CopyMem (ValueBuffer, &BitFieldVal, Width);
+      } else {
+        CopyMem (ValueBuffer, (UINT8 *)VariableHeader + sizeof (VARIABLE_HEADER) + VariableHeader->NameSize + IfrQuestionHdr->VarStoreInfo.VarOffset, Width);
+      }
+    }
+
+    StartBit   = 0;
+    EndBit     = 0;
+    ByteOffset = IfrQuestionHdr->VarStoreInfo.VarOffset;
+    if (BitFieldQuestion) {
+      BitOffset  = IfrQuestionHdr->VarStoreInfo.VarOffset;
+      ByteOffset = BitOffset / 8;
+      BitWidth   = Width;
+      StartBit   = BitOffset % 8;
+      EndBit     = StartBit + BitWidth - 1;
+      Width      = EndBit / 8 + 1;
+    }
+
+    if (AuthVariableHeader->DataSize < ByteOffset + Width) {
+      return EFI_INVALID_PARAMETER;
+    }
+
+    //
+    // Copy the question value
+    //
+    if (ValueBuffer != NULL) {
+      if (BitFieldQuestion) {
+        CopyMem (&BufferValue, (UINT8 *)AuthVariableHeader + sizeof (AUTHENTICATED_VARIABLE_HEADER) + AuthVariableHeader->NameSize + ByteOffset, Width);
+        BitFieldVal = BitFieldRead32 (BufferValue, StartBit, EndBit);
+        CopyMem (ValueBuffer, &BitFieldVal, Width);
+      } else {
+        CopyMem (ValueBuffer, (UINT8 *)AuthVariableHeader + sizeof (AUTHENTICATED_VARIABLE_HEADER) + AuthVariableHeader->NameSize + IfrQuestionHdr->VarStoreInfo.VarOffset, Width);
+      }
+    }
+  } else {
+    //
+    // Find the question default value from the variable storage
+    //
+    VariableHeader = FindVariableData (VariableStorage, &EfiVarStore->Guid, EfiVarStore->Attributes, (CHAR16 *)EfiVarStore->Name);
+    if (VariableHeader == NULL) {
+      return EFI_NOT_FOUND;
+    }
+
+    StartBit   = 0;
+    EndBit     = 0;
+    ByteOffset = IfrQuestionHdr->VarStoreInfo.VarOffset;
+    if (BitFieldQuestion) {
+      BitOffset  = IfrQuestionHdr->VarStoreInfo.VarOffset;
+      ByteOffset = BitOffset / 8;
+      BitWidth   = Width;
+      StartBit   = BitOffset % 8;
+      EndBit     = StartBit + BitWidth - 1;
+      Width      = EndBit / 8 + 1;
+    }
+
+    if (VariableHeader->DataSize < ByteOffset + Width) {
+      return EFI_INVALID_PARAMETER;
+    }
+
+    //
+    // Copy the question value
+    //
+    if (ValueBuffer != NULL) {
+      if (BitFieldQuestion) {
+        CopyMem (&BufferValue, (UINT8 *)VariableHeader + sizeof (VARIABLE_HEADER) + VariableHeader->NameSize + ByteOffset, Width);
+        BitFieldVal = BitFieldRead32 (BufferValue, StartBit, EndBit);
+        CopyMem (ValueBuffer, &BitFieldVal, Width);
+      } else {
+        CopyMem (ValueBuffer, (UINT8 *)VariableHeader + sizeof (VARIABLE_HEADER) + VariableHeader->NameSize + IfrQuestionHdr->VarStoreInfo.VarOffset, Width);
+      }
+    }
+  }
+
+  return EFI_SUCCESS;
+}
+
+/**
+  Update IFR default setting in Form Package.
+
+  @param  FormPackage              Form Package to be updated
+
+**/
+VOID
+UpdateDefaultSettingInFormPackage (
+  HII_IFR_PACKAGE_INSTANCE  *FormPackage
+  )
+{
+  UINTN                    IfrOffset;
+  UINTN                    PackageLength;
+  EFI_IFR_VARSTORE_EFI     *IfrEfiVarStore;
+  EFI_IFR_OP_HEADER        *IfrOpHdr;
+  EFI_IFR_ONE_OF_OPTION    *IfrOneOfOption;
+  UINT8                    IfrQuestionType;
+  UINT8                    IfrScope;
+  EFI_IFR_QUESTION_HEADER  *IfrQuestionHdr;
+  EFI_IFR_VARSTORE_EFI     **EfiVarStoreList;
+  UINTN                    EfiVarStoreMaxNum;
+  UINTN                    EfiVarStoreNumber;
+  UINT16                   *DefaultIdList;
+  UINTN                    DefaultIdNumber;
+  UINTN                    DefaultIdMaxNum;
+  UINTN                    Index;
+  UINTN                    EfiVarStoreIndex;
+  EFI_IFR_TYPE_VALUE       IfrValue;
+  EFI_IFR_TYPE_VALUE       IfrManufactValue;
+  BOOLEAN                  StandardDefaultIsSet;
+  BOOLEAN                  ManufactDefaultIsSet;
+  EFI_IFR_CHECKBOX         *IfrCheckBox;
+  EFI_STATUS               Status;
+  EFI_IFR_DEFAULT          *IfrDefault;
+  UINTN                    Width;
+  EFI_IFR_QUESTION_HEADER  VarStoreQuestionHeader;
+  BOOLEAN                  QuestionReferBitField;
+
+  //
+  // If no default setting, do nothing
+  //
+  if (gNvDefaultStoreSize == 0) {
+    gNvDefaultStoreSize = PcdGetSize (PcdNvStoreDefaultValueBuffer);
+  }
+
+  if (gNvDefaultStoreSize < sizeof (PCD_NV_STORE_DEFAULT_BUFFER_HEADER)) {
+    return;
+  }
+
+  ZeroMem (&VarStoreQuestionHeader, sizeof (VarStoreQuestionHeader));
+  PackageLength         = FormPackage->FormPkgHdr.Length - sizeof (EFI_HII_PACKAGE_HEADER);
+  Width                 = 0;
+  IfrOffset             = 0;
+  IfrScope              = 0;
+  IfrOpHdr              = (EFI_IFR_OP_HEADER *)FormPackage->IfrData;
+  IfrQuestionHdr        = NULL;
+  IfrQuestionType       = 0;
+  EfiVarStoreMaxNum     = 0;
+  EfiVarStoreNumber     = 0;
+  DefaultIdMaxNum       = 0;
+  DefaultIdNumber       = 0;
+  EfiVarStoreList       = NULL;
+  DefaultIdList         = NULL;
+  StandardDefaultIsSet  = FALSE;
+  ManufactDefaultIsSet  = FALSE;
+  QuestionReferBitField = FALSE;
+
+  while (IfrOffset < PackageLength) {
+    switch (IfrOpHdr->OpCode) {
+      case EFI_IFR_VARSTORE_EFI_OP:
+        if (EfiVarStoreNumber >= EfiVarStoreMaxNum) {
+          //
+          // Reallocate EFI VarStore Buffer
+          //
+          EfiVarStoreList = ReallocatePool (EfiVarStoreMaxNum * sizeof (UINTN), (EfiVarStoreMaxNum + BASE_NUMBER) * sizeof (UINTN), EfiVarStoreList);
+          if (EfiVarStoreList == NULL) {
+            goto Done;
+          }
+
+          EfiVarStoreMaxNum = EfiVarStoreMaxNum + BASE_NUMBER;
+        }
+
+        IfrEfiVarStore = (EFI_IFR_VARSTORE_EFI *)IfrOpHdr;
+        //
+        // Convert VarStore Name from ASCII string to Unicode string.
+        //
+        EfiVarStoreList[EfiVarStoreNumber] = AllocatePool (IfrEfiVarStore->Header.Length + AsciiStrSize ((CHAR8 *)IfrEfiVarStore->Name));
+        if (EfiVarStoreList[EfiVarStoreNumber] == NULL) {
+          break;
+        }
+
+        CopyMem (EfiVarStoreList[EfiVarStoreNumber], IfrEfiVarStore, IfrEfiVarStore->Header.Length);
+        AsciiStrToUnicodeStrS ((CHAR8 *)IfrEfiVarStore->Name, (CHAR16 *)&(EfiVarStoreList[EfiVarStoreNumber]->Name[0]), AsciiStrSize ((CHAR8 *)IfrEfiVarStore->Name) * sizeof (CHAR16));
+        Status = FindQuestionDefaultSetting (EFI_HII_DEFAULT_CLASS_STANDARD, EfiVarStoreList[EfiVarStoreNumber], &VarStoreQuestionHeader, NULL, IfrEfiVarStore->Size, FALSE);
+        if (!EFI_ERROR (Status)) {
+          EfiVarStoreNumber++;
+        } else {
+          FreePool (EfiVarStoreList[EfiVarStoreNumber]);
+          EfiVarStoreList[EfiVarStoreNumber] = NULL;
+        }
+
+        break;
+      case EFI_IFR_DEFAULTSTORE_OP:
+        if (DefaultIdNumber >= DefaultIdMaxNum) {
+          //
+          // Reallocate DefaultIdNumber
+          //
+          DefaultIdList = ReallocatePool (DefaultIdMaxNum * sizeof (UINT16), (DefaultIdMaxNum + BASE_NUMBER) * sizeof (UINT16), DefaultIdList);
+          if (DefaultIdList == NULL) {
+            goto Done;
+          }
+
+          DefaultIdMaxNum = DefaultIdMaxNum + BASE_NUMBER;
+        }
+
+        DefaultIdList[DefaultIdNumber++] = ((EFI_IFR_DEFAULTSTORE *)IfrOpHdr)->DefaultId;
+        break;
+      case EFI_IFR_FORM_OP:
+      case EFI_IFR_FORM_MAP_OP:
+        //
+        // No EFI varstore is found and directly return.
+        //
+        if ((EfiVarStoreNumber == 0) || (DefaultIdNumber == 0)) {
+          goto Done;
+        }
+
+        break;
+      case EFI_IFR_CHECKBOX_OP:
+        IfrScope         = IfrOpHdr->Scope;
+        IfrQuestionType  = IfrOpHdr->OpCode;
+        IfrQuestionHdr   = (EFI_IFR_QUESTION_HEADER *)(IfrOpHdr + 1);
+        IfrCheckBox      = (EFI_IFR_CHECKBOX *)IfrOpHdr;
+        EfiVarStoreIndex = IsEfiVarStoreQuestion (IfrQuestionHdr, EfiVarStoreList, EfiVarStoreNumber);
+        Width            = sizeof (BOOLEAN);
+        if (EfiVarStoreIndex < EfiVarStoreNumber) {
+          for (Index = 0; Index < DefaultIdNumber; Index++) {
+            if (DefaultIdList[Index] == EFI_HII_DEFAULT_CLASS_STANDARD) {
+              Status = FindQuestionDefaultSetting (DefaultIdList[Index], EfiVarStoreList[EfiVarStoreIndex], IfrQuestionHdr, &IfrValue, sizeof (BOOLEAN), QuestionReferBitField);
+              if (!EFI_ERROR (Status)) {
+                if (IfrValue.b) {
+                  IfrCheckBox->Flags = IfrCheckBox->Flags | EFI_IFR_CHECKBOX_DEFAULT;
+                } else {
+                  IfrCheckBox->Flags = IfrCheckBox->Flags & (~EFI_IFR_CHECKBOX_DEFAULT);
+                }
+              }
+            } else if (DefaultIdList[Index] == EFI_HII_DEFAULT_CLASS_MANUFACTURING) {
+              Status = FindQuestionDefaultSetting (DefaultIdList[Index], EfiVarStoreList[EfiVarStoreIndex], IfrQuestionHdr, &IfrValue, sizeof (BOOLEAN), QuestionReferBitField);
+              if (!EFI_ERROR (Status)) {
+                if (IfrValue.b) {
+                  IfrCheckBox->Flags = IfrCheckBox->Flags | EFI_IFR_CHECKBOX_DEFAULT_MFG;
+                } else {
+                  IfrCheckBox->Flags = IfrCheckBox->Flags & (~EFI_IFR_CHECKBOX_DEFAULT_MFG);
+                }
+              }
+            }
+          }
+        }
+
+        break;
+      case EFI_IFR_NUMERIC_OP:
+        IfrScope        = IfrOpHdr->Scope;
+        IfrQuestionType = IfrOpHdr->OpCode;
+        IfrQuestionHdr  = (EFI_IFR_QUESTION_HEADER *)(IfrOpHdr + 1);
+        if (QuestionReferBitField) {
+          Width = (UINTN)(((EFI_IFR_ONE_OF *)IfrOpHdr)->Flags & EDKII_IFR_NUMERIC_SIZE_BIT);
+        } else {
+          Width = (UINTN)((UINT32)1 << (((EFI_IFR_ONE_OF *)IfrOpHdr)->Flags & EFI_IFR_NUMERIC_SIZE));
+        }
+
+        break;
+      case EFI_IFR_ONE_OF_OP:
+        IfrScope        = IfrOpHdr->Scope;
+        IfrQuestionType = IfrOpHdr->OpCode;
+        IfrQuestionHdr  = (EFI_IFR_QUESTION_HEADER *)(IfrOpHdr + 1);
+        if (QuestionReferBitField) {
+          Width = (UINTN)(((EFI_IFR_ONE_OF *)IfrOpHdr)->Flags & EDKII_IFR_NUMERIC_SIZE_BIT);
+        } else {
+          Width = (UINTN)((UINT32)1 << (((EFI_IFR_ONE_OF *)IfrOpHdr)->Flags & EFI_IFR_NUMERIC_SIZE));
+        }
+
+        EfiVarStoreIndex     = IsEfiVarStoreQuestion (IfrQuestionHdr, EfiVarStoreList, EfiVarStoreNumber);
+        StandardDefaultIsSet = FALSE;
+        ManufactDefaultIsSet = FALSE;
+        //
+        // Find Default and Manufacturing default for OneOf question
+        //
+        if (EfiVarStoreIndex < EfiVarStoreNumber) {
+          for (Index = 0; Index < DefaultIdNumber; Index++) {
+            if (DefaultIdList[Index] == EFI_HII_DEFAULT_CLASS_STANDARD) {
+              Status = FindQuestionDefaultSetting (EFI_HII_DEFAULT_CLASS_STANDARD, EfiVarStoreList[EfiVarStoreIndex], IfrQuestionHdr, &IfrValue, Width, QuestionReferBitField);
+              if (!EFI_ERROR (Status)) {
+                StandardDefaultIsSet = TRUE;
+              }
+            } else if (DefaultIdList[Index] == EFI_HII_DEFAULT_CLASS_MANUFACTURING) {
+              Status = FindQuestionDefaultSetting (EFI_HII_DEFAULT_CLASS_MANUFACTURING, EfiVarStoreList[EfiVarStoreIndex], IfrQuestionHdr, &IfrManufactValue, Width, QuestionReferBitField);
+              if (!EFI_ERROR (Status)) {
+                ManufactDefaultIsSet = TRUE;
+              }
+            }
+          }
+        }
+
+        break;
+      case EFI_IFR_ORDERED_LIST_OP:
+        IfrScope        = IfrOpHdr->Scope;
+        IfrQuestionType = IfrOpHdr->OpCode;
+        IfrQuestionHdr  = (EFI_IFR_QUESTION_HEADER *)(IfrOpHdr + 1);
+        break;
+      case EFI_IFR_ONE_OF_OPTION_OP:
+        if ((IfrQuestionHdr != NULL) && (IfrScope > 0)) {
+          IfrOneOfOption = (EFI_IFR_ONE_OF_OPTION *)IfrOpHdr;
+          if (IfrQuestionType == EFI_IFR_ONE_OF_OP) {
+            Width = (UINTN)((UINT32)1 << (IfrOneOfOption->Flags & EFI_IFR_NUMERIC_SIZE));
+            if (StandardDefaultIsSet) {
+              if (CompareMem (&IfrOneOfOption->Value, &IfrValue, Width) == 0) {
+                IfrOneOfOption->Flags |= EFI_IFR_OPTION_DEFAULT;
+              } else {
+                IfrOneOfOption->Flags &= ~EFI_IFR_OPTION_DEFAULT;
+              }
+            }
+
+            if (ManufactDefaultIsSet) {
+              if (CompareMem (&IfrOneOfOption->Value, &IfrManufactValue, Width) == 0) {
+                IfrOneOfOption->Flags |= EFI_IFR_OPTION_DEFAULT_MFG;
+              } else {
+                IfrOneOfOption->Flags &= ~EFI_IFR_OPTION_DEFAULT_MFG;
+              }
+            }
+          }
+        }
+
+        break;
+      case EFI_IFR_DEFAULT_OP:
+        if ((IfrQuestionHdr != NULL) && (IfrScope > 0)) {
+          IfrDefault = (EFI_IFR_DEFAULT *)IfrOpHdr;
+          //
+          // Collect default value width
+          //
+          if (!QuestionReferBitField) {
+            Width = 0;
+            if ((IfrDefault->Type == EFI_IFR_TYPE_NUM_SIZE_8) || (IfrDefault->Type == EFI_IFR_TYPE_BOOLEAN)) {
+              Width = 1;
+            } else if (IfrDefault->Type == EFI_IFR_TYPE_NUM_SIZE_16) {
+              Width = 2;
+            } else if (IfrDefault->Type == EFI_IFR_TYPE_NUM_SIZE_32) {
+              Width = 4;
+            } else if (IfrDefault->Type == EFI_IFR_TYPE_NUM_SIZE_64) {
+              Width = 8;
+            } else if (IfrDefault->Type == EFI_IFR_TYPE_BUFFER) {
+              Width = IfrDefault->Header.Length - OFFSET_OF (EFI_IFR_DEFAULT, Value);
+            }
+          }
+
+          //
+          // Update the default value
+          //
+          if (Width > 0) {
+            EfiVarStoreIndex = IsEfiVarStoreQuestion (IfrQuestionHdr, EfiVarStoreList, EfiVarStoreNumber);
+            if (EfiVarStoreIndex < EfiVarStoreNumber) {
+              Status = FindQuestionDefaultSetting (IfrDefault->DefaultId, EfiVarStoreList[EfiVarStoreIndex], IfrQuestionHdr, &IfrDefault->Value, Width, QuestionReferBitField);
+            }
+          }
+        }
+
+        break;
+      case EFI_IFR_END_OP:
+        if (IfrQuestionHdr != NULL) {
+          if (IfrScope > 0) {
+            IfrScope--;
+          }
+
+          if (IfrScope == 0) {
+            IfrQuestionHdr        = NULL;
+            QuestionReferBitField = FALSE;
+          }
+        }
+
+        break;
+      case EFI_IFR_GUID_OP:
+        if (CompareGuid ((EFI_GUID *)((UINT8 *)IfrOpHdr + sizeof (EFI_IFR_OP_HEADER)), &gEdkiiIfrBitVarstoreGuid)) {
+          QuestionReferBitField = TRUE;
+        }
+
+        break;
+      default:
+        break;
+    }
+
+    IfrOffset = IfrOffset + IfrOpHdr->Length;
+    IfrOpHdr  = (EFI_IFR_OP_HEADER *)((UINT8 *)IfrOpHdr + IfrOpHdr->Length);
+    if (IfrScope > 0) {
+      IfrScope += IfrOpHdr->Scope;
+    }
+  }
+
+Done:
+  if (EfiVarStoreList != NULL) {
+    for (Index = 0; Index < EfiVarStoreNumber; Index++) {
+      FreePool (EfiVarStoreList[Index]);
+    }
+  }
+
+  return;
+}
+
+/**
+  This function insert a Form package to a package list node.
+  This is a internal function.
+
+  @param  PackageHdr             Pointer to a buffer stored with Form package
+                                 information.
+  @param  NotifyType             The type of change concerning the database.
+  @param  PackageList            Pointer to a package list which will be inserted
+                                 to.
+  @param  Package                Created Form package
+
+  @retval EFI_SUCCESS            Form Package is inserted successfully.
+  @retval EFI_OUT_OF_RESOURCES   Unable to allocate necessary resources for the new
+                                 Form package.
+  @retval EFI_INVALID_PARAMETER  PackageHdr is NULL or PackageList is NULL.
+
+**/
+EFI_STATUS
+InsertFormPackage (
+  IN     VOID                                *PackageHdr,
+  IN     EFI_HII_DATABASE_NOTIFY_TYPE        NotifyType,
+  IN OUT HII_DATABASE_PACKAGE_LIST_INSTANCE  *PackageList,
+  OUT    HII_IFR_PACKAGE_INSTANCE            **Package
+  )
+{
+  HII_IFR_PACKAGE_INSTANCE  *FormPackage;
+  EFI_HII_PACKAGE_HEADER    PackageHeader;
+
+  if ((PackageHdr == NULL) || (PackageList == NULL)) {
+    return EFI_INVALID_PARAMETER;
+  }
+
+  //
+  // Get the length of the package, including package header itself
+  //
+  CopyMem (&PackageHeader, PackageHdr, sizeof (EFI_HII_PACKAGE_HEADER));
+
+  //
+  // Create a Form package node
+  //
+  FormPackage = (HII_IFR_PACKAGE_INSTANCE *)AllocateZeroPool (sizeof (HII_IFR_PACKAGE_INSTANCE));
+  if (FormPackage == NULL) {
+    return EFI_OUT_OF_RESOURCES;
+  }
+
+  FormPackage->IfrData = (UINT8 *)AllocateZeroPool (PackageHeader.Length - sizeof (EFI_HII_PACKAGE_HEADER));
+  if (FormPackage->IfrData == NULL) {
+    FreePool (FormPackage);
+    return EFI_OUT_OF_RESOURCES;
+  }
+
+  FormPackage->Signature = HII_IFR_PACKAGE_SIGNATURE;
+  //
+  // Copy Package Header
+  //
+  CopyMem (&FormPackage->FormPkgHdr, &PackageHeader, sizeof (EFI_HII_PACKAGE_HEADER));
+
+  //
+  // Copy Ifr contents
+  //
+  CopyMem (
+    FormPackage->IfrData,
+    (UINT8 *)PackageHdr + sizeof (EFI_HII_PACKAGE_HEADER),
+    PackageHeader.Length - sizeof (EFI_HII_PACKAGE_HEADER)
+    );
+
+  InsertTailList (&PackageList->FormPkgHdr, &FormPackage->IfrEntry);
+  *Package = FormPackage;
+
+  //
+  // Update FormPackage with the default setting
+  //
+  UpdateDefaultSettingInFormPackage (FormPackage);
+
+  if (NotifyType == EFI_HII_DATABASE_NOTIFY_ADD_PACK) {
+    PackageList->PackageListHdr.PackageLength += FormPackage->FormPkgHdr.Length;
+  }
+
+  return EFI_SUCCESS;
+}
+
+/**
+  This function exports Form packages to a buffer.
+  This is a internal function.
+
+  @param  Private                Hii database private structure.
+  @param  Handle                 Identification of a package list.
+  @param  PackageList            Pointer to a package list which will be exported.
+  @param  UsedSize               The length of buffer be used.
+  @param  BufferSize             Length of the Buffer.
+  @param  Buffer                 Allocated space for storing exported data.
+  @param  ResultSize             The size of the already exported content of  this
+                                 package list.
+
+  @retval EFI_SUCCESS            Form Packages are exported successfully.
+  @retval EFI_INVALID_PARAMETER  Any input parameter is invalid.
+
+**/
+EFI_STATUS
+ExportFormPackages (
+  IN HII_DATABASE_PRIVATE_DATA           *Private,
+  IN EFI_HII_HANDLE                      Handle,
+  IN HII_DATABASE_PACKAGE_LIST_INSTANCE  *PackageList,
+  IN UINTN                               UsedSize,
+  IN UINTN                               BufferSize,
+  IN OUT VOID                            *Buffer,
+  IN OUT UINTN                           *ResultSize
+  )
+{
+  HII_IFR_PACKAGE_INSTANCE  *FormPackage;
+  UINTN                     PackageLength;
+  LIST_ENTRY                *Link;
+  EFI_STATUS                Status;
+
+  if ((Private == NULL) || (PackageList == NULL) || (ResultSize == NULL)) {
+    return EFI_INVALID_PARAMETER;
+  }
+
+  if ((BufferSize > 0) && (Buffer == NULL)) {
+    return EFI_INVALID_PARAMETER;
+  }
+
+  PackageLength = 0;
+  Status        = EFI_SUCCESS;
+
+  //
+  // Export Form packages.
+  //
+  for (Link = PackageList->FormPkgHdr.ForwardLink; Link != &PackageList->FormPkgHdr; Link = Link->ForwardLink) {
+    FormPackage    = CR (Link, HII_IFR_PACKAGE_INSTANCE, IfrEntry, HII_IFR_PACKAGE_SIGNATURE);
+    PackageLength += FormPackage->FormPkgHdr.Length;
+    if ((Buffer != NULL) && (PackageLength + *ResultSize + UsedSize <= BufferSize)) {
+      //
+      // Invoke registered notification if exists
+      //
+      Status = InvokeRegisteredFunction (
+                 Private,
+                 EFI_HII_DATABASE_NOTIFY_EXPORT_PACK,
+                 (VOID *)FormPackage,
+                 EFI_HII_PACKAGE_FORMS,
+                 Handle
+                 );
+      ASSERT_EFI_ERROR (Status);
+      //
+      // Copy the Form package content.
+      //
+      CopyMem (Buffer, (VOID *)(&FormPackage->FormPkgHdr), sizeof (EFI_HII_PACKAGE_HEADER));
+      Buffer = (UINT8 *)Buffer + sizeof (EFI_HII_PACKAGE_HEADER);
+      CopyMem (
+        Buffer,
+        (VOID *)FormPackage->IfrData,
+        FormPackage->FormPkgHdr.Length - sizeof (EFI_HII_PACKAGE_HEADER)
+        );
+      Buffer = (UINT8 *)Buffer + FormPackage->FormPkgHdr.Length - sizeof (EFI_HII_PACKAGE_HEADER);
+    }
+  }
+
+  *ResultSize += PackageLength;
+
+  return EFI_SUCCESS;
+}
+
+/**
+  This function deletes all Form packages from a package list node.
+  This is a internal function.
+
+  @param  Private                Hii database private data.
+  @param  Handle                 Handle of the package list which contains the to
+                                 be  removed Form packages.
+  @param  PackageList            Pointer to a package list that contains removing
+                                 packages.
+
+  @retval EFI_SUCCESS            Form Package(s) is deleted successfully.
+  @retval EFI_INVALID_PARAMETER  Any input parameter is not valid.
+
+**/
+EFI_STATUS
+RemoveFormPackages (
+  IN     HII_DATABASE_PRIVATE_DATA           *Private,
+  IN     EFI_HII_HANDLE                      Handle,
+  IN OUT HII_DATABASE_PACKAGE_LIST_INSTANCE  *PackageList
+  )
+{
+  LIST_ENTRY                *ListHead;
+  HII_IFR_PACKAGE_INSTANCE  *Package;
+  EFI_STATUS                Status;
+
+  ListHead = &PackageList->FormPkgHdr;
+
+  while (!IsListEmpty (ListHead)) {
+    Package = CR (
+                ListHead->ForwardLink,
+                HII_IFR_PACKAGE_INSTANCE,
+                IfrEntry,
+                HII_IFR_PACKAGE_SIGNATURE
+                );
+    Status = InvokeRegisteredFunction (
+               Private,
+               EFI_HII_DATABASE_NOTIFY_REMOVE_PACK,
+               (VOID *)Package,
+               EFI_HII_PACKAGE_FORMS,
+               Handle
+               );
+    if (EFI_ERROR (Status)) {
+      return Status;
+    }
+
+    RemoveEntryList (&Package->IfrEntry);
+    PackageList->PackageListHdr.PackageLength -= Package->FormPkgHdr.Length;
+    FreePool (Package->IfrData);
+    FreePool (Package);
+    //
+    // If Hii runtime support feature is enabled,
+    // will export Hii info for runtime use after ReadyToBoot event triggered.
+    // If some driver add/update/remove packages from HiiDatabase after ReadyToBoot,
+    // will need to export the content of HiiDatabase.
+    // But if form packages removed, also need to export the ConfigResp string
+    //
+    if (gExportAfterReadyToBoot) {
+      gExportConfigResp = TRUE;
+    }
+  }
+
+  return EFI_SUCCESS;
+}
+
+/**
+  This function insert a String package to a package list node.
+  This is a internal function.
+
+  @param  Private                Hii database private structure.
+  @param  PackageHdr             Pointer to a buffer stored with String package
+                                 information.
+  @param  NotifyType             The type of change concerning the database.
+  @param  PackageList            Pointer to a package list which will be inserted
+                                 to.
+  @param  Package                Created String package
+
+  @retval EFI_SUCCESS            String Package is inserted successfully.
+  @retval EFI_OUT_OF_RESOURCES   Unable to allocate necessary resources for the new
+                                 String package.
+  @retval EFI_INVALID_PARAMETER  PackageHdr is NULL or PackageList is NULL.
+  @retval EFI_UNSUPPORTED        A string package with the same language already
+                                 exists in current package list.
+
+**/
+EFI_STATUS
+InsertStringPackage (
+  IN     HII_DATABASE_PRIVATE_DATA           *Private,
+  IN     VOID                                *PackageHdr,
+  IN     EFI_HII_DATABASE_NOTIFY_TYPE        NotifyType,
+  IN OUT HII_DATABASE_PACKAGE_LIST_INSTANCE  *PackageList,
+  OUT    HII_STRING_PACKAGE_INSTANCE         **Package
+  )
+{
+  HII_STRING_PACKAGE_INSTANCE  *StringPackage;
+  UINT32                       HeaderSize;
+  EFI_STATUS                   Status;
+  EFI_HII_PACKAGE_HEADER       PackageHeader;
+  CHAR8                        *Language;
+  UINT32                       LanguageSize;
+  LIST_ENTRY                   *Link;
+
+  if ((Private == NULL) || (PackageHdr == NULL) || (PackageList == NULL)) {
+    return EFI_INVALID_PARAMETER;
+  }
+
+  if (Private->Signature != HII_DATABASE_PRIVATE_DATA_SIGNATURE) {
+    return EFI_INVALID_PARAMETER;
+  }
+
+  CopyMem (&PackageHeader, PackageHdr, sizeof (EFI_HII_PACKAGE_HEADER));
+  CopyMem (&HeaderSize, (UINT8 *)PackageHdr + sizeof (EFI_HII_PACKAGE_HEADER), sizeof (UINT32));
+
+  //
+  // It is illegal to have two string packages with same language within one packagelist
+  // since the stringid will be duplicate if so. Check it to avoid this potential issue.
+  //
+  LanguageSize = HeaderSize - sizeof (EFI_HII_STRING_PACKAGE_HDR) + sizeof (CHAR8);
+  Language     = (CHAR8 *)AllocateZeroPool (LanguageSize);
+  if (Language == NULL) {
+    return EFI_OUT_OF_RESOURCES;
+  }
+
+  AsciiStrCpyS (Language, LanguageSize / sizeof (CHAR8), (CHAR8 *)PackageHdr + HeaderSize - LanguageSize);
+  for (Link = PackageList->StringPkgHdr.ForwardLink; Link != &PackageList->StringPkgHdr; Link = Link->ForwardLink) {
+    StringPackage = CR (Link, HII_STRING_PACKAGE_INSTANCE, StringEntry, HII_STRING_PACKAGE_SIGNATURE);
+    if (HiiCompareLanguage (Language, StringPackage->StringPkgHdr->Language)) {
+      FreePool (Language);
+      return EFI_UNSUPPORTED;
+    }
+  }
+
+  FreePool (Language);
+
+  //
+  // Create a String package node
+  //
+  StringPackage = (HII_STRING_PACKAGE_INSTANCE *)AllocateZeroPool (sizeof (HII_STRING_PACKAGE_INSTANCE));
+  if (StringPackage == NULL) {
+    Status = EFI_OUT_OF_RESOURCES;
+    goto Error;
+  }
+
+  StringPackage->StringPkgHdr = (EFI_HII_STRING_PACKAGE_HDR *)AllocateZeroPool (HeaderSize);
+  if (StringPackage->StringPkgHdr == NULL) {
+    Status = EFI_OUT_OF_RESOURCES;
+    goto Error;
+  }
+
+  StringPackage->StringBlock = (UINT8 *)AllocateZeroPool (PackageHeader.Length - HeaderSize);
+  if (StringPackage->StringBlock == NULL) {
+    Status = EFI_OUT_OF_RESOURCES;
+    goto Error;
+  }
+
+  StringPackage->Signature = HII_STRING_PACKAGE_SIGNATURE;
+  StringPackage->FontId    = 0;
+  InitializeListHead (&StringPackage->FontInfoList);
+
+  //
+  // Copy the String package header.
+  //
+  CopyMem (StringPackage->StringPkgHdr, PackageHdr, HeaderSize);
+
+  //
+  // Copy the String blocks
+  //
+  CopyMem (
+    StringPackage->StringBlock,
+    (UINT8 *)PackageHdr + HeaderSize,
+    PackageHeader.Length - HeaderSize
+    );
+
+  //
+  // Collect all font block info
+  //
+  Status = FindStringBlock (Private, StringPackage, (EFI_STRING_ID)(-1), NULL, NULL, NULL, &StringPackage->MaxStringId, NULL);
+  if (EFI_ERROR (Status)) {
+    return Status;
+  }
+
+  //
+  // Insert to String package array
+  //
+  InsertTailList (&PackageList->StringPkgHdr, &StringPackage->StringEntry);
+  *Package = StringPackage;
+
+  if (NotifyType == EFI_HII_DATABASE_NOTIFY_ADD_PACK) {
+    PackageList->PackageListHdr.PackageLength += StringPackage->StringPkgHdr->Header.Length;
+  }
+
+  return EFI_SUCCESS;
+
+Error:
+
+  if (StringPackage != NULL) {
+    if (StringPackage->StringBlock != NULL) {
+      FreePool (StringPackage->StringBlock);
+    }
+
+    if (StringPackage->StringPkgHdr != NULL) {
+      FreePool (StringPackage->StringPkgHdr);
+    }
+
+    FreePool (StringPackage);
+  }
+
+  return Status;
+}
+
+/**
+ Adjust all string packages in a single package list to have the same max string ID.
+
+ @param  PackageList        Pointer to a package list which will be adjusted.
+
+ @retval EFI_SUCCESS  Adjust all string packages successfully.
+ @retval others       Can't adjust string packages.
+
+**/
+EFI_STATUS
+AdjustStringPackage (
+  IN OUT HII_DATABASE_PACKAGE_LIST_INSTANCE  *PackageList
+  )
+{
+  LIST_ENTRY                   *Link;
+  HII_STRING_PACKAGE_INSTANCE  *StringPackage;
+  UINT32                       Skip2BlockSize;
+  UINT32                       OldBlockSize;
+  UINT8                        *StringBlock;
+  UINT8                        *BlockPtr;
+  EFI_STRING_ID                MaxStringId;
+  UINT16                       SkipCount;
+
+  MaxStringId = 0;
+  for (Link = PackageList->StringPkgHdr.ForwardLink;
+       Link != &PackageList->StringPkgHdr;
+       Link = Link->ForwardLink
+       )
+  {
+    StringPackage = CR (Link, HII_STRING_PACKAGE_INSTANCE, StringEntry, HII_STRING_PACKAGE_SIGNATURE);
+    if (MaxStringId < StringPackage->MaxStringId) {
+      MaxStringId = StringPackage->MaxStringId;
+    }
+  }
+
+  for (Link = PackageList->StringPkgHdr.ForwardLink;
+       Link != &PackageList->StringPkgHdr;
+       Link = Link->ForwardLink
+       )
+  {
+    StringPackage = CR (Link, HII_STRING_PACKAGE_INSTANCE, StringEntry, HII_STRING_PACKAGE_SIGNATURE);
+    if (StringPackage->MaxStringId < MaxStringId) {
+      OldBlockSize = StringPackage->StringPkgHdr->Header.Length - StringPackage->StringPkgHdr->HdrSize;
+      //
+      // Create SKIP2 EFI_HII_SIBT_SKIP2_BLOCKs to reserve the missing string IDs.
+      //
+      SkipCount      = (UINT16)(MaxStringId - StringPackage->MaxStringId);
+      Skip2BlockSize = (UINT32)sizeof (EFI_HII_SIBT_SKIP2_BLOCK);
+
+      StringBlock = (UINT8 *)AllocateZeroPool (OldBlockSize + Skip2BlockSize);
+      if (StringBlock == NULL) {
+        return EFI_OUT_OF_RESOURCES;
+      }
+
+      //
+      // Copy original string blocks, except the EFI_HII_SIBT_END.
+      //
+      CopyMem (StringBlock, StringPackage->StringBlock, OldBlockSize - sizeof (EFI_HII_SIBT_END_BLOCK));
+      //
+      // Create SKIP2 EFI_HII_SIBT_SKIP2_BLOCK blocks
+      //
+      BlockPtr  = StringBlock + OldBlockSize - sizeof (EFI_HII_SIBT_END_BLOCK);
+      *BlockPtr = EFI_HII_SIBT_SKIP2;
+      CopyMem (BlockPtr + 1, &SkipCount, sizeof (UINT16));
+      BlockPtr += sizeof (EFI_HII_SIBT_SKIP2_BLOCK);
+
+      //
+      // Append a EFI_HII_SIBT_END block to the end.
+      //
+      *BlockPtr = EFI_HII_SIBT_END;
+      FreePool (StringPackage->StringBlock);
+      StringPackage->StringBlock                  = StringBlock;
+      StringPackage->StringPkgHdr->Header.Length += Skip2BlockSize;
+      PackageList->PackageListHdr.PackageLength  += Skip2BlockSize;
+      StringPackage->MaxStringId                  = MaxStringId;
+    }
+  }
+
+  return EFI_SUCCESS;
+}
+
+/**
+  This function exports String packages to a buffer.
+  This is a internal function.
+
+  @param  Private                Hii database private structure.
+  @param  Handle                 Identification of a package list.
+  @param  PackageList            Pointer to a package list which will be exported.
+  @param  UsedSize               The length of buffer be used.
+  @param  BufferSize             Length of the Buffer.
+  @param  Buffer                 Allocated space for storing exported data.
+  @param  ResultSize             The size of the already exported content of  this
+                                 package list.
+
+  @retval EFI_SUCCESS            String Packages are exported successfully.
+  @retval EFI_INVALID_PARAMETER  Any input parameter is invalid.
+
+**/
+EFI_STATUS
+ExportStringPackages (
+  IN HII_DATABASE_PRIVATE_DATA           *Private,
+  IN EFI_HII_HANDLE                      Handle,
+  IN HII_DATABASE_PACKAGE_LIST_INSTANCE  *PackageList,
+  IN UINTN                               UsedSize,
+  IN UINTN                               BufferSize,
+  IN OUT VOID                            *Buffer,
+  IN OUT UINTN                           *ResultSize
+  )
+{
+  LIST_ENTRY                   *Link;
+  UINTN                        PackageLength;
+  EFI_STATUS                   Status;
+  HII_STRING_PACKAGE_INSTANCE  *StringPackage;
+
+  if ((Private == NULL) || (PackageList == NULL) || (ResultSize == NULL)) {
+    return EFI_INVALID_PARAMETER;
+  }
+
+  if ((BufferSize > 0) && (Buffer == NULL)) {
+    return EFI_INVALID_PARAMETER;
+  }
+
+  PackageLength = 0;
+  Status        = EFI_SUCCESS;
+
+  for (Link = PackageList->StringPkgHdr.ForwardLink; Link != &PackageList->StringPkgHdr; Link = Link->ForwardLink) {
+    StringPackage  = CR (Link, HII_STRING_PACKAGE_INSTANCE, StringEntry, HII_STRING_PACKAGE_SIGNATURE);
+    PackageLength += StringPackage->StringPkgHdr->Header.Length;
+    if (PackageLength + *ResultSize + UsedSize <= BufferSize) {
+      //
+      // Invoke registered notification function with EXPORT_PACK notify type
+      //
+      Status = InvokeRegisteredFunction (
+                 Private,
+                 EFI_HII_DATABASE_NOTIFY_EXPORT_PACK,
+                 (VOID *)StringPackage,
+                 EFI_HII_PACKAGE_STRINGS,
+                 Handle
+                 );
+      ASSERT_EFI_ERROR (Status);
+      //
+      // Copy String package header
+      //
+      CopyMem (Buffer, StringPackage->StringPkgHdr, StringPackage->StringPkgHdr->HdrSize);
+      Buffer = (UINT8 *)Buffer + StringPackage->StringPkgHdr->HdrSize;
+
+      //
+      // Copy String blocks information
+      //
+      CopyMem (
+        Buffer,
+        StringPackage->StringBlock,
+        StringPackage->StringPkgHdr->Header.Length - StringPackage->StringPkgHdr->HdrSize
+        );
+      Buffer = (UINT8 *)Buffer + StringPackage->StringPkgHdr->Header.Length - StringPackage->StringPkgHdr->HdrSize;
+    }
+  }
+
+  *ResultSize += PackageLength;
+  return EFI_SUCCESS;
+}
+
+/**
+  This function deletes all String packages from a package list node.
+  This is a internal function.
+
+  @param  Private                Hii database private data.
+  @param  Handle                 Handle of the package list which contains the to
+                                 be  removed String packages.
+  @param  PackageList            Pointer to a package list that contains removing
+                                 packages.
+
+  @retval EFI_SUCCESS            String Package(s) is deleted successfully.
+  @retval EFI_INVALID_PARAMETER  Any input parameter is not valid.
+
+**/
+EFI_STATUS
+RemoveStringPackages (
+  IN     HII_DATABASE_PRIVATE_DATA           *Private,
+  IN     EFI_HII_HANDLE                      Handle,
+  IN OUT HII_DATABASE_PACKAGE_LIST_INSTANCE  *PackageList
+  )
+{
+  LIST_ENTRY                   *ListHead;
+  HII_STRING_PACKAGE_INSTANCE  *Package;
+  HII_FONT_INFO                *FontInfo;
+  EFI_STATUS                   Status;
+
+  ListHead = &PackageList->StringPkgHdr;
+
+  while (!IsListEmpty (ListHead)) {
+    Package = CR (
+                ListHead->ForwardLink,
+                HII_STRING_PACKAGE_INSTANCE,
+                StringEntry,
+                HII_STRING_PACKAGE_SIGNATURE
+                );
+    Status = InvokeRegisteredFunction (
+               Private,
+               EFI_HII_DATABASE_NOTIFY_REMOVE_PACK,
+               (VOID *)Package,
+               EFI_HII_PACKAGE_STRINGS,
+               Handle
+               );
+    if (EFI_ERROR (Status)) {
+      return Status;
+    }
+
+    RemoveEntryList (&Package->StringEntry);
+    PackageList->PackageListHdr.PackageLength -= Package->StringPkgHdr->Header.Length;
+    FreePool (Package->StringBlock);
+    FreePool (Package->StringPkgHdr);
+    //
+    // Delete font information
+    //
+    while (!IsListEmpty (&Package->FontInfoList)) {
+      FontInfo = CR (
+                   Package->FontInfoList.ForwardLink,
+                   HII_FONT_INFO,
+                   Entry,
+                   HII_FONT_INFO_SIGNATURE
+                   );
+      RemoveEntryList (&FontInfo->Entry);
+      FreePool (FontInfo);
+    }
+
+    FreePool (Package);
+  }
+
+  return EFI_SUCCESS;
+}
+
+/**
+  This function insert a Font package to a package list node.
+  This is a internal function.
+
+  @param  Private                Hii database private structure.
+  @param  PackageHdr             Pointer to a buffer stored with Font package
+                                 information.
+  @param  NotifyType             The type of change concerning the database.
+  @param  PackageList            Pointer to a package list which will be inserted
+                                 to.
+  @param  Package                Created Font package
+
+  @retval EFI_SUCCESS            Font Package is inserted successfully.
+  @retval EFI_OUT_OF_RESOURCES   Unable to allocate necessary resources for the new
+                                 Font package.
+  @retval EFI_INVALID_PARAMETER  PackageHdr is NULL or PackageList is NULL.
+  @retval EFI_UNSUPPORTED        A font package with same EFI_FONT_INFO already
+                                 exists in current hii database.
+
+**/
+EFI_STATUS
+InsertFontPackage (
+  IN     HII_DATABASE_PRIVATE_DATA           *Private,
+  IN     VOID                                *PackageHdr,
+  IN     EFI_HII_DATABASE_NOTIFY_TYPE        NotifyType,
+  IN OUT HII_DATABASE_PACKAGE_LIST_INSTANCE  *PackageList,
+  OUT    HII_FONT_PACKAGE_INSTANCE           **Package
+  )
+{
+  HII_FONT_PACKAGE_INSTANCE  *FontPackage;
+  EFI_HII_FONT_PACKAGE_HDR   *FontPkgHdr;
+  UINT32                     HeaderSize;
+  EFI_STATUS                 Status;
+  EFI_HII_PACKAGE_HEADER     PackageHeader;
+  EFI_FONT_INFO              *FontInfo;
+  UINT32                     FontInfoSize;
+  HII_GLOBAL_FONT_INFO       *GlobalFont;
+
+  if ((Private == NULL) || (PackageHdr == NULL) || (PackageList == NULL)) {
+    return EFI_INVALID_PARAMETER;
+  }
+
+  CopyMem (&PackageHeader, PackageHdr, sizeof (EFI_HII_PACKAGE_HEADER));
+  CopyMem (&HeaderSize, (UINT8 *)PackageHdr + sizeof (EFI_HII_PACKAGE_HEADER), sizeof (UINT32));
+
+  FontInfo    = NULL;
+  FontPackage = NULL;
+  GlobalFont  = NULL;
+
+  //
+  // It is illegal to have two font packages with same EFI_FONT_INFO within hii
+  // database. EFI_FONT_INFO (FontName, FontSize, FontStyle) describes font's
+  // attributes and identify a font uniquely.
+  //
+  FontPkgHdr = (EFI_HII_FONT_PACKAGE_HDR *)AllocateZeroPool (HeaderSize);
+  if (FontPkgHdr == NULL) {
+    Status = EFI_OUT_OF_RESOURCES;
+    goto Error;
+  }
+
+  CopyMem (FontPkgHdr, PackageHdr, HeaderSize);
+
+  FontInfoSize = sizeof (EFI_FONT_INFO) + HeaderSize - sizeof (EFI_HII_FONT_PACKAGE_HDR);
+  FontInfo     = (EFI_FONT_INFO *)AllocateZeroPool (FontInfoSize);
+  if (FontInfo == NULL) {
+    Status = EFI_OUT_OF_RESOURCES;
+    goto Error;
+  }
+
+  FontInfo->FontStyle = FontPkgHdr->FontStyle;
+  FontInfo->FontSize  = FontPkgHdr->Cell.Height;
+  StrCpyS (FontInfo->FontName, (FontInfoSize - OFFSET_OF (EFI_FONT_INFO, FontName)) / sizeof (CHAR16), FontPkgHdr->FontFamily);
+
+  if (IsFontInfoExisted (Private, FontInfo, NULL, NULL, NULL)) {
+    Status = EFI_UNSUPPORTED;
+    goto Error;
+  }
+
+  //
+  // Create a Font package node
+  //
+  FontPackage = (HII_FONT_PACKAGE_INSTANCE *)AllocateZeroPool (sizeof (HII_FONT_PACKAGE_INSTANCE));
+  if (FontPackage == NULL) {
+    Status = EFI_OUT_OF_RESOURCES;
+    goto Error;
+  }
+
+  FontPackage->Signature  = HII_FONT_PACKAGE_SIGNATURE;
+  FontPackage->FontPkgHdr = FontPkgHdr;
+  InitializeListHead (&FontPackage->GlyphInfoList);
+
+  FontPackage->GlyphBlock = (UINT8 *)AllocateZeroPool (PackageHeader.Length - HeaderSize);
+  if (FontPackage->GlyphBlock == NULL) {
+    Status = EFI_OUT_OF_RESOURCES;
+    goto Error;
+  }
+
+  CopyMem (FontPackage->GlyphBlock, (UINT8 *)PackageHdr + HeaderSize, PackageHeader.Length - HeaderSize);
+
+  //
+  // Collect all default character cell information and backup in GlyphInfoList.
+  //
+  Status = FindGlyphBlock (FontPackage, (CHAR16)(-1), NULL, NULL, NULL);
+  if (EFI_ERROR (Status)) {
+    goto Error;
+  }
+
+  //
+  // This font package describes an unique EFI_FONT_INFO. Backup it in global
+  // font info list.
+  //
+  GlobalFont = (HII_GLOBAL_FONT_INFO *)AllocateZeroPool (sizeof (HII_GLOBAL_FONT_INFO));
+  if (GlobalFont == NULL) {
+    Status = EFI_OUT_OF_RESOURCES;
+    goto Error;
+  }
+
+  GlobalFont->Signature    = HII_GLOBAL_FONT_INFO_SIGNATURE;
+  GlobalFont->FontPackage  = FontPackage;
+  GlobalFont->FontInfoSize = FontInfoSize;
+  GlobalFont->FontInfo     = FontInfo;
+  InsertTailList (&Private->FontInfoList, &GlobalFont->Entry);
+
+  //
+  // Insert this font package to Font package array
+  //
+  InsertTailList (&PackageList->FontPkgHdr, &FontPackage->FontEntry);
+  *Package = FontPackage;
+
+  if (NotifyType == EFI_HII_DATABASE_NOTIFY_ADD_PACK) {
+    PackageList->PackageListHdr.PackageLength += FontPackage->FontPkgHdr->Header.Length;
+  }
+
+  return EFI_SUCCESS;
+
+Error:
+
+  if (FontPkgHdr != NULL) {
+    FreePool (FontPkgHdr);
+  }
+
+  if (FontInfo != NULL) {
+    FreePool (FontInfo);
+  }
+
+  if (FontPackage != NULL) {
+    if (FontPackage->GlyphBlock != NULL) {
+      FreePool (FontPackage->GlyphBlock);
+    }
+
+    FreePool (FontPackage);
+  }
+
+  if (GlobalFont != NULL) {
+    FreePool (GlobalFont);
+  }
+
+  return Status;
+}
+
+/**
+  This function exports Font packages to a buffer.
+  This is a internal function.
+
+  @param  Private                Hii database private structure.
+  @param  Handle                 Identification of a package list.
+  @param  PackageList            Pointer to a package list which will be exported.
+  @param  UsedSize               The length of buffer be used.
+  @param  BufferSize             Length of the Buffer.
+  @param  Buffer                 Allocated space for storing exported data.
+  @param  ResultSize             The size of the already exported content of  this
+                                 package list.
+
+  @retval EFI_SUCCESS            Font Packages are exported successfully.
+  @retval EFI_INVALID_PARAMETER  Any input parameter is invalid.
+
+**/
+EFI_STATUS
+ExportFontPackages (
+  IN HII_DATABASE_PRIVATE_DATA           *Private,
+  IN EFI_HII_HANDLE                      Handle,
+  IN HII_DATABASE_PACKAGE_LIST_INSTANCE  *PackageList,
+  IN UINTN                               UsedSize,
+  IN UINTN                               BufferSize,
+  IN OUT VOID                            *Buffer,
+  IN OUT UINTN                           *ResultSize
+  )
+{
+  LIST_ENTRY                 *Link;
+  UINTN                      PackageLength;
+  EFI_STATUS                 Status;
+  HII_FONT_PACKAGE_INSTANCE  *Package;
+
+  if ((Private == NULL) || (PackageList == NULL) || (ResultSize == NULL)) {
+    return EFI_INVALID_PARAMETER;
+  }
+
+  if ((BufferSize > 0) && (Buffer == NULL)) {
+    return EFI_INVALID_PARAMETER;
+  }
+
+  PackageLength = 0;
+  Status        = EFI_SUCCESS;
+
+  for (Link = PackageList->FontPkgHdr.ForwardLink; Link != &PackageList->FontPkgHdr; Link = Link->ForwardLink) {
+    Package        = CR (Link, HII_FONT_PACKAGE_INSTANCE, FontEntry, HII_FONT_PACKAGE_SIGNATURE);
+    PackageLength += Package->FontPkgHdr->Header.Length;
+    if (PackageLength + *ResultSize + UsedSize <= BufferSize) {
+      //
+      // Invoke registered notification function with EXPORT_PACK notify type
+      //
+      Status = InvokeRegisteredFunction (
+                 Private,
+                 EFI_HII_DATABASE_NOTIFY_EXPORT_PACK,
+                 (VOID *)Package,
+                 EFI_HII_PACKAGE_FONTS,
+                 Handle
+                 );
+      ASSERT_EFI_ERROR (Status);
+      //
+      // Copy Font package header
+      //
+      CopyMem (Buffer, Package->FontPkgHdr, Package->FontPkgHdr->HdrSize);
+      Buffer = (UINT8 *)Buffer + Package->FontPkgHdr->HdrSize;
+
+      //
+      // Copy Glyph blocks information
+      //
+      CopyMem (
+        Buffer,
+        Package->GlyphBlock,
+        Package->FontPkgHdr->Header.Length - Package->FontPkgHdr->HdrSize
+        );
+      Buffer = (UINT8 *)Buffer + Package->FontPkgHdr->Header.Length - Package->FontPkgHdr->HdrSize;
+    }
+  }
+
+  *ResultSize += PackageLength;
+  return EFI_SUCCESS;
+}
+
+/**
+  This function deletes all Font packages from a package list node.
+  This is a internal function.
+
+  @param  Private                Hii database private data.
+  @param  Handle                 Handle of the package list which contains the to
+                                 be  removed Font packages.
+  @param  PackageList            Pointer to a package list that contains removing
+                                 packages.
+
+  @retval EFI_SUCCESS            Font Package(s) is deleted successfully.
+  @retval EFI_INVALID_PARAMETER  Any input parameter is not valid.
+
+**/
+EFI_STATUS
+RemoveFontPackages (
+  IN     HII_DATABASE_PRIVATE_DATA           *Private,
+  IN     EFI_HII_HANDLE                      Handle,
+  IN OUT HII_DATABASE_PACKAGE_LIST_INSTANCE  *PackageList
+  )
+{
+  LIST_ENTRY                 *ListHead;
+  HII_FONT_PACKAGE_INSTANCE  *Package;
+  EFI_STATUS                 Status;
+  HII_GLYPH_INFO             *GlyphInfo;
+  LIST_ENTRY                 *Link;
+  HII_GLOBAL_FONT_INFO       *GlobalFont;
+
+  ListHead = &PackageList->FontPkgHdr;
+
+  while (!IsListEmpty (ListHead)) {
+    Package = CR (
+                ListHead->ForwardLink,
+                HII_FONT_PACKAGE_INSTANCE,
+                FontEntry,
+                HII_FONT_PACKAGE_SIGNATURE
+                );
+    Status = InvokeRegisteredFunction (
+               Private,
+               EFI_HII_DATABASE_NOTIFY_REMOVE_PACK,
+               (VOID *)Package,
+               EFI_HII_PACKAGE_FONTS,
+               Handle
+               );
+    if (EFI_ERROR (Status)) {
+      return Status;
+    }
+
+    RemoveEntryList (&Package->FontEntry);
+    PackageList->PackageListHdr.PackageLength -= Package->FontPkgHdr->Header.Length;
+
+    if (Package->GlyphBlock != NULL) {
+      FreePool (Package->GlyphBlock);
+    }
+
+    FreePool (Package->FontPkgHdr);
+    //
+    // Delete default character cell information
+    //
+    while (!IsListEmpty (&Package->GlyphInfoList)) {
+      GlyphInfo = CR (
+                    Package->GlyphInfoList.ForwardLink,
+                    HII_GLYPH_INFO,
+                    Entry,
+                    HII_GLYPH_INFO_SIGNATURE
+                    );
+      RemoveEntryList (&GlyphInfo->Entry);
+      FreePool (GlyphInfo);
+    }
+
+    //
+    // Remove corresponding global font info
+    //
+    for (Link = Private->FontInfoList.ForwardLink; Link != &Private->FontInfoList; Link = Link->ForwardLink) {
+      GlobalFont = CR (Link, HII_GLOBAL_FONT_INFO, Entry, HII_GLOBAL_FONT_INFO_SIGNATURE);
+      if (GlobalFont->FontPackage == Package) {
+        RemoveEntryList (&GlobalFont->Entry);
+        FreePool (GlobalFont->FontInfo);
+        FreePool (GlobalFont);
+        break;
+      }
+    }
+
+    FreePool (Package);
+  }
+
+  return EFI_SUCCESS;
+}
+
+/**
+  This function insert a Image package to a package list node.
+  This is a internal function.
+
+  @param  PackageHdr             Pointer to a buffer stored with Image package
+                                 information.
+  @param  NotifyType             The type of change concerning the database.
+  @param  PackageList            Pointer to a package list which will be inserted
+                                 to.
+  @param  Package                Created Image package
+
+  @retval EFI_SUCCESS            Image Package is inserted successfully.
+  @retval EFI_OUT_OF_RESOURCES   Unable to allocate necessary resources for the new
+                                 Image package.
+  @retval EFI_INVALID_PARAMETER  PackageHdr is NULL or PackageList is NULL.
+
+**/
+EFI_STATUS
+InsertImagePackage (
+  IN     VOID                                *PackageHdr,
+  IN     EFI_HII_DATABASE_NOTIFY_TYPE        NotifyType,
+  IN OUT HII_DATABASE_PACKAGE_LIST_INSTANCE  *PackageList,
+  OUT    HII_IMAGE_PACKAGE_INSTANCE          **Package
+  )
+{
+  HII_IMAGE_PACKAGE_INSTANCE         *ImagePackage;
+  UINT32                             PaletteSize;
+  UINT32                             ImageSize;
+  UINT16                             Index;
+  EFI_HII_IMAGE_PALETTE_INFO_HEADER  *PaletteHdr;
+  EFI_HII_IMAGE_PALETTE_INFO         *PaletteInfo;
+  UINT32                             PaletteInfoOffset;
+  UINT32                             ImageInfoOffset;
+  UINT16                             CurrentSize;
+
+  if ((PackageHdr == NULL) || (PackageList == NULL)) {
+    return EFI_INVALID_PARAMETER;
+  }
+
+  //
+  // Less than one image package is allowed in one package list.
+  //
+  if (PackageList->ImagePkg != NULL) {
+    return EFI_INVALID_PARAMETER;
+  }
+
+  //
+  // Create a Image package node
+  //
+  ImagePackage = (HII_IMAGE_PACKAGE_INSTANCE *)AllocateZeroPool (sizeof (HII_IMAGE_PACKAGE_INSTANCE));
+  if (ImagePackage == NULL) {
+    return EFI_OUT_OF_RESOURCES;
+  }
+
+  //
+  // Copy the Image package header.
+  //
+  CopyMem (&ImagePackage->ImagePkgHdr, PackageHdr, sizeof (EFI_HII_IMAGE_PACKAGE_HDR));
+
+  PaletteInfoOffset = ImagePackage->ImagePkgHdr.PaletteInfoOffset;
+  ImageInfoOffset   = ImagePackage->ImagePkgHdr.ImageInfoOffset;
+
+  //
+  // If PaletteInfoOffset is zero, there are no palettes in this image package.
+  //
+  PaletteSize                = 0;
+  ImagePackage->PaletteBlock = NULL;
+  if (PaletteInfoOffset != 0) {
+    PaletteHdr  = (EFI_HII_IMAGE_PALETTE_INFO_HEADER *)((UINT8 *)PackageHdr + PaletteInfoOffset);
+    PaletteSize = sizeof (EFI_HII_IMAGE_PALETTE_INFO_HEADER);
+    PaletteInfo = (EFI_HII_IMAGE_PALETTE_INFO *)((UINT8 *)PaletteHdr + PaletteSize);
+
+    for (Index = 0; Index < PaletteHdr->PaletteCount; Index++) {
+      CopyMem (&CurrentSize, PaletteInfo, sizeof (UINT16));
+      CurrentSize += sizeof (UINT16);
+      PaletteSize += (UINT32)CurrentSize;
+      PaletteInfo  = (EFI_HII_IMAGE_PALETTE_INFO *)((UINT8 *)PaletteInfo + CurrentSize);
+    }
+
+    ImagePackage->PaletteBlock = (UINT8 *)AllocateZeroPool (PaletteSize);
+    if (ImagePackage->PaletteBlock == NULL) {
+      FreePool (ImagePackage);
+      return EFI_OUT_OF_RESOURCES;
+    }
+
+    CopyMem (
+      ImagePackage->PaletteBlock,
+      (UINT8 *)PackageHdr + PaletteInfoOffset,
+      PaletteSize
+      );
+  }
+
+  //
+  // If ImageInfoOffset is zero, there are no images in this package.
+  //
+  ImageSize                = 0;
+  ImagePackage->ImageBlock = NULL;
+  if (ImageInfoOffset != 0) {
+    ImageSize = ImagePackage->ImagePkgHdr.Header.Length -
+                sizeof (EFI_HII_IMAGE_PACKAGE_HDR) - PaletteSize;
+    ImagePackage->ImageBlock = AllocateZeroPool (ImageSize);
+    if (ImagePackage->ImageBlock == NULL) {
+      FreePool (ImagePackage->PaletteBlock);
+      FreePool (ImagePackage);
+      return EFI_OUT_OF_RESOURCES;
+    }
+
+    CopyMem (
+      ImagePackage->ImageBlock,
+      (UINT8 *)PackageHdr + ImageInfoOffset,
+      ImageSize
+      );
+  }
+
+  ImagePackage->ImageBlockSize  = ImageSize;
+  ImagePackage->PaletteInfoSize = PaletteSize;
+  PackageList->ImagePkg         = ImagePackage;
+  *Package                      = ImagePackage;
+
+  if (NotifyType == EFI_HII_DATABASE_NOTIFY_ADD_PACK) {
+    PackageList->PackageListHdr.PackageLength += ImagePackage->ImagePkgHdr.Header.Length;
+  }
+
+  return EFI_SUCCESS;
+}
+
+/**
+  This function exports Image packages to a buffer.
+  This is a internal function.
+
+  @param  Private                Hii database private structure.
+  @param  Handle                 Identification of a package list.
+  @param  PackageList            Pointer to a package list which will be exported.
+  @param  UsedSize               The length of buffer be used.
+  @param  BufferSize             Length of the Buffer.
+  @param  Buffer                 Allocated space for storing exported data.
+  @param  ResultSize             The size of the already exported content of  this
+                                 package list.
+
+  @retval EFI_SUCCESS            Image Packages are exported successfully.
+  @retval EFI_INVALID_PARAMETER  Any input parameter is invalid.
+
+**/
+EFI_STATUS
+ExportImagePackages (
+  IN HII_DATABASE_PRIVATE_DATA           *Private,
+  IN EFI_HII_HANDLE                      Handle,
+  IN HII_DATABASE_PACKAGE_LIST_INSTANCE  *PackageList,
+  IN UINTN                               UsedSize,
+  IN UINTN                               BufferSize,
+  IN OUT VOID                            *Buffer,
+  IN OUT UINTN                           *ResultSize
+  )
+{
+  UINTN                       PackageLength;
+  EFI_STATUS                  Status;
+  HII_IMAGE_PACKAGE_INSTANCE  *Package;
+
+  if ((Private == NULL) || (PackageList == NULL) || (ResultSize == NULL)) {
+    return EFI_INVALID_PARAMETER;
+  }
+
+  if ((BufferSize > 0) && (Buffer == NULL)) {
+    return EFI_INVALID_PARAMETER;
+  }
+
+  Package = PackageList->ImagePkg;
+
+  if (Package == NULL) {
+    return EFI_SUCCESS;
+  }
+
+  PackageLength = Package->ImagePkgHdr.Header.Length;
+
+  if (PackageLength + *ResultSize + UsedSize <= BufferSize) {
+    //
+    // Invoke registered notification function with EXPORT_PACK notify type
+    //
+    Status = InvokeRegisteredFunction (
+               Private,
+               EFI_HII_DATABASE_NOTIFY_EXPORT_PACK,
+               (VOID *)Package,
+               EFI_HII_PACKAGE_IMAGES,
+               Handle
+               );
+    ASSERT_EFI_ERROR (Status);
+    ASSERT (
+      Package->ImagePkgHdr.Header.Length ==
+      sizeof (EFI_HII_IMAGE_PACKAGE_HDR) + Package->ImageBlockSize + Package->PaletteInfoSize
+      );
+    //
+    // Copy Image package header,
+    // then justify the offset for image info and palette info in the header.
+    //
+    CopyMem (Buffer, &Package->ImagePkgHdr, sizeof (EFI_HII_IMAGE_PACKAGE_HDR));
+    Buffer = (UINT8 *)Buffer + sizeof (EFI_HII_IMAGE_PACKAGE_HDR);
+
+    //
+    // Copy Image blocks information
+    //
+    if (Package->ImageBlockSize != 0) {
+      CopyMem (Buffer, Package->ImageBlock, Package->ImageBlockSize);
+      Buffer = (UINT8 *)Buffer + Package->ImageBlockSize;
+    }
+
+    //
+    // Copy Palette information
+    //
+    if (Package->PaletteInfoSize != 0) {
+      CopyMem (Buffer, Package->PaletteBlock, Package->PaletteInfoSize);
+      Buffer = (UINT8 *)Buffer + Package->PaletteInfoSize;
+    }
+  }
+
+  *ResultSize += PackageLength;
+  return EFI_SUCCESS;
+}
+
+/**
+  This function deletes Image package from a package list node.
+  This is a internal function.
+
+  @param  Private                Hii database private data.
+  @param  Handle                 Handle of the package list which contains the to
+                                 be  removed Image packages.
+  @param  PackageList            Package List which contains the to be  removed
+                                 Image package.
+
+  @retval EFI_SUCCESS            Image Package(s) is deleted successfully.
+  @retval EFI_INVALID_PARAMETER  Any input parameter is not valid.
+
+**/
+EFI_STATUS
+RemoveImagePackages (
+  IN     HII_DATABASE_PRIVATE_DATA           *Private,
+  IN     EFI_HII_HANDLE                      Handle,
+  IN OUT HII_DATABASE_PACKAGE_LIST_INSTANCE  *PackageList
+  )
+{
+  HII_IMAGE_PACKAGE_INSTANCE  *Package;
+  EFI_STATUS                  Status;
+
+  Package = PackageList->ImagePkg;
+
+  //
+  // Image package does not exist, return directly.
+  //
+  if (Package == NULL) {
+    return EFI_SUCCESS;
+  }
+
+  Status = InvokeRegisteredFunction (
+             Private,
+             EFI_HII_DATABASE_NOTIFY_REMOVE_PACK,
+             (VOID *)Package,
+             EFI_HII_PACKAGE_IMAGES,
+             Handle
+             );
+  if (EFI_ERROR (Status)) {
+    return Status;
+  }
+
+  PackageList->PackageListHdr.PackageLength -= Package->ImagePkgHdr.Header.Length;
+
+  FreePool (Package->ImageBlock);
+  if (Package->PaletteBlock != NULL) {
+    FreePool (Package->PaletteBlock);
+  }
+
+  FreePool (Package);
+
+  PackageList->ImagePkg = NULL;
+
+  return EFI_SUCCESS;
+}
+
+/**
+  This function insert a Simple Font package to a package list node.
+  This is a internal function.
+
+  @param  PackageHdr             Pointer to a buffer stored with Simple Font
+                                 package information.
+  @param  NotifyType             The type of change concerning the database.
+  @param  PackageList            Pointer to a package list which will be inserted
+                                 to.
+  @param  Package                Created Simple Font package
+
+  @retval EFI_SUCCESS            Simple Font Package is inserted successfully.
+  @retval EFI_OUT_OF_RESOURCES   Unable to allocate necessary resources for the new
+                                 Simple Font package.
+  @retval EFI_INVALID_PARAMETER  PackageHdr is NULL or PackageList is NULL.
+
+**/
+EFI_STATUS
+InsertSimpleFontPackage (
+  IN     VOID                                *PackageHdr,
+  IN     EFI_HII_DATABASE_NOTIFY_TYPE        NotifyType,
+  IN OUT HII_DATABASE_PACKAGE_LIST_INSTANCE  *PackageList,
+  OUT HII_SIMPLE_FONT_PACKAGE_INSTANCE       **Package
+  )
+{
+  HII_SIMPLE_FONT_PACKAGE_INSTANCE  *SimpleFontPackage;
+  EFI_STATUS                        Status;
+  EFI_HII_PACKAGE_HEADER            Header;
+
+  if ((PackageHdr == NULL) || (PackageList == NULL)) {
+    return EFI_INVALID_PARAMETER;
+  }
+
+  //
+  // Create a Simple Font package node
+  //
+  SimpleFontPackage = AllocateZeroPool (sizeof (HII_SIMPLE_FONT_PACKAGE_INSTANCE));
+  if (SimpleFontPackage == NULL) {
+    Status = EFI_OUT_OF_RESOURCES;
+    goto Error;
+  }
+
+  SimpleFontPackage->Signature = HII_S_FONT_PACKAGE_SIGNATURE;
+
+  //
+  // Copy the Simple Font package.
+  //
+  CopyMem (&Header, PackageHdr, sizeof (EFI_HII_PACKAGE_HEADER));
+
+  SimpleFontPackage->SimpleFontPkgHdr = AllocateZeroPool (Header.Length);
+  if (SimpleFontPackage->SimpleFontPkgHdr == NULL) {
+    Status = EFI_OUT_OF_RESOURCES;
+    goto Error;
+  }
+
+  CopyMem (SimpleFontPackage->SimpleFontPkgHdr, PackageHdr, Header.Length);
+
+  //
+  // Insert to Simple Font package array
+  //
+  InsertTailList (&PackageList->SimpleFontPkgHdr, &SimpleFontPackage->SimpleFontEntry);
+  *Package = SimpleFontPackage;
+
+  if (NotifyType == EFI_HII_DATABASE_NOTIFY_ADD_PACK) {
+    PackageList->PackageListHdr.PackageLength += Header.Length;
+  }
+
+  return EFI_SUCCESS;
+
+Error:
+
+  if (SimpleFontPackage != NULL) {
+    if (SimpleFontPackage->SimpleFontPkgHdr != NULL) {
+      FreePool (SimpleFontPackage->SimpleFontPkgHdr);
+    }
+
+    FreePool (SimpleFontPackage);
+  }
+
+  return Status;
+}
+
+/**
+  This function exports SimpleFont packages to a buffer.
+  This is a internal function.
+
+  @param  Private                Hii database private structure.
+  @param  Handle                 Identification of a package list.
+  @param  PackageList            Pointer to a package list which will be exported.
+  @param  UsedSize               The length of buffer be used.
+  @param  BufferSize             Length of the Buffer.
+  @param  Buffer                 Allocated space for storing exported data.
+  @param  ResultSize             The size of the already exported content of  this
+                                 package list.
+
+  @retval EFI_SUCCESS            SimpleFont Packages are exported successfully.
+  @retval EFI_INVALID_PARAMETER  Any input parameter is invalid.
+
+**/
+EFI_STATUS
+ExportSimpleFontPackages (
+  IN HII_DATABASE_PRIVATE_DATA           *Private,
+  IN EFI_HII_HANDLE                      Handle,
+  IN HII_DATABASE_PACKAGE_LIST_INSTANCE  *PackageList,
+  IN UINTN                               UsedSize,
+  IN UINTN                               BufferSize,
+  IN OUT VOID                            *Buffer,
+  IN OUT UINTN                           *ResultSize
+  )
+{
+  LIST_ENTRY                        *Link;
+  UINTN                             PackageLength;
+  EFI_STATUS                        Status;
+  HII_SIMPLE_FONT_PACKAGE_INSTANCE  *Package;
+
+  if ((Private == NULL) || (PackageList == NULL) || (ResultSize == NULL)) {
+    return EFI_INVALID_PARAMETER;
+  }
+
+  if ((BufferSize > 0) && (Buffer == NULL)) {
+    return EFI_INVALID_PARAMETER;
+  }
+
+  PackageLength = 0;
+  Status        = EFI_SUCCESS;
+
+  for (Link = PackageList->SimpleFontPkgHdr.ForwardLink; Link != &PackageList->SimpleFontPkgHdr; Link = Link->ForwardLink) {
+    Package        = CR (Link, HII_SIMPLE_FONT_PACKAGE_INSTANCE, SimpleFontEntry, HII_S_FONT_PACKAGE_SIGNATURE);
+    PackageLength += Package->SimpleFontPkgHdr->Header.Length;
+    if (PackageLength + *ResultSize + UsedSize <= BufferSize) {
+      //
+      // Invoke registered notification function with EXPORT_PACK notify type
+      //
+      Status = InvokeRegisteredFunction (
+                 Private,
+                 EFI_HII_DATABASE_NOTIFY_EXPORT_PACK,
+                 (VOID *)Package,
+                 EFI_HII_PACKAGE_SIMPLE_FONTS,
+                 Handle
+                 );
+      ASSERT_EFI_ERROR (Status);
+
+      //
+      // Copy SimpleFont package
+      //
+      CopyMem (Buffer, Package->SimpleFontPkgHdr, Package->SimpleFontPkgHdr->Header.Length);
+      Buffer = (UINT8 *)Buffer + Package->SimpleFontPkgHdr->Header.Length;
+    }
+  }
+
+  *ResultSize += PackageLength;
+  return EFI_SUCCESS;
+}
+
+/**
+  This function deletes all Simple Font packages from a package list node.
+  This is a internal function.
+
+  @param  Private                Hii database private data.
+  @param  Handle                 Handle of the package list which contains the to
+                                 be  removed Simple Font packages.
+  @param  PackageList            Pointer to a package list that contains removing
+                                 packages.
+
+  @retval EFI_SUCCESS            Simple Font Package(s) is deleted successfully.
+  @retval EFI_INVALID_PARAMETER  Any input parameter is not valid.
+
+**/
+EFI_STATUS
+RemoveSimpleFontPackages (
+  IN     HII_DATABASE_PRIVATE_DATA           *Private,
+  IN     EFI_HII_HANDLE                      Handle,
+  IN OUT HII_DATABASE_PACKAGE_LIST_INSTANCE  *PackageList
+  )
+{
+  LIST_ENTRY                        *ListHead;
+  HII_SIMPLE_FONT_PACKAGE_INSTANCE  *Package;
+  EFI_STATUS                        Status;
+
+  ListHead = &PackageList->SimpleFontPkgHdr;
+
+  while (!IsListEmpty (ListHead)) {
+    Package = CR (
+                ListHead->ForwardLink,
+                HII_SIMPLE_FONT_PACKAGE_INSTANCE,
+                SimpleFontEntry,
+                HII_S_FONT_PACKAGE_SIGNATURE
+                );
+    Status = InvokeRegisteredFunction (
+               Private,
+               EFI_HII_DATABASE_NOTIFY_REMOVE_PACK,
+               (VOID *)Package,
+               EFI_HII_PACKAGE_SIMPLE_FONTS,
+               Handle
+               );
+    if (EFI_ERROR (Status)) {
+      return Status;
+    }
+
+    RemoveEntryList (&Package->SimpleFontEntry);
+    PackageList->PackageListHdr.PackageLength -= Package->SimpleFontPkgHdr->Header.Length;
+    FreePool (Package->SimpleFontPkgHdr);
+    FreePool (Package);
+  }
+
+  return EFI_SUCCESS;
+}
+
+/**
+  This function insert a Device path package to a package list node.
+  This is a internal function.
+
+  @param  DevicePath             Pointer to a EFI_DEVICE_PATH_PROTOCOL protocol
+                                 instance
+  @param  NotifyType             The type of change concerning the database.
+  @param  PackageList            Pointer to a package list which will be inserted
+                                 to.
+
+  @retval EFI_SUCCESS            Device path Package is inserted successfully.
+  @retval EFI_OUT_OF_RESOURCES   Unable to allocate necessary resources for the new
+                                 Device path package.
+  @retval EFI_INVALID_PARAMETER  DevicePath is NULL or PackageList is NULL.
+
+**/
+EFI_STATUS
+InsertDevicePathPackage (
+  IN     EFI_DEVICE_PATH_PROTOCOL            *DevicePath,
+  IN     EFI_HII_DATABASE_NOTIFY_TYPE        NotifyType,
+  IN OUT HII_DATABASE_PACKAGE_LIST_INSTANCE  *PackageList
+  )
+{
+  UINT32                  PackageLength;
+  EFI_HII_PACKAGE_HEADER  Header;
+
+  if ((DevicePath == NULL) || (PackageList == NULL)) {
+    return EFI_INVALID_PARAMETER;
+  }
+
+  //
+  // Less than one device path package is allowed in one package list.
+  //
+  if (PackageList->DevicePathPkg != NULL) {
+    return EFI_INVALID_PARAMETER;
+  }
+
+  PackageLength              = (UINT32)GetDevicePathSize (DevicePath) + sizeof (EFI_HII_PACKAGE_HEADER);
+  PackageList->DevicePathPkg = (UINT8 *)AllocateZeroPool (PackageLength);
+  if (PackageList->DevicePathPkg == NULL) {
+    return EFI_OUT_OF_RESOURCES;
+  }
+
+  Header.Length = PackageLength;
+  Header.Type   = EFI_HII_PACKAGE_DEVICE_PATH;
+  CopyMem (PackageList->DevicePathPkg, &Header, sizeof (EFI_HII_PACKAGE_HEADER));
+  CopyMem (
+    PackageList->DevicePathPkg + sizeof (EFI_HII_PACKAGE_HEADER),
+    DevicePath,
+    PackageLength - sizeof (EFI_HII_PACKAGE_HEADER)
+    );
+
+  //
+  // Since Device Path package is created by NewPackageList, either NEW_PACK
+  // or ADD_PACK should increase the length of package list.
+  //
+  PackageList->PackageListHdr.PackageLength += PackageLength;
+  return EFI_SUCCESS;
+}
+
+/**
+  This function exports device path package to a buffer.
+  This is a internal function.
+
+  @param  Private                Hii database private structure.
+  @param  Handle                 Identification of a package list.
+  @param  PackageList            Pointer to a package list which will be exported.
+  @param  UsedSize               The length of buffer be used.
+  @param  BufferSize             Length of the Buffer.
+  @param  Buffer                 Allocated space for storing exported data.
+  @param  ResultSize             The size of the already exported content of  this
+                                 package list.
+
+  @retval EFI_SUCCESS            Device path Package is exported successfully.
+  @retval EFI_INVALID_PARAMETER  Any input parameter is invalid.
+
+**/
+EFI_STATUS
+ExportDevicePathPackage (
+  IN HII_DATABASE_PRIVATE_DATA           *Private,
+  IN EFI_HII_HANDLE                      Handle,
+  IN HII_DATABASE_PACKAGE_LIST_INSTANCE  *PackageList,
+  IN UINTN                               UsedSize,
+  IN UINTN                               BufferSize,
+  IN OUT VOID                            *Buffer,
+  IN OUT UINTN                           *ResultSize
+  )
+{
+  EFI_STATUS              Status;
+  UINT8                   *Package;
+  EFI_HII_PACKAGE_HEADER  Header;
+
+  if ((Private == NULL) || (PackageList == NULL) || (ResultSize == NULL)) {
+    return EFI_INVALID_PARAMETER;
+  }
+
+  if ((BufferSize > 0) && (Buffer == NULL)) {
+    return EFI_INVALID_PARAMETER;
+  }
+
+  Package = PackageList->DevicePathPkg;
+
+  if (Package == NULL) {
+    return EFI_SUCCESS;
+  }
+
+  CopyMem (&Header, Package, sizeof (EFI_HII_PACKAGE_HEADER));
+
+  if (Header.Length + *ResultSize + UsedSize <= BufferSize) {
+    //
+    // Invoke registered notification function with EXPORT_PACK notify type
+    //
+    Status = InvokeRegisteredFunction (
+               Private,
+               EFI_HII_DATABASE_NOTIFY_EXPORT_PACK,
+               (VOID *)Package,
+               EFI_HII_PACKAGE_DEVICE_PATH,
+               Handle
+               );
+    ASSERT_EFI_ERROR (Status);
+
+    //
+    // Copy Device path package
+    //
+    CopyMem (Buffer, Package, Header.Length);
+  }
+
+  *ResultSize += Header.Length;
+  return EFI_SUCCESS;
+}
+
+/**
+  This function deletes Device Path package from a package list node.
+  This is a internal function.
+
+  @param  Private                Hii database private data.
+  @param  Handle                 Handle of the package list.
+  @param  PackageList            Package List which contains the to be  removed
+                                 Device Path package.
+
+  @retval EFI_SUCCESS            Device Path Package is deleted successfully.
+  @retval EFI_INVALID_PARAMETER  Any input parameter is not valid.
+
+**/
+EFI_STATUS
+RemoveDevicePathPackage (
+  IN     HII_DATABASE_PRIVATE_DATA           *Private,
+  IN     EFI_HII_HANDLE                      Handle,
+  IN OUT HII_DATABASE_PACKAGE_LIST_INSTANCE  *PackageList
+  )
+{
+  EFI_STATUS              Status;
+  UINT8                   *Package;
+  EFI_HII_PACKAGE_HEADER  Header;
+
+  Package = PackageList->DevicePathPkg;
+
+  //
+  // No device path, return directly.
+  //
+  if (Package == NULL) {
+    return EFI_SUCCESS;
+  }
+
+  Status = InvokeRegisteredFunction (
+             Private,
+             EFI_HII_DATABASE_NOTIFY_REMOVE_PACK,
+             (VOID *)Package,
+             EFI_HII_PACKAGE_DEVICE_PATH,
+             Handle
+             );
+  if (EFI_ERROR (Status)) {
+    return Status;
+  }
+
+  CopyMem (&Header, Package, sizeof (EFI_HII_PACKAGE_HEADER));
+  PackageList->PackageListHdr.PackageLength -= Header.Length;
+
+  FreePool (Package);
+
+  PackageList->DevicePathPkg = NULL;
+
+  return EFI_SUCCESS;
+}
+
+/**
+  This function will insert a device path package to package list firstly then
+  invoke notification functions if any.
+  This is a internal function.
+
+  @param  Private                Hii database private structure.
+  @param  NotifyType             The type of change concerning the database.
+  @param  DevicePath             Pointer to a EFI_DEVICE_PATH_PROTOCOL protocol
+                                 instance
+  @param  DatabaseRecord         Pointer to a database record contains  a package
+                                 list which will be inserted to.
+
+  @retval EFI_SUCCESS            Device path Package is inserted successfully.
+  @retval EFI_OUT_OF_RESOURCES   Unable to allocate necessary resources for the new
+                                 Device path package.
+  @retval EFI_INVALID_PARAMETER  DevicePath is NULL or PackageList is NULL.
+
+**/
+EFI_STATUS
+AddDevicePathPackage (
+  IN HII_DATABASE_PRIVATE_DATA     *Private,
+  IN EFI_HII_DATABASE_NOTIFY_TYPE  NotifyType,
+  IN EFI_DEVICE_PATH_PROTOCOL      *DevicePath,
+  IN OUT HII_DATABASE_RECORD       *DatabaseRecord
+  )
+{
+  EFI_STATUS  Status;
+
+  if (DevicePath == NULL) {
+    return EFI_SUCCESS;
+  }
+
+  ASSERT (Private != NULL);
+  ASSERT (DatabaseRecord != NULL);
+
+  //
+  // Create a device path package and insert to packagelist
+  //
+  Status = InsertDevicePathPackage (
+             DevicePath,
+             NotifyType,
+             DatabaseRecord->PackageList
+             );
+  if (EFI_ERROR (Status)) {
+    return Status;
+  }
+
+  return InvokeRegisteredFunction (
+           Private,
+           NotifyType,
+           (VOID *)DatabaseRecord->PackageList->DevicePathPkg,
+           EFI_HII_PACKAGE_DEVICE_PATH,
+           DatabaseRecord->Handle
+           );
+}
+
+/**
+  This function insert a Keyboard Layout package to a package list node.
+  This is a internal function.
+
+  @param  PackageHdr             Pointer to a buffer stored with Keyboard Layout
+                                 package information.
+  @param  NotifyType             The type of change concerning the database.
+  @param  PackageList            Pointer to a package list which will be inserted
+                                 to.
+  @param  Package                Created Keyboard Layout package
+
+  @retval EFI_SUCCESS            Keyboard Layout Package is inserted successfully.
+  @retval EFI_OUT_OF_RESOURCES   Unable to allocate necessary resources for the new
+                                 Keyboard Layout package.
+  @retval EFI_INVALID_PARAMETER  PackageHdr is NULL or PackageList is NULL.
+
+**/
+EFI_STATUS
+InsertKeyboardLayoutPackage (
+  IN     VOID                                *PackageHdr,
+  IN     EFI_HII_DATABASE_NOTIFY_TYPE        NotifyType,
+  IN OUT HII_DATABASE_PACKAGE_LIST_INSTANCE  *PackageList,
+  OUT HII_KEYBOARD_LAYOUT_PACKAGE_INSTANCE   **Package
+  )
+{
+  HII_KEYBOARD_LAYOUT_PACKAGE_INSTANCE  *KeyboardLayoutPackage;
+  EFI_HII_PACKAGE_HEADER                PackageHeader;
+  EFI_STATUS                            Status;
+
+  if ((PackageHdr == NULL) || (PackageList == NULL)) {
+    return EFI_INVALID_PARAMETER;
+  }
+
+  CopyMem (&PackageHeader, PackageHdr, sizeof (EFI_HII_PACKAGE_HEADER));
+
+  //
+  // Create a Keyboard Layout package node
+  //
+  KeyboardLayoutPackage = AllocateZeroPool (sizeof (HII_KEYBOARD_LAYOUT_PACKAGE_INSTANCE));
+  if (KeyboardLayoutPackage == NULL) {
+    Status = EFI_OUT_OF_RESOURCES;
+    goto Error;
+  }
+
+  KeyboardLayoutPackage->Signature = HII_KB_LAYOUT_PACKAGE_SIGNATURE;
+
+  KeyboardLayoutPackage->KeyboardPkg = (UINT8 *)AllocateZeroPool (PackageHeader.Length);
+  if (KeyboardLayoutPackage->KeyboardPkg == NULL) {
+    Status = EFI_OUT_OF_RESOURCES;
+    goto Error;
+  }
+
+  CopyMem (KeyboardLayoutPackage->KeyboardPkg, PackageHdr, PackageHeader.Length);
+  InsertTailList (&PackageList->KeyboardLayoutHdr, &KeyboardLayoutPackage->KeyboardEntry);
+
+  *Package = KeyboardLayoutPackage;
+
+  if (NotifyType == EFI_HII_DATABASE_NOTIFY_ADD_PACK) {
+    PackageList->PackageListHdr.PackageLength += PackageHeader.Length;
+  }
+
+  return EFI_SUCCESS;
+
+Error:
+
+  if (KeyboardLayoutPackage != NULL) {
+    if (KeyboardLayoutPackage->KeyboardPkg != NULL) {
+      FreePool (KeyboardLayoutPackage->KeyboardPkg);
+    }
+
+    FreePool (KeyboardLayoutPackage);
+  }
+
+  return Status;
+}
+
+/**
+  This function exports Keyboard Layout packages to a buffer.
+  This is a internal function.
+
+  @param  Private                Hii database private structure.
+  @param  Handle                 Identification of a package list.
+  @param  PackageList            Pointer to a package list which will be exported.
+  @param  UsedSize               The length of buffer be used.
+  @param  BufferSize             Length of the Buffer.
+  @param  Buffer                 Allocated space for storing exported data.
+  @param  ResultSize             The size of the already exported content of  this
+                                 package list.
+
+  @retval EFI_SUCCESS            Keyboard Layout Packages are exported
+                                 successfully.
+  @retval EFI_INVALID_PARAMETER  Any input parameter is invalid.
+
+**/
+EFI_STATUS
+ExportKeyboardLayoutPackages (
+  IN HII_DATABASE_PRIVATE_DATA           *Private,
+  IN EFI_HII_HANDLE                      Handle,
+  IN HII_DATABASE_PACKAGE_LIST_INSTANCE  *PackageList,
+  IN UINTN                               UsedSize,
+  IN UINTN                               BufferSize,
+  IN OUT VOID                            *Buffer,
+  IN OUT UINTN                           *ResultSize
+  )
+{
+  LIST_ENTRY                            *Link;
+  UINTN                                 PackageLength;
+  EFI_STATUS                            Status;
+  HII_KEYBOARD_LAYOUT_PACKAGE_INSTANCE  *Package;
+  EFI_HII_PACKAGE_HEADER                PackageHeader;
+
+  if ((Private == NULL) || (PackageList == NULL) || (ResultSize == NULL)) {
+    return EFI_INVALID_PARAMETER;
+  }
+
+  if ((BufferSize > 0) && (Buffer == NULL)) {
+    return EFI_INVALID_PARAMETER;
+  }
+
+  PackageLength = 0;
+  Status        = EFI_SUCCESS;
+
+  for (Link = PackageList->KeyboardLayoutHdr.ForwardLink; Link != &PackageList->KeyboardLayoutHdr; Link = Link->ForwardLink) {
+    Package = CR (Link, HII_KEYBOARD_LAYOUT_PACKAGE_INSTANCE, KeyboardEntry, HII_KB_LAYOUT_PACKAGE_SIGNATURE);
+    CopyMem (&PackageHeader, Package->KeyboardPkg, sizeof (EFI_HII_PACKAGE_HEADER));
+    PackageLength += PackageHeader.Length;
+    if (PackageLength + *ResultSize + UsedSize <= BufferSize) {
+      //
+      // Invoke registered notification function with EXPORT_PACK notify type
+      //
+      Status = InvokeRegisteredFunction (
+                 Private,
+                 EFI_HII_DATABASE_NOTIFY_EXPORT_PACK,
+                 (EFI_HII_PACKAGE_HEADER *)Package,
+                 EFI_HII_PACKAGE_KEYBOARD_LAYOUT,
+                 Handle
+                 );
+      ASSERT_EFI_ERROR (Status);
+
+      //
+      // Copy Keyboard Layout package
+      //
+      CopyMem (Buffer, Package->KeyboardPkg, PackageHeader.Length);
+      Buffer = (UINT8 *)Buffer + PackageHeader.Length;
+    }
+  }
+
+  *ResultSize += PackageLength;
+  return EFI_SUCCESS;
+}
+
+/**
+  This function deletes all Keyboard Layout packages from a package list node.
+  This is a internal function.
+
+  @param  Private                Hii database private data.
+  @param  Handle                 Handle of the package list which contains the to
+                                 be  removed Keyboard Layout packages.
+  @param  PackageList            Pointer to a package list that contains removing
+                                 packages.
+
+  @retval EFI_SUCCESS            Keyboard Layout Package(s) is deleted
+                                 successfully.
+  @retval EFI_INVALID_PARAMETER  Any input parameter is not valid.
+
+**/
+EFI_STATUS
+RemoveKeyboardLayoutPackages (
+  IN     HII_DATABASE_PRIVATE_DATA           *Private,
+  IN     EFI_HII_HANDLE                      Handle,
+  IN OUT HII_DATABASE_PACKAGE_LIST_INSTANCE  *PackageList
+  )
+{
+  LIST_ENTRY                            *ListHead;
+  HII_KEYBOARD_LAYOUT_PACKAGE_INSTANCE  *Package;
+  EFI_HII_PACKAGE_HEADER                PackageHeader;
+  EFI_STATUS                            Status;
+
+  ListHead = &PackageList->KeyboardLayoutHdr;
+
+  while (!IsListEmpty (ListHead)) {
+    Package = CR (
+                ListHead->ForwardLink,
+                HII_KEYBOARD_LAYOUT_PACKAGE_INSTANCE,
+                KeyboardEntry,
+                HII_KB_LAYOUT_PACKAGE_SIGNATURE
+                );
+    Status = InvokeRegisteredFunction (
+               Private,
+               EFI_HII_DATABASE_NOTIFY_REMOVE_PACK,
+               (VOID *)Package,
+               EFI_HII_PACKAGE_KEYBOARD_LAYOUT,
+               Handle
+               );
+    if (EFI_ERROR (Status)) {
+      return Status;
+    }
+
+    RemoveEntryList (&Package->KeyboardEntry);
+    CopyMem (&PackageHeader, Package->KeyboardPkg, sizeof (EFI_HII_PACKAGE_HEADER));
+    PackageList->PackageListHdr.PackageLength -= PackageHeader.Length;
+    FreePool (Package->KeyboardPkg);
+    FreePool (Package);
+  }
+
+  return EFI_SUCCESS;
+}
+
+/**
+  This function will insert a package list to hii database firstly then
+  invoke notification functions if any. It is the worker function of
+  HiiNewPackageList and HiiUpdatePackageList.
+
+  This is a internal function.
+
+  @param  Private                Hii database private structure.
+  @param  NotifyType             The type of change concerning the database.
+  @param  PackageList            Pointer to a package list.
+  @param  DatabaseRecord         Pointer to a database record contains  a package
+                                 list instance which will be inserted to.
+
+  @retval EFI_SUCCESS            All incoming packages are inserted to current
+                                 database.
+  @retval EFI_OUT_OF_RESOURCES   Unable to allocate necessary resources for the new
+                                 Device path package.
+  @retval EFI_INVALID_PARAMETER  Any input parameter is invalid.
+
+**/
+EFI_STATUS
+AddPackages (
+  IN HII_DATABASE_PRIVATE_DATA          *Private,
+  IN EFI_HII_DATABASE_NOTIFY_TYPE       NotifyType,
+  IN CONST EFI_HII_PACKAGE_LIST_HEADER  *PackageList,
+  IN OUT   HII_DATABASE_RECORD          *DatabaseRecord
+  )
+{
+  EFI_STATUS                            Status;
+  HII_GUID_PACKAGE_INSTANCE             *GuidPackage;
+  HII_IFR_PACKAGE_INSTANCE              *FormPackage;
+  HII_KEYBOARD_LAYOUT_PACKAGE_INSTANCE  *KeyboardLayoutPackage;
+  HII_STRING_PACKAGE_INSTANCE           *StringPackage;
+  HII_FONT_PACKAGE_INSTANCE             *FontPackage;
+  HII_SIMPLE_FONT_PACKAGE_INSTANCE      *SimpleFontPackage;
+  HII_IMAGE_PACKAGE_INSTANCE            *ImagePackage;
+  EFI_HII_PACKAGE_HEADER                *PackageHdrPtr;
+  EFI_HII_PACKAGE_HEADER                PackageHeader;
+  UINT32                                OldPackageListLen;
+  BOOLEAN                               StringPkgIsAdd;
+
+  //
+  // Initialize Variables
+  //
+  StringPkgIsAdd        = FALSE;
+  FontPackage           = NULL;
+  StringPackage         = NULL;
+  GuidPackage           = NULL;
+  FormPackage           = NULL;
+  ImagePackage          = NULL;
+  SimpleFontPackage     = NULL;
+  KeyboardLayoutPackage = NULL;
+
+  //
+  // Process the package list header
+  //
+  OldPackageListLen = DatabaseRecord->PackageList->PackageListHdr.PackageLength;
+  CopyMem (
+    &DatabaseRecord->PackageList->PackageListHdr,
+    (VOID *)PackageList,
+    sizeof (EFI_HII_PACKAGE_LIST_HEADER)
+    );
+  if (NotifyType == EFI_HII_DATABASE_NOTIFY_ADD_PACK) {
+    DatabaseRecord->PackageList->PackageListHdr.PackageLength = OldPackageListLen;
+  }
+
+  PackageHdrPtr = (EFI_HII_PACKAGE_HEADER *)((UINT8 *)PackageList + sizeof (EFI_HII_PACKAGE_LIST_HEADER));
+  CopyMem (&PackageHeader, PackageHdrPtr, sizeof (EFI_HII_PACKAGE_HEADER));
+
+  Status = EFI_SUCCESS;
+
+  while (PackageHeader.Type != EFI_HII_PACKAGE_END) {
+    switch (PackageHeader.Type) {
+      case EFI_HII_PACKAGE_TYPE_GUID:
+        Status = InsertGuidPackage (
+                   PackageHdrPtr,
+                   NotifyType,
+                   DatabaseRecord->PackageList,
+                   &GuidPackage
+                   );
+        if (EFI_ERROR (Status)) {
+          return Status;
+        }
+
+        Status = InvokeRegisteredFunction (
+                   Private,
+                   NotifyType,
+                   (VOID *)GuidPackage,
+                   (UINT8)(PackageHeader.Type),
+                   DatabaseRecord->Handle
+                   );
+        break;
+      case EFI_HII_PACKAGE_FORMS:
+        Status = InsertFormPackage (
+                   PackageHdrPtr,
+                   NotifyType,
+                   DatabaseRecord->PackageList,
+                   &FormPackage
+                   );
+        if (EFI_ERROR (Status)) {
+          return Status;
+        }
+
+        Status = InvokeRegisteredFunction (
+                   Private,
+                   NotifyType,
+                   (VOID *)FormPackage,
+                   (UINT8)(PackageHeader.Type),
+                   DatabaseRecord->Handle
+                   );
+        //
+        // If Hii runtime support feature is enabled,
+        // will export Hii info for runtime use after ReadyToBoot event triggered.
+        // If some driver add/update/remove packages from HiiDatabase after ReadyToBoot,
+        // will need to export the content of HiiDatabase.
+        // But if form packages added/updated, also need to export the ConfigResp string.
+        //
+        if (gExportAfterReadyToBoot) {
+          gExportConfigResp = TRUE;
+        }
+
+        break;
+      case EFI_HII_PACKAGE_KEYBOARD_LAYOUT:
+        Status = InsertKeyboardLayoutPackage (
+                   PackageHdrPtr,
+                   NotifyType,
+                   DatabaseRecord->PackageList,
+                   &KeyboardLayoutPackage
+                   );
+        if (EFI_ERROR (Status)) {
+          return Status;
+        }
+
+        Status = InvokeRegisteredFunction (
+                   Private,
+                   NotifyType,
+                   (VOID *)KeyboardLayoutPackage,
+                   (UINT8)(PackageHeader.Type),
+                   DatabaseRecord->Handle
+                   );
+        break;
+      case EFI_HII_PACKAGE_STRINGS:
+        Status = InsertStringPackage (
+                   Private,
+                   PackageHdrPtr,
+                   NotifyType,
+                   DatabaseRecord->PackageList,
+                   &StringPackage
+                   );
+        if (EFI_ERROR (Status)) {
+          return Status;
+        }
+
+        ASSERT (StringPackage != NULL);
+        Status = InvokeRegisteredFunction (
+                   Private,
+                   NotifyType,
+                   (VOID *)StringPackage,
+                   (UINT8)(PackageHeader.Type),
+                   DatabaseRecord->Handle
+                   );
+        StringPkgIsAdd = TRUE;
+        break;
+      case EFI_HII_PACKAGE_FONTS:
+        Status = InsertFontPackage (
+                   Private,
+                   PackageHdrPtr,
+                   NotifyType,
+                   DatabaseRecord->PackageList,
+                   &FontPackage
+                   );
+        if (EFI_ERROR (Status)) {
+          return Status;
+        }
+
+        Status = InvokeRegisteredFunction (
+                   Private,
+                   NotifyType,
+                   (VOID *)FontPackage,
+                   (UINT8)(PackageHeader.Type),
+                   DatabaseRecord->Handle
+                   );
+        break;
+      case EFI_HII_PACKAGE_IMAGES:
+        Status = InsertImagePackage (
+                   PackageHdrPtr,
+                   NotifyType,
+                   DatabaseRecord->PackageList,
+                   &ImagePackage
+                   );
+        if (EFI_ERROR (Status)) {
+          return Status;
+        }
+
+        Status = InvokeRegisteredFunction (
+                   Private,
+                   NotifyType,
+                   (VOID *)ImagePackage,
+                   (UINT8)(PackageHeader.Type),
+                   DatabaseRecord->Handle
+                   );
+        break;
+      case EFI_HII_PACKAGE_SIMPLE_FONTS:
+        Status = InsertSimpleFontPackage (
+                   PackageHdrPtr,
+                   NotifyType,
+                   DatabaseRecord->PackageList,
+                   &SimpleFontPackage
+                   );
+        if (EFI_ERROR (Status)) {
+          return Status;
+        }
+
+        Status = InvokeRegisteredFunction (
+                   Private,
+                   NotifyType,
+                   (VOID *)SimpleFontPackage,
+                   (UINT8)(PackageHeader.Type),
+                   DatabaseRecord->Handle
+                   );
+        break;
+      case EFI_HII_PACKAGE_DEVICE_PATH:
+        Status = AddDevicePathPackage (
+                   Private,
+                   NotifyType,
+                   (EFI_DEVICE_PATH_PROTOCOL *)((UINT8 *)PackageHdrPtr + sizeof (EFI_HII_PACKAGE_HEADER)),
+                   DatabaseRecord
+                   );
+        break;
+      default:
+        break;
+    }
+
+    if (EFI_ERROR (Status)) {
+      return Status;
+    }
+
+    //
+    // goto header of next package
+    //
+    PackageHdrPtr = (EFI_HII_PACKAGE_HEADER *)((UINT8 *)PackageHdrPtr + PackageHeader.Length);
+    CopyMem (&PackageHeader, PackageHdrPtr, sizeof (EFI_HII_PACKAGE_HEADER));
+  }
+
+  //
+  // Adjust String Package to make sure all string packages have the same max string ID.
+  //
+  if (!EFI_ERROR (Status) && StringPkgIsAdd) {
+    Status = AdjustStringPackage (DatabaseRecord->PackageList);
+  }
+
+  return Status;
+}
+
+/**
+  This function exports a package list to a buffer. It is the worker function
+  of HiiExportPackageList.
+
+  This is a internal function.
+
+  @param  Private                Hii database private structure.
+  @param  Handle                 Identification of a package list.
+  @param  PackageList            Pointer to a package list which will be exported.
+  @param  UsedSize               The length of buffer has been used by exporting
+                                 package lists when Handle is NULL.
+  @param  BufferSize             Length of the Buffer.
+  @param  Buffer                 Allocated space for storing exported data.
+
+  @retval EFI_SUCCESS            Keyboard Layout Packages are exported
+                                 successfully.
+  @retval EFI_INVALID_PARAMETER  Any input parameter is invalid.
+
+**/
+EFI_STATUS
+ExportPackageList (
+  IN HII_DATABASE_PRIVATE_DATA           *Private,
+  IN EFI_HII_HANDLE                      Handle,
+  IN HII_DATABASE_PACKAGE_LIST_INSTANCE  *PackageList,
+  IN OUT UINTN                           *UsedSize,
+  IN UINTN                               BufferSize,
+  OUT EFI_HII_PACKAGE_LIST_HEADER        *Buffer
+  )
+{
+  EFI_STATUS              Status;
+  UINTN                   ResultSize;
+  EFI_HII_PACKAGE_HEADER  EndofPackageList;
+
+  ASSERT (Private != NULL && PackageList != NULL && UsedSize != NULL);
+  ASSERT (Private->Signature == HII_DATABASE_PRIVATE_DATA_SIGNATURE);
+  ASSERT (IsHiiHandleValid (Handle));
+
+  if ((BufferSize > 0) && (Buffer == NULL)) {
+    return EFI_INVALID_PARAMETER;
+  }
+
+  //
+  // Copy the package list header
+  // ResultSize indicates the length of the exported bytes of this package list
+  //
+  ResultSize = sizeof (EFI_HII_PACKAGE_LIST_HEADER);
+  if (ResultSize + *UsedSize <= BufferSize) {
+    CopyMem ((VOID *)Buffer, PackageList, ResultSize);
+  }
+
+  //
+  // Copy the packages and invoke EXPORT_PACK notify functions if exists.
+  //
+  Status = ExportGuidPackages (
+             Private,
+             Handle,
+             PackageList,
+             *UsedSize,
+             BufferSize,
+             (VOID *)((UINT8 *)Buffer + ResultSize),
+             &ResultSize
+             );
+  if (EFI_ERROR (Status)) {
+    return Status;
+  }
+
+  Status = ExportFormPackages (
+             Private,
+             Handle,
+             PackageList,
+             *UsedSize,
+             BufferSize,
+             (VOID *)((UINT8 *)Buffer + ResultSize),
+             &ResultSize
+             );
+  if (EFI_ERROR (Status)) {
+    return Status;
+  }
+
+  Status = ExportKeyboardLayoutPackages (
+             Private,
+             Handle,
+             PackageList,
+             *UsedSize,
+             BufferSize,
+             (VOID *)((UINT8 *)Buffer + ResultSize),
+             &ResultSize
+             );
+  if (EFI_ERROR (Status)) {
+    return Status;
+  }
+
+  Status = ExportStringPackages (
+             Private,
+             Handle,
+             PackageList,
+             *UsedSize,
+             BufferSize,
+             (VOID *)((UINT8 *)Buffer + ResultSize),
+             &ResultSize
+             );
+  if (EFI_ERROR (Status)) {
+    return Status;
+  }
+
+  Status = ExportFontPackages (
+             Private,
+             Handle,
+             PackageList,
+             *UsedSize,
+             BufferSize,
+             (VOID *)((UINT8 *)Buffer + ResultSize),
+             &ResultSize
+             );
+  if (EFI_ERROR (Status)) {
+    return Status;
+  }
+
+  Status = ExportImagePackages (
+             Private,
+             Handle,
+             PackageList,
+             *UsedSize,
+             BufferSize,
+             (VOID *)((UINT8 *)Buffer + ResultSize),
+             &ResultSize
+             );
+  if (EFI_ERROR (Status)) {
+    return Status;
+  }
+
+  Status = ExportSimpleFontPackages (
+             Private,
+             Handle,
+             PackageList,
+             *UsedSize,
+             BufferSize,
+             (VOID *)((UINT8 *)Buffer + ResultSize),
+             &ResultSize
+             );
+  if (EFI_ERROR (Status)) {
+    return Status;
+  }
+
+  Status = ExportDevicePathPackage (
+             Private,
+             Handle,
+             PackageList,
+             *UsedSize,
+             BufferSize,
+             (VOID *)((UINT8 *)Buffer + ResultSize),
+             &ResultSize
+             );
+  if (EFI_ERROR (Status)) {
+    return Status;
+  }
+
+  //
+  // Append the package list end.
+  //
+  EndofPackageList.Length = sizeof (EFI_HII_PACKAGE_HEADER);
+  EndofPackageList.Type   = EFI_HII_PACKAGE_END;
+  if (ResultSize + *UsedSize + sizeof (EFI_HII_PACKAGE_HEADER) <= BufferSize) {
+    CopyMem (
+      (VOID *)((UINT8 *)Buffer + ResultSize),
+      (VOID *)&EndofPackageList,
+      sizeof (EFI_HII_PACKAGE_HEADER)
+      );
+  }
+
+  *UsedSize += ResultSize + sizeof (EFI_HII_PACKAGE_HEADER);
+
+  return EFI_SUCCESS;
+}
+
+/**
+This function mainly use to get and update ConfigResp string.
+
+@param  This                   A pointer to the EFI_HII_DATABASE_PROTOCOL instance.
+
+@retval EFI_SUCCESS            Get the information successfully.
+@retval EFI_OUT_OF_RESOURCES   Not enough memory to store the Configuration Setting data.
+
+**/
+EFI_STATUS
+HiiGetConfigRespInfo (
+  IN CONST EFI_HII_DATABASE_PROTOCOL  *This
+  )
+{
+  EFI_STATUS                 Status;
+  HII_DATABASE_PRIVATE_DATA  *Private;
+  EFI_STRING                 ConfigAltResp;
+  UINTN                      ConfigSize;
+
+  ConfigAltResp = NULL;
+  ConfigSize    = 0;
+
+  Private = HII_DATABASE_DATABASE_PRIVATE_DATA_FROM_THIS (This);
+
+  //
+  // Get ConfigResp string
+  //
+  Status = HiiConfigRoutingExportConfig (&Private->ConfigRouting, &ConfigAltResp);
+
+  if (!EFI_ERROR (Status)) {
+    ConfigSize = StrSize (ConfigAltResp);
+    if (ConfigSize > gConfigRespSize) {
+      //
+      // Do 25% overallocation to minimize the number of memory allocations after ReadyToBoot.
+      // Since lots of allocation after ReadyToBoot may change memory map and cause S4 resume issue.
+      //
+      gConfigRespSize = ConfigSize + (ConfigSize >> 2);
+      if (gRTConfigRespBuffer != NULL) {
+        FreePool (gRTConfigRespBuffer);
+        DEBUG ((DEBUG_WARN, "[HiiDatabase]: Memory allocation is required after ReadyToBoot, which may change memory map and cause S4 resume issue.\n"));
+      }
+
+      gRTConfigRespBuffer = (EFI_STRING)AllocateRuntimeZeroPool (gConfigRespSize);
+      if (gRTConfigRespBuffer == NULL) {
+        FreePool (ConfigAltResp);
+        DEBUG ((DEBUG_ERROR, "[HiiDatabase]: No enough memory resource to store the ConfigResp string.\n"));
+        //
+        // Remove from the System Table when the configuration runtime buffer is freed.
+        //
+        gBS->InstallConfigurationTable (&gEfiHiiConfigRoutingProtocolGuid, NULL);
+        return EFI_OUT_OF_RESOURCES;
+      }
+    } else {
+      ZeroMem (gRTConfigRespBuffer, gConfigRespSize);
+    }
+
+    CopyMem (gRTConfigRespBuffer, ConfigAltResp, ConfigSize);
+    gBS->InstallConfigurationTable (&gEfiHiiConfigRoutingProtocolGuid, gRTConfigRespBuffer);
+    FreePool (ConfigAltResp);
+  }
+
+  return EFI_SUCCESS;
+}
+
+/**
+This is an internal function,mainly use to get HiiDatabase information.
+
+@param  This                   A pointer to the EFI_HII_DATABASE_PROTOCOL instance.
+
+@retval EFI_SUCCESS            Get the information successfully.
+@retval EFI_OUT_OF_RESOURCES   Not enough memory to store the Hiidatabase data.
+
+**/
+EFI_STATUS
+HiiGetDatabaseInfo (
+  IN CONST EFI_HII_DATABASE_PROTOCOL  *This
+  )
+{
+  EFI_STATUS                   Status;
+  EFI_HII_PACKAGE_LIST_HEADER  *DatabaseInfo;
+  UINTN                        DatabaseInfoSize;
+
+  DatabaseInfo     = NULL;
+  DatabaseInfoSize = 0;
+
+  //
+  // Get HiiDatabase information.
+  //
+  Status = HiiExportPackageLists (This, NULL, &DatabaseInfoSize, DatabaseInfo);
+
+  ASSERT (Status == EFI_BUFFER_TOO_SMALL);
+
+  if (DatabaseInfoSize > gDatabaseInfoSize ) {
+    //
+    // Do 25% overallocation to minimize the number of memory allocations after ReadyToBoot.
+    // Since lots of allocation after ReadyToBoot may change memory map and cause S4 resume issue.
+    //
+    gDatabaseInfoSize = DatabaseInfoSize + (DatabaseInfoSize >> 2);
+    if (gRTDatabaseInfoBuffer != NULL) {
+      FreePool (gRTDatabaseInfoBuffer);
+      DEBUG ((DEBUG_WARN, "[HiiDatabase]: Memory allocation is required after ReadyToBoot, which may change memory map and cause S4 resume issue.\n"));
+    }
+
+    gRTDatabaseInfoBuffer = AllocateRuntimeZeroPool (gDatabaseInfoSize);
+    if (gRTDatabaseInfoBuffer == NULL) {
+      DEBUG ((DEBUG_ERROR, "[HiiDatabase]: No enough memory resource to store the HiiDatabase info.\n"));
+      //
+      // Remove from the System Table when the configuration runtime buffer is freed.
+      //
+      gBS->InstallConfigurationTable (&gEfiHiiDatabaseProtocolGuid, NULL);
+      return EFI_OUT_OF_RESOURCES;
+    }
+  } else {
+    ZeroMem (gRTDatabaseInfoBuffer, gDatabaseInfoSize);
+  }
+
+  Status = HiiExportPackageLists (This, NULL, &DatabaseInfoSize, gRTDatabaseInfoBuffer);
+  ASSERT_EFI_ERROR (Status);
+  gBS->InstallConfigurationTable (&gEfiHiiDatabaseProtocolGuid, gRTDatabaseInfoBuffer);
+
+  return EFI_SUCCESS;
+}
+
+/**
+  This function adds the packages in the package list to the database and returns a handle. If there is a
+  EFI_DEVICE_PATH_PROTOCOL associated with the DriverHandle, then this function will
+  create a package of type EFI_PACKAGE_TYPE_DEVICE_PATH and add it to the package list.
+
+  @param  This                   A pointer to the EFI_HII_DATABASE_PROTOCOL
+                                 instance.
+  @param  PackageList            A pointer to an EFI_HII_PACKAGE_LIST_HEADER
+                                 structure.
+  @param  DriverHandle           Associate the package list with this EFI handle.
+                                 If a NULL is specified, this data will not be associate
+                                 with any drivers and cannot have a callback induced.
+  @param  Handle                 A pointer to the EFI_HII_HANDLE instance.
+
+  @retval EFI_SUCCESS            The package list associated with the Handle was
+                                 added to the HII database.
+  @retval EFI_OUT_OF_RESOURCES   Unable to allocate necessary resources for the new
+                                 database contents.
+  @retval EFI_INVALID_PARAMETER  PackageList is NULL or Handle is NULL.
+  @retval EFI_INVALID_PARAMETER  PackageListGuid already exists in database.
+
+**/
+EFI_STATUS
+EFIAPI
+HiiNewPackageList (
+  IN CONST EFI_HII_DATABASE_PROTOCOL    *This,
+  IN CONST EFI_HII_PACKAGE_LIST_HEADER  *PackageList,
+  IN CONST EFI_HANDLE                   DriverHandle  OPTIONAL,
+  OUT EFI_HII_HANDLE                    *Handle
+  )
+{
+  EFI_STATUS                 Status;
+  HII_DATABASE_PRIVATE_DATA  *Private;
+  HII_DATABASE_RECORD        *DatabaseRecord;
+  EFI_DEVICE_PATH_PROTOCOL   *DevicePath;
+  LIST_ENTRY                 *Link;
+  EFI_GUID                   PackageListGuid;
+
+  if ((This == NULL) || (PackageList == NULL) || (Handle == NULL)) {
+    return EFI_INVALID_PARAMETER;
+  }
+
+  Private = HII_DATABASE_DATABASE_PRIVATE_DATA_FROM_THIS (This);
+  CopyMem (&PackageListGuid, (VOID *)PackageList, sizeof (EFI_GUID));
+
+  //
+  // Check the Package list GUID to guarantee this GUID is unique in database.
+  //
+  for (Link = Private->DatabaseList.ForwardLink; Link != &Private->DatabaseList; Link = Link->ForwardLink) {
+    DatabaseRecord = CR (Link, HII_DATABASE_RECORD, DatabaseEntry, HII_DATABASE_RECORD_SIGNATURE);
+    if (CompareGuid (
+          &(DatabaseRecord->PackageList->PackageListHdr.PackageListGuid),
+          &PackageListGuid
+          ) &&
+        (DatabaseRecord->DriverHandle == DriverHandle))
+    {
+      return EFI_INVALID_PARAMETER;
+    }
+  }
+
+  EfiAcquireLock (&mHiiDatabaseLock);
+
+  //
+  // Build a PackageList node
+  //
+  Status = GenerateHiiDatabaseRecord (Private, &DatabaseRecord);
+  if (EFI_ERROR (Status)) {
+    EfiReleaseLock (&mHiiDatabaseLock);
+    return Status;
+  }
+
+  //
+  // Fill in information of the created Package List node
+  // according to incoming package list.
+  //
+  Status = AddPackages (Private, EFI_HII_DATABASE_NOTIFY_NEW_PACK, PackageList, DatabaseRecord);
+  if (EFI_ERROR (Status)) {
+    EfiReleaseLock (&mHiiDatabaseLock);
+    return Status;
+  }
+
+  DatabaseRecord->DriverHandle = DriverHandle;
+
+  //
+  // Create a Device path package and add into the package list if exists.
+  //
+  Status = gBS->HandleProtocol (
+                  DriverHandle,
+                  &gEfiDevicePathProtocolGuid,
+                  (VOID **)&DevicePath
+                  );
+  if (!EFI_ERROR (Status)) {
+    Status = AddDevicePathPackage (Private, EFI_HII_DATABASE_NOTIFY_NEW_PACK, DevicePath, DatabaseRecord);
+    ASSERT_EFI_ERROR (Status);
+  }
+
+  *Handle = DatabaseRecord->Handle;
+
+  //
+  // Check whether need to get the Database info.
+  // Only after ReadyToBoot, need to do the export.
+  //
+  if (gExportAfterReadyToBoot) {
+    HiiGetDatabaseInfo (This);
+  }
+
+  EfiReleaseLock (&mHiiDatabaseLock);
+
+  //
+  // Notes:
+  // HiiGetDatabaseInfo () will get the contents of HII data base,
+  // belong to the atomic behavior of Hii Database update.
+  // And since HiiGetConfigRespInfo () will get the configuration setting info from HII drivers
+  // we can not think it belong to the atomic behavior of Hii Database update.
+  // That's why EfiReleaseLock (&mHiiDatabaseLock) is callled before HiiGetConfigRespInfo ().
+  //
+
+  // Check whether need to get the configuration setting info from HII drivers.
+  // When after ReadyToBoot and need to do the export for form package add.
+  //
+  if (gExportAfterReadyToBoot && gExportConfigResp) {
+    HiiGetConfigRespInfo (This);
+  }
+
+  return EFI_SUCCESS;
+}
+
+/**
+  This function removes the package list that is associated with Handle
+  from the HII database. Before removing the package, any registered functions
+  with the notification type REMOVE_PACK and the same package type will be called.
+
+  @param  This                   A pointer to the EFI_HII_DATABASE_PROTOCOL
+                                 instance.
+  @param  Handle                 The handle that was registered to the data that is
+                                 requested  for removal.
+
+  @retval EFI_SUCCESS            The data associated with the Handle was removed
+                                 from  the HII database.
+  @retval EFI_NOT_FOUND          The specified handle is not in database.
+  @retval EFI_INVALID_PARAMETER  The Handle was not valid.
+
+**/
+EFI_STATUS
+EFIAPI
+HiiRemovePackageList (
+  IN CONST EFI_HII_DATABASE_PROTOCOL  *This,
+  IN EFI_HII_HANDLE                   Handle
+  )
+{
+  EFI_STATUS                          Status;
+  HII_DATABASE_PRIVATE_DATA           *Private;
+  LIST_ENTRY                          *Link;
+  HII_DATABASE_RECORD                 *Node;
+  HII_DATABASE_PACKAGE_LIST_INSTANCE  *PackageList;
+  HII_HANDLE                          *HiiHandle;
+
+  if (This == NULL) {
+    return EFI_INVALID_PARAMETER;
+  }
+
+  if (!IsHiiHandleValid (Handle)) {
+    return EFI_NOT_FOUND;
+  }
+
+  EfiAcquireLock (&mHiiDatabaseLock);
+
+  Private = HII_DATABASE_DATABASE_PRIVATE_DATA_FROM_THIS (This);
+
+  //
+  // Get the packagelist to be removed.
+  //
+  for (Link = Private->DatabaseList.ForwardLink; Link != &Private->DatabaseList; Link = Link->ForwardLink) {
+    Node = CR (Link, HII_DATABASE_RECORD, DatabaseEntry, HII_DATABASE_RECORD_SIGNATURE);
+    if (Node->Handle == Handle) {
+      PackageList = (HII_DATABASE_PACKAGE_LIST_INSTANCE *)(Node->PackageList);
+      ASSERT (PackageList != NULL);
+
+      //
+      // Call registered functions with REMOVE_PACK before removing packages
+      // then remove them.
+      //
+      Status = RemoveGuidPackages (Private, Handle, PackageList);
+      if (EFI_ERROR (Status)) {
+        EfiReleaseLock (&mHiiDatabaseLock);
+        return Status;
+      }
+
+      Status = RemoveFormPackages (Private, Handle, PackageList);
+      if (EFI_ERROR (Status)) {
+        EfiReleaseLock (&mHiiDatabaseLock);
+        return Status;
+      }
+
+      Status = RemoveKeyboardLayoutPackages (Private, Handle, PackageList);
+      if (EFI_ERROR (Status)) {
+        EfiReleaseLock (&mHiiDatabaseLock);
+        return Status;
+      }
+
+      Status = RemoveStringPackages (Private, Handle, PackageList);
+      if (EFI_ERROR (Status)) {
+        EfiReleaseLock (&mHiiDatabaseLock);
+        return Status;
+      }
+
+      Status = RemoveFontPackages (Private, Handle, PackageList);
+      if (EFI_ERROR (Status)) {
+        EfiReleaseLock (&mHiiDatabaseLock);
+        return Status;
+      }
+
+      Status = RemoveImagePackages (Private, Handle, PackageList);
+      if (EFI_ERROR (Status)) {
+        EfiReleaseLock (&mHiiDatabaseLock);
+        return Status;
+      }
+
+      Status = RemoveSimpleFontPackages (Private, Handle, PackageList);
+      if (EFI_ERROR (Status)) {
+        EfiReleaseLock (&mHiiDatabaseLock);
+        return Status;
+      }
+
+      Status = RemoveDevicePathPackage (Private, Handle, PackageList);
+      if (EFI_ERROR (Status)) {
+        EfiReleaseLock (&mHiiDatabaseLock);
+        return Status;
+      }
+
+      //
+      // Free resources of the package list
+      //
+      RemoveEntryList (&Node->DatabaseEntry);
+
+      HiiHandle = (HII_HANDLE *)Handle;
+      RemoveEntryList (&HiiHandle->Handle);
+      Private->HiiHandleCount--;
+      ASSERT (Private->HiiHandleCount >= 0);
+
+      HiiHandle->Signature = 0;
+      FreePool (HiiHandle);
+      FreePool (Node->PackageList);
+      FreePool (Node);
+
+      //
+      // Check whether need to get the Database info.
+      // Only after ReadyToBoot, need to do the export.
+      //
+      if (gExportAfterReadyToBoot) {
+        HiiGetDatabaseInfo (This);
+      }
+
+      EfiReleaseLock (&mHiiDatabaseLock);
+
+      //
+      // Notes:
+      // HiiGetDatabaseInfo () will get the contents of HII data base,
+      // belong to the atomic behavior of Hii Database update.
+      // And since HiiGetConfigRespInfo () will get the configuration setting info from HII drivers
+      // we can not think it belong to the atomic behavior of Hii Database update.
+      // That's why EfiReleaseLock (&mHiiDatabaseLock) is callled before HiiGetConfigRespInfo ().
+      //
+
+      //
+      // Check whether need to get the configuration setting info from HII drivers.
+      // When after ReadyToBoot and need to do the export for form package remove.
+      //
+      if (gExportAfterReadyToBoot && gExportConfigResp) {
+        HiiGetConfigRespInfo (This);
+      }
+
+      return EFI_SUCCESS;
+    }
+  }
+
+  EfiReleaseLock (&mHiiDatabaseLock);
+  return EFI_NOT_FOUND;
+}
+
+/**
+  This function updates the existing package list (which has the specified Handle)
+  in the HII databases, using the new package list specified by PackageList.
+
+  @param  This                   A pointer to the EFI_HII_DATABASE_PROTOCOL
+                                 instance.
+  @param  Handle                 The handle that was registered to the data that is
+                                  requested to be updated.
+  @param  PackageList            A pointer to an EFI_HII_PACKAGE_LIST_HEADER
+                                 package.
+
+  @retval EFI_SUCCESS            The HII database was successfully updated.
+  @retval EFI_OUT_OF_RESOURCES   Unable to allocate enough memory for the updated
+                                 database.
+  @retval EFI_INVALID_PARAMETER  PackageList was NULL.
+  @retval EFI_NOT_FOUND          The specified Handle is not in database.
+
+**/
+EFI_STATUS
+EFIAPI
+HiiUpdatePackageList (
+  IN CONST EFI_HII_DATABASE_PROTOCOL    *This,
+  IN EFI_HII_HANDLE                     Handle,
+  IN CONST EFI_HII_PACKAGE_LIST_HEADER  *PackageList
+  )
+{
+  EFI_STATUS                          Status;
+  HII_DATABASE_PRIVATE_DATA           *Private;
+  LIST_ENTRY                          *Link;
+  HII_DATABASE_RECORD                 *Node;
+  EFI_HII_PACKAGE_HEADER              *PackageHdrPtr;
+  HII_DATABASE_PACKAGE_LIST_INSTANCE  *OldPackageList;
+  EFI_HII_PACKAGE_HEADER              PackageHeader;
+
+  if ((This == NULL) || (PackageList == NULL)) {
+    return EFI_INVALID_PARAMETER;
+  }
+
+  if (!IsHiiHandleValid (Handle)) {
+    return EFI_NOT_FOUND;
+  }
+
+  Private = HII_DATABASE_DATABASE_PRIVATE_DATA_FROM_THIS (This);
+
+  PackageHdrPtr = (EFI_HII_PACKAGE_HEADER *)((UINT8 *)PackageList + sizeof (EFI_HII_PACKAGE_LIST_HEADER));
+
+  Status = EFI_SUCCESS;
+
+  EfiAcquireLock (&mHiiDatabaseLock);
+  //
+  // Get original packagelist to be updated
+  //
+  for (Link = Private->DatabaseList.ForwardLink; Link != &Private->DatabaseList; Link = Link->ForwardLink) {
+    Node = CR (Link, HII_DATABASE_RECORD, DatabaseEntry, HII_DATABASE_RECORD_SIGNATURE);
+    if (Node->Handle == Handle) {
+      OldPackageList = Node->PackageList;
+      //
+      // Remove the package if its type matches one of the package types which is
+      // contained in the new package list.
+      //
+      CopyMem (&PackageHeader, PackageHdrPtr, sizeof (EFI_HII_PACKAGE_HEADER));
+      while (PackageHeader.Type != EFI_HII_PACKAGE_END) {
+        switch (PackageHeader.Type) {
+          case EFI_HII_PACKAGE_TYPE_GUID:
+            Status = RemoveGuidPackages (Private, Handle, OldPackageList);
+            break;
+          case EFI_HII_PACKAGE_FORMS:
+            Status = RemoveFormPackages (Private, Handle, OldPackageList);
+            break;
+          case EFI_HII_PACKAGE_KEYBOARD_LAYOUT:
+            Status = RemoveKeyboardLayoutPackages (Private, Handle, OldPackageList);
+            break;
+          case EFI_HII_PACKAGE_STRINGS:
+            Status = RemoveStringPackages (Private, Handle, OldPackageList);
+            break;
+          case EFI_HII_PACKAGE_FONTS:
+            Status = RemoveFontPackages (Private, Handle, OldPackageList);
+            break;
+          case EFI_HII_PACKAGE_IMAGES:
+            Status = RemoveImagePackages (Private, Handle, OldPackageList);
+            break;
+          case EFI_HII_PACKAGE_SIMPLE_FONTS:
+            Status = RemoveSimpleFontPackages (Private, Handle, OldPackageList);
+            break;
+          case EFI_HII_PACKAGE_DEVICE_PATH:
+            Status = RemoveDevicePathPackage (Private, Handle, OldPackageList);
+            break;
+        }
+
+        if (EFI_ERROR (Status)) {
+          EfiReleaseLock (&mHiiDatabaseLock);
+          return Status;
+        }
+
+        PackageHdrPtr = (EFI_HII_PACKAGE_HEADER *)((UINT8 *)PackageHdrPtr + PackageHeader.Length);
+        CopyMem (&PackageHeader, PackageHdrPtr, sizeof (EFI_HII_PACKAGE_HEADER));
+      }
+
+      //
+      // Add all of the packages within the new package list
+      //
+      Status = AddPackages (Private, EFI_HII_DATABASE_NOTIFY_ADD_PACK, PackageList, Node);
+
+      //
+      // Check whether need to get the Database info.
+      // Only after ReadyToBoot, need to do the export.
+      //
+      if (gExportAfterReadyToBoot && (Status == EFI_SUCCESS)) {
+        HiiGetDatabaseInfo (This);
+      }
+
+      EfiReleaseLock (&mHiiDatabaseLock);
+
+      //
+      // Notes:
+      // HiiGetDatabaseInfo () will get the contents of HII data base,
+      // belong to the atomic behavior of Hii Database update.
+      // And since HiiGetConfigRespInfo () will get the configuration setting info from HII drivers
+      // we can not think it belong to the atomic behavior of Hii Database update.
+      // That's why EfiReleaseLock (&mHiiDatabaseLock) is callled before HiiGetConfigRespInfo ().
+      //
+
+      //
+      // Check whether need to get the configuration setting info from HII drivers.
+      // When after ReadyToBoot and need to do the export for form package update.
+      //
+      if (gExportAfterReadyToBoot && gExportConfigResp && (Status == EFI_SUCCESS)) {
+        HiiGetConfigRespInfo (This);
+      }
+
+      return Status;
+    }
+  }
+
+  EfiReleaseLock (&mHiiDatabaseLock);
+  return EFI_NOT_FOUND;
+}
+
+/**
+  This function returns a list of the package handles of the specified type
+  that are currently active in the database. The pseudo-type
+  EFI_HII_PACKAGE_TYPE_ALL will cause all package handles to be listed.
+
+  @param  This                   A pointer to the EFI_HII_DATABASE_PROTOCOL
+                                 instance.
+  @param  PackageType            Specifies the package type of the packages to list
+                                 or EFI_HII_PACKAGE_TYPE_ALL for all packages to be
+                                 listed.
+  @param  PackageGuid            If PackageType is EFI_HII_PACKAGE_TYPE_GUID, then
+                                 this  is the pointer to the GUID which must match
+                                 the Guid field of EFI_HII_GUID_PACKAGE_GUID_HDR.
+                                 Otherwise,  it must be NULL.
+  @param  HandleBufferLength     On input, a pointer to the length of the handle
+                                 buffer.  On output, the length of the handle
+                                 buffer that is required for the handles found.
+  @param  Handle                 An array of EFI_HII_HANDLE instances returned.
+
+  @retval EFI_SUCCESS            The matching handles are outputted successfully.
+                                 HandleBufferLength is updated with the actual length.
+  @retval EFI_BUFFER_TO_SMALL    The HandleBufferLength parameter indicates that
+                                 Handle is too small to support the number of
+                                 handles. HandleBufferLength is updated with a
+                                 value that will  enable the data to fit.
+  @retval EFI_NOT_FOUND          No matching handle could not be found in database.
+  @retval EFI_INVALID_PARAMETER  HandleBufferLength was NULL.
+  @retval EFI_INVALID_PARAMETER  The value referenced by HandleBufferLength was not
+                                 zero and Handle was NULL.
+  @retval EFI_INVALID_PARAMETER  PackageType is not a EFI_HII_PACKAGE_TYPE_GUID but
+                                 PackageGuid is not NULL, PackageType is a EFI_HII_
+                                 PACKAGE_TYPE_GUID but PackageGuid is NULL.
+
+**/
+EFI_STATUS
+EFIAPI
+HiiListPackageLists (
+  IN  CONST EFI_HII_DATABASE_PROTOCOL  *This,
+  IN  UINT8                            PackageType,
+  IN  CONST EFI_GUID                   *PackageGuid,
+  IN  OUT UINTN                        *HandleBufferLength,
+  OUT EFI_HII_HANDLE                   *Handle
+  )
+{
+  HII_GUID_PACKAGE_INSTANCE           *GuidPackage;
+  HII_DATABASE_PRIVATE_DATA           *Private;
+  HII_DATABASE_RECORD                 *Node;
+  LIST_ENTRY                          *Link;
+  BOOLEAN                             Matched;
+  HII_HANDLE                          **Result;
+  UINTN                               ResultSize;
+  HII_DATABASE_PACKAGE_LIST_INSTANCE  *PackageList;
+  LIST_ENTRY                          *Link1;
+
+  //
+  // Check input parameters
+  //
+  if ((This == NULL) || (HandleBufferLength == NULL)) {
+    return EFI_INVALID_PARAMETER;
+  }
+
+  if ((*HandleBufferLength > 0) && (Handle == NULL)) {
+    return EFI_INVALID_PARAMETER;
+  }
+
+  if (((PackageType == EFI_HII_PACKAGE_TYPE_GUID) && (PackageGuid == NULL)) ||
+      ((PackageType != EFI_HII_PACKAGE_TYPE_GUID) && (PackageGuid != NULL)))
+  {
+    return EFI_INVALID_PARAMETER;
+  }
+
+  Private    = HII_DATABASE_DATABASE_PRIVATE_DATA_FROM_THIS (This);
+  Matched    = FALSE;
+  Result     = (HII_HANDLE **)Handle;
+  ResultSize = 0;
+
+  for (Link = Private->DatabaseList.ForwardLink; Link != &Private->DatabaseList; Link = Link->ForwardLink) {
+    Node        = CR (Link, HII_DATABASE_RECORD, DatabaseEntry, HII_DATABASE_RECORD_SIGNATURE);
+    PackageList = (HII_DATABASE_PACKAGE_LIST_INSTANCE *)(Node->PackageList);
+    switch (PackageType) {
+      case EFI_HII_PACKAGE_TYPE_GUID:
+        for (Link1 = PackageList->GuidPkgHdr.ForwardLink; Link1 != &PackageList->GuidPkgHdr; Link1 = Link1->ForwardLink) {
+          GuidPackage = CR (Link1, HII_GUID_PACKAGE_INSTANCE, GuidEntry, HII_GUID_PACKAGE_SIGNATURE);
+          if (CompareGuid (
+                (EFI_GUID *)PackageGuid,
+                (EFI_GUID *)(GuidPackage->GuidPkg + sizeof (EFI_HII_PACKAGE_HEADER))
+                ))
+          {
+            Matched = TRUE;
+            break;
+          }
+        }
+
+        break;
+      case EFI_HII_PACKAGE_FORMS:
+        if (!IsListEmpty (&PackageList->FormPkgHdr)) {
+          Matched = TRUE;
+        }
+
+        break;
+      case EFI_HII_PACKAGE_KEYBOARD_LAYOUT:
+        if (!IsListEmpty (&PackageList->KeyboardLayoutHdr)) {
+          Matched = TRUE;
+        }
+
+        break;
+      case EFI_HII_PACKAGE_STRINGS:
+        if (!IsListEmpty (&PackageList->StringPkgHdr)) {
+          Matched = TRUE;
+        }
+
+        break;
+      case EFI_HII_PACKAGE_FONTS:
+        if (!IsListEmpty (&PackageList->FontPkgHdr)) {
+          Matched = TRUE;
+        }
+
+        break;
+      case EFI_HII_PACKAGE_IMAGES:
+        if (PackageList->ImagePkg != NULL) {
+          Matched = TRUE;
+        }
+
+        break;
+      case EFI_HII_PACKAGE_SIMPLE_FONTS:
+        if (!IsListEmpty (&PackageList->SimpleFontPkgHdr)) {
+          Matched = TRUE;
+        }
+
+        break;
+      case EFI_HII_PACKAGE_DEVICE_PATH:
+        if (PackageList->DevicePathPkg != NULL) {
+          Matched = TRUE;
+        }
+
+        break;
+      //
+      // Pseudo-type EFI_HII_PACKAGE_TYPE_ALL will cause all package handles
+      // to be listed.
+      //
+      case EFI_HII_PACKAGE_TYPE_ALL:
+        Matched = TRUE;
+        break;
+      default:
+        break;
+    }
+
+    //
+    // This active package list has the specified package type, list it.
+    //
+    if (Matched) {
+      ResultSize += sizeof (EFI_HII_HANDLE);
+      if (ResultSize <= *HandleBufferLength) {
+        *Result++ = Node->Handle;
+      }
+    }
+
+    Matched = FALSE;
+  }
+
+  if (ResultSize == 0) {
+    return EFI_NOT_FOUND;
+  }
+
+  if (*HandleBufferLength < ResultSize) {
+    *HandleBufferLength = ResultSize;
+    return EFI_BUFFER_TOO_SMALL;
+  }
+
+  *HandleBufferLength = ResultSize;
+  return EFI_SUCCESS;
+}
+
+/**
+  This function will export one or all package lists in the database to a buffer.
+  For each package list exported, this function will call functions registered
+  with EXPORT_PACK and then copy the package list to the buffer.
+
+  @param  This                   A pointer to the EFI_HII_DATABASE_PROTOCOL
+                                 instance.
+  @param  Handle                 An EFI_HII_HANDLE that corresponds to the desired
+                                 package list in the HII database to export or NULL
+                                 to indicate  all package lists should be exported.
+  @param  BufferSize             On input, a pointer to the length of the buffer.
+                                 On output, the length of the buffer that is
+                                 required for the exported data.
+  @param  Buffer                 A pointer to a buffer that will contain the
+                                 results of  the export function.
+
+  @retval EFI_SUCCESS            Package exported.
+  @retval EFI_BUFFER_TO_SMALL    The HandleBufferLength parameter indicates that
+                                 Handle is too small to support the number of
+                                 handles.      HandleBufferLength is updated with a
+                                 value that will enable the data to fit.
+  @retval EFI_NOT_FOUND          The specified Handle could not be found in the
+                                 current database.
+  @retval EFI_INVALID_PARAMETER  BufferSize was NULL.
+  @retval EFI_INVALID_PARAMETER  The value referenced by BufferSize was not zero
+                                 and Buffer was NULL.
+
+**/
+EFI_STATUS
+EFIAPI
+HiiExportPackageLists (
+  IN  CONST EFI_HII_DATABASE_PROTOCOL  *This,
+  IN  EFI_HII_HANDLE                   Handle,
+  IN  OUT UINTN                        *BufferSize,
+  OUT EFI_HII_PACKAGE_LIST_HEADER      *Buffer
+  )
+{
+  LIST_ENTRY                 *Link;
+  EFI_STATUS                 Status;
+  HII_DATABASE_PRIVATE_DATA  *Private;
+  HII_DATABASE_RECORD        *Node;
+  UINTN                      UsedSize;
+
+  if ((This == NULL) || (BufferSize == NULL)) {
+    return EFI_INVALID_PARAMETER;
+  }
+
+  if ((*BufferSize > 0) && (Buffer == NULL)) {
+    return EFI_INVALID_PARAMETER;
+  }
+
+  if ((Handle != NULL) && (!IsHiiHandleValid (Handle))) {
+    return EFI_NOT_FOUND;
+  }
+
+  Private  = HII_DATABASE_DATABASE_PRIVATE_DATA_FROM_THIS (This);
+  UsedSize = 0;
+
+  for (Link = Private->DatabaseList.ForwardLink; Link != &Private->DatabaseList; Link = Link->ForwardLink) {
+    Node = CR (Link, HII_DATABASE_RECORD, DatabaseEntry, HII_DATABASE_RECORD_SIGNATURE);
+    if (Handle == NULL) {
+      //
+      // Export all package lists in current hii database.
+      //
+      Status = ExportPackageList (
+                 Private,
+                 Node->Handle,
+                 (HII_DATABASE_PACKAGE_LIST_INSTANCE *)(Node->PackageList),
+                 &UsedSize,
+                 *BufferSize,
+                 (EFI_HII_PACKAGE_LIST_HEADER *)((UINT8 *)Buffer + UsedSize)
+                 );
+      ASSERT_EFI_ERROR (Status);
+    } else if ((Handle != NULL) && (Node->Handle == Handle)) {
+      Status = ExportPackageList (
+                 Private,
+                 Handle,
+                 (HII_DATABASE_PACKAGE_LIST_INSTANCE *)(Node->PackageList),
+                 &UsedSize,
+                 *BufferSize,
+                 Buffer
+                 );
+      ASSERT_EFI_ERROR (Status);
+      if (*BufferSize < UsedSize) {
+        *BufferSize = UsedSize;
+        return EFI_BUFFER_TOO_SMALL;
+      }
+
+      return EFI_SUCCESS;
+    }
+  }
+
+  if ((Handle == NULL) && (UsedSize != 0)) {
+    if (*BufferSize < UsedSize) {
+      *BufferSize = UsedSize;
+      return EFI_BUFFER_TOO_SMALL;
+    }
+
+    return EFI_SUCCESS;
+  }
+
+  return EFI_NOT_FOUND;
+}
+
+/**
+  This function registers a function which will be called when specified actions related to packages of
+  the specified type occur in the HII database. By registering a function, other HII-related drivers are
+  notified when specific package types are added, removed or updated in the HII database.
+  Each driver or application which registers a notification should use
+  EFI_HII_DATABASE_PROTOCOL.UnregisterPackageNotify() before exiting.
+
+  @param  This                   A pointer to the EFI_HII_DATABASE_PROTOCOL
+                                 instance.
+  @param  PackageType            Specifies the package type of the packages to list
+                                 or EFI_HII_PACKAGE_TYPE_ALL for all packages to be
+                                 listed.
+  @param  PackageGuid            If PackageType is EFI_HII_PACKAGE_TYPE_GUID, then
+                                 this is the pointer to the GUID which must match
+                                 the Guid field of
+                                 EFI_HII_GUID_PACKAGE_GUID_HDR. Otherwise, it must
+                                 be NULL.
+  @param  PackageNotifyFn        Points to the function to be called when the event
+                                 specified by
+                                 NotificationType occurs.
+  @param  NotifyType             Describes the types of notification which this
+                                 function will be receiving.
+  @param  NotifyHandle           Points to the unique handle assigned to the
+                                 registered notification. Can be used in
+                                 EFI_HII_DATABASE_PROTOCOL.UnregisterPackageNotify()
+                                 to stop notifications.
+
+  @retval EFI_SUCCESS            Notification registered successfully.
+  @retval EFI_OUT_OF_RESOURCES   Unable to allocate necessary data structures
+  @retval EFI_INVALID_PARAMETER  NotifyHandle is NULL.
+  @retval EFI_INVALID_PARAMETER  PackageGuid is not NULL when PackageType is not
+                                 EFI_HII_PACKAGE_TYPE_GUID.
+  @retval EFI_INVALID_PARAMETER  PackageGuid is NULL when PackageType is
+                                 EFI_HII_PACKAGE_TYPE_GUID.
+
+**/
+EFI_STATUS
+EFIAPI
+HiiRegisterPackageNotify (
+  IN  CONST EFI_HII_DATABASE_PROTOCOL  *This,
+  IN  UINT8                            PackageType,
+  IN  CONST EFI_GUID                   *PackageGuid,
+  IN  CONST EFI_HII_DATABASE_NOTIFY    PackageNotifyFn,
+  IN  EFI_HII_DATABASE_NOTIFY_TYPE     NotifyType,
+  OUT EFI_HANDLE                       *NotifyHandle
+  )
+{
+  HII_DATABASE_PRIVATE_DATA  *Private;
+  HII_DATABASE_NOTIFY        *Notify;
+  EFI_STATUS                 Status;
+
+  if ((This == NULL) || (NotifyHandle == NULL)) {
+    return EFI_INVALID_PARAMETER;
+  }
+
+  if (((PackageType == EFI_HII_PACKAGE_TYPE_GUID) && (PackageGuid == NULL)) ||
+      ((PackageType != EFI_HII_PACKAGE_TYPE_GUID) && (PackageGuid != NULL)))
+  {
+    return EFI_INVALID_PARAMETER;
+  }
+
+  Private = HII_DATABASE_DATABASE_PRIVATE_DATA_FROM_THIS (This);
+
+  //
+  // Allocate a notification node
+  //
+  Notify = (HII_DATABASE_NOTIFY *)AllocateZeroPool (sizeof (HII_DATABASE_NOTIFY));
+  if (Notify == NULL) {
+    return EFI_OUT_OF_RESOURCES;
+  }
+
+  //
+  // Generate a notify handle
+  //
+  Status = gBS->InstallMultipleProtocolInterfaces (
+                  &Notify->NotifyHandle,
+                  &gEfiCallerIdGuid,
+                  NULL,
+                  NULL
+                  );
+  ASSERT_EFI_ERROR (Status);
+
+  //
+  // Fill in the information to the notification node
+  //
+  Notify->Signature       = HII_DATABASE_NOTIFY_SIGNATURE;
+  Notify->PackageType     = PackageType;
+  Notify->PackageGuid     = (EFI_GUID *)PackageGuid;
+  Notify->PackageNotifyFn = (EFI_HII_DATABASE_NOTIFY)PackageNotifyFn;
+  Notify->NotifyType      = NotifyType;
+
+  InsertTailList (&Private->DatabaseNotifyList, &Notify->DatabaseNotifyEntry);
+  *NotifyHandle = Notify->NotifyHandle;
+
+  return EFI_SUCCESS;
+}
+
+/**
+  Removes the specified HII database package-related notification.
+
+  @param  This                   A pointer to the EFI_HII_DATABASE_PROTOCOL
+                                 instance.
+  @param  NotificationHandle     The handle of the notification function being
+                                 unregistered.
+
+  @retval EFI_SUCCESS            Notification is unregistered successfully.
+  @retval EFI_INVALID_PARAMETER  The Handle is invalid.
+  @retval EFI_NOT_FOUND          The incoming notification handle does not exist
+                                 in current hii database.
+
+**/
+EFI_STATUS
+EFIAPI
+HiiUnregisterPackageNotify (
+  IN CONST EFI_HII_DATABASE_PROTOCOL  *This,
+  IN EFI_HANDLE                       NotificationHandle
+  )
+{
+  HII_DATABASE_PRIVATE_DATA  *Private;
+  HII_DATABASE_NOTIFY        *Notify;
+  LIST_ENTRY                 *Link;
+  EFI_STATUS                 Status;
+
+  if (This == NULL) {
+    return EFI_INVALID_PARAMETER;
+  }
+
+  if (NotificationHandle == NULL) {
+    return EFI_NOT_FOUND;
+  }
+
+  Status = gBS->OpenProtocol (
+                  NotificationHandle,
+                  &gEfiCallerIdGuid,
+                  NULL,
+                  NULL,
+                  NULL,
+                  EFI_OPEN_PROTOCOL_TEST_PROTOCOL
+                  );
+  if (EFI_ERROR (Status)) {
+    return EFI_NOT_FOUND;
+  }
+
+  Private = HII_DATABASE_DATABASE_PRIVATE_DATA_FROM_THIS (This);
+
+  for (Link = Private->DatabaseNotifyList.ForwardLink; Link != &Private->DatabaseNotifyList; Link = Link->ForwardLink) {
+    Notify = CR (Link, HII_DATABASE_NOTIFY, DatabaseNotifyEntry, HII_DATABASE_NOTIFY_SIGNATURE);
+    if (Notify->NotifyHandle == NotificationHandle) {
+      //
+      // Remove the matching notification node
+      //
+      RemoveEntryList (&Notify->DatabaseNotifyEntry);
+      Status = gBS->UninstallMultipleProtocolInterfaces (
+                      Notify->NotifyHandle,
+                      &gEfiCallerIdGuid,
+                      NULL,
+                      NULL
+                      );
+      ASSERT_EFI_ERROR (Status);
+      FreePool (Notify);
+
+      return EFI_SUCCESS;
+    }
+  }
+
+  return EFI_NOT_FOUND;
+}
+
+/**
+  This routine retrieves an array of GUID values for each keyboard layout that
+  was previously registered in the system.
+
+  @param  This                   A pointer to the EFI_HII_DATABASE_PROTOCOL
+                                 instance.
+  @param  KeyGuidBufferLength    On input, a pointer to the length of the keyboard
+                                 GUID  buffer. On output, the length of the handle
+                                 buffer  that is required for the handles found.
+  @param  KeyGuidBuffer          An array of keyboard layout GUID instances
+                                 returned.
+
+  @retval EFI_SUCCESS            KeyGuidBuffer was updated successfully.
+  @retval EFI_BUFFER_TOO_SMALL   The KeyGuidBufferLength parameter indicates
+                                 that KeyGuidBuffer is too small to support the
+                                 number of GUIDs. KeyGuidBufferLength is
+                                 updated with a value that will enable the data to
+                                 fit.
+  @retval EFI_INVALID_PARAMETER  The KeyGuidBufferLength is NULL.
+  @retval EFI_INVALID_PARAMETER  The value referenced by KeyGuidBufferLength is not
+                                 zero and KeyGuidBuffer is NULL.
+  @retval EFI_NOT_FOUND          There was no keyboard layout.
+
+**/
+EFI_STATUS
+EFIAPI
+HiiFindKeyboardLayouts (
+  IN  CONST EFI_HII_DATABASE_PROTOCOL  *This,
+  IN  OUT UINT16                       *KeyGuidBufferLength,
+  OUT EFI_GUID                         *KeyGuidBuffer
+  )
+{
+  HII_DATABASE_PRIVATE_DATA             *Private;
+  HII_DATABASE_RECORD                   *Node;
+  HII_DATABASE_PACKAGE_LIST_INSTANCE    *PackageList;
+  LIST_ENTRY                            *Link;
+  LIST_ENTRY                            *Link1;
+  UINT16                                ResultSize;
+  UINTN                                 Index;
+  UINT16                                LayoutCount;
+  UINT16                                LayoutLength;
+  UINT8                                 *Layout;
+  HII_KEYBOARD_LAYOUT_PACKAGE_INSTANCE  *Package;
+
+  if ((This == NULL) || (KeyGuidBufferLength == NULL)) {
+    return EFI_INVALID_PARAMETER;
+  }
+
+  if ((*KeyGuidBufferLength > 0) && (KeyGuidBuffer == NULL)) {
+    return EFI_INVALID_PARAMETER;
+  }
+
+  Private    = HII_DATABASE_DATABASE_PRIVATE_DATA_FROM_THIS (This);
+  ResultSize = 0;
+
+  //
+  // Search all package lists in whole database to retrieve keyboard layout.
+  //
+  for (Link = Private->DatabaseList.ForwardLink; Link != &Private->DatabaseList; Link = Link->ForwardLink) {
+    Node        = CR (Link, HII_DATABASE_RECORD, DatabaseEntry, HII_DATABASE_RECORD_SIGNATURE);
+    PackageList = Node->PackageList;
+    for (Link1 = PackageList->KeyboardLayoutHdr.ForwardLink;
+         Link1 != &PackageList->KeyboardLayoutHdr;
+         Link1 = Link1->ForwardLink
+         )
+    {
+      //
+      // Find out all Keyboard Layout packages in this package list.
+      //
+      Package = CR (
+                  Link1,
+                  HII_KEYBOARD_LAYOUT_PACKAGE_INSTANCE,
+                  KeyboardEntry,
+                  HII_KB_LAYOUT_PACKAGE_SIGNATURE
+                  );
+      Layout = (UINT8 *)Package->KeyboardPkg + sizeof (EFI_HII_PACKAGE_HEADER) + sizeof (UINT16);
+      CopyMem (
+        &LayoutCount,
+        (UINT8 *)Package->KeyboardPkg + sizeof (EFI_HII_PACKAGE_HEADER),
+        sizeof (UINT16)
+        );
+      for (Index = 0; Index < LayoutCount; Index++) {
+        ResultSize += sizeof (EFI_GUID);
+        if (ResultSize <= *KeyGuidBufferLength) {
+          CopyMem (KeyGuidBuffer + (ResultSize / sizeof (EFI_GUID) - 1), Layout + sizeof (UINT16), sizeof (EFI_GUID));
+          CopyMem (&LayoutLength, Layout, sizeof (UINT16));
+          Layout = Layout + LayoutLength;
+        }
+      }
+    }
+  }
+
+  if (ResultSize == 0) {
+    return EFI_NOT_FOUND;
+  }
+
+  if (*KeyGuidBufferLength < ResultSize) {
+    *KeyGuidBufferLength = ResultSize;
+    return EFI_BUFFER_TOO_SMALL;
+  }
+
+  *KeyGuidBufferLength = ResultSize;
+  return EFI_SUCCESS;
+}
+
+/**
+  This routine retrieves the requested keyboard layout. The layout is a physical description of the keys
+  on a keyboard and the character(s) that are associated with a particular set of key strokes.
+
+  @param  This                   A pointer to the EFI_HII_DATABASE_PROTOCOL
+                                 instance.
+  @param  KeyGuid                A pointer to the unique ID associated with a given
+                                 keyboard layout. If KeyGuid is NULL then the
+                                 current layout will be retrieved.
+  @param  KeyboardLayoutLength   On input, a pointer to the length of the
+                                 KeyboardLayout buffer.  On output, the length of
+                                 the data placed into KeyboardLayout.
+  @param  KeyboardLayout         A pointer to a buffer containing the retrieved
+                                 keyboard layout.
+
+  @retval EFI_SUCCESS            The keyboard layout was retrieved successfully.
+  @retval EFI_NOT_FOUND          The requested keyboard layout was not found.
+  @retval EFI_INVALID_PARAMETER  The KeyboardLayout or KeyboardLayoutLength was
+                                 NULL.
+  @retval EFI_BUFFER_TOO_SMALL   The KeyboardLayoutLength parameter indicates
+                                 that KeyboardLayout is too small to support the
+                                 requested keyboard layout. KeyboardLayoutLength is
+                                        updated with a value that will enable the
+                                 data to fit.
+
+**/
+EFI_STATUS
+EFIAPI
+HiiGetKeyboardLayout (
+  IN  CONST EFI_HII_DATABASE_PROTOCOL  *This,
+  IN  CONST EFI_GUID                   *KeyGuid,
+  IN OUT UINT16                        *KeyboardLayoutLength,
+  OUT EFI_HII_KEYBOARD_LAYOUT          *KeyboardLayout
+  )
+{
+  HII_DATABASE_PRIVATE_DATA             *Private;
+  HII_DATABASE_RECORD                   *Node;
+  HII_DATABASE_PACKAGE_LIST_INSTANCE    *PackageList;
+  LIST_ENTRY                            *Link;
+  LIST_ENTRY                            *Link1;
+  UINTN                                 Index;
+  UINT8                                 *Layout;
+  UINT16                                LayoutCount;
+  UINT16                                LayoutLength;
+  HII_KEYBOARD_LAYOUT_PACKAGE_INSTANCE  *Package;
+
+  if ((This == NULL) || (KeyboardLayoutLength == NULL)) {
+    return EFI_INVALID_PARAMETER;
+  }
+
+  if ((*KeyboardLayoutLength > 0) && (KeyboardLayout == NULL)) {
+    return EFI_INVALID_PARAMETER;
+  }
+
+  Private = HII_DATABASE_DATABASE_PRIVATE_DATA_FROM_THIS (This);
+  //
+  // Retrieve the current keyboard layout.
+  //
+  if (KeyGuid == NULL) {
+    if (Private->CurrentLayout == NULL) {
+      return EFI_NOT_FOUND;
+    }
+
+    CopyMem (&LayoutLength, Private->CurrentLayout, sizeof (UINT16));
+    if (*KeyboardLayoutLength < LayoutLength) {
+      *KeyboardLayoutLength = LayoutLength;
+      return EFI_BUFFER_TOO_SMALL;
+    }
+
+    CopyMem (KeyboardLayout, Private->CurrentLayout, LayoutLength);
+    return EFI_SUCCESS;
+  }
+
+  for (Link = Private->DatabaseList.ForwardLink; Link != &Private->DatabaseList; Link = Link->ForwardLink) {
+    Node        = CR (Link, HII_DATABASE_RECORD, DatabaseEntry, HII_DATABASE_RECORD_SIGNATURE);
+    PackageList = (HII_DATABASE_PACKAGE_LIST_INSTANCE *)(Node->PackageList);
+    for (Link1 = PackageList->KeyboardLayoutHdr.ForwardLink;
+         Link1 != &PackageList->KeyboardLayoutHdr;
+         Link1 = Link1->ForwardLink
+         )
+    {
+      Package = CR (
+                  Link1,
+                  HII_KEYBOARD_LAYOUT_PACKAGE_INSTANCE,
+                  KeyboardEntry,
+                  HII_KB_LAYOUT_PACKAGE_SIGNATURE
+                  );
+
+      Layout = (UINT8 *)Package->KeyboardPkg +
+               sizeof (EFI_HII_PACKAGE_HEADER) + sizeof (UINT16);
+      CopyMem (&LayoutCount, Layout - sizeof (UINT16), sizeof (UINT16));
+      for (Index = 0; Index < LayoutCount; Index++) {
+        CopyMem (&LayoutLength, Layout, sizeof (UINT16));
+        if (CompareMem (Layout + sizeof (UINT16), KeyGuid, sizeof (EFI_GUID)) == 0) {
+          if (LayoutLength <= *KeyboardLayoutLength) {
+            CopyMem (KeyboardLayout, Layout, LayoutLength);
+            return EFI_SUCCESS;
+          } else {
+            *KeyboardLayoutLength = LayoutLength;
+            return EFI_BUFFER_TOO_SMALL;
+          }
+        }
+
+        Layout = Layout + LayoutLength;
+      }
+    }
+  }
+
+  return EFI_NOT_FOUND;
+}
+
+/**
+  This routine sets the default keyboard layout to the one referenced by KeyGuid. When this routine
+  is called, an event will be signaled of the EFI_HII_SET_KEYBOARD_LAYOUT_EVENT_GUID
+  group type. This is so that agents which are sensitive to the current keyboard layout being changed
+  can be notified of this change.
+
+  @param  This                   A pointer to the EFI_HII_DATABASE_PROTOCOL
+                                 instance.
+  @param  KeyGuid                A pointer to the unique ID associated with a given
+                                 keyboard layout.
+
+  @retval EFI_SUCCESS            The current keyboard layout was successfully set.
+  @retval EFI_NOT_FOUND          The referenced keyboard layout was not found, so
+                                 action was taken.
+  @retval EFI_INVALID_PARAMETER  The KeyGuid was NULL.
+
+**/
+EFI_STATUS
+EFIAPI
+HiiSetKeyboardLayout (
+  IN CONST EFI_HII_DATABASE_PROTOCOL  *This,
+  IN CONST EFI_GUID                   *KeyGuid
+  )
+{
+  HII_DATABASE_PRIVATE_DATA  *Private;
+  EFI_HII_KEYBOARD_LAYOUT    *KeyboardLayout;
+  UINT16                     KeyboardLayoutLength;
+  EFI_STATUS                 Status;
+
+  if ((This == NULL) || (KeyGuid == NULL)) {
+    return EFI_INVALID_PARAMETER;
+  }
+
+  Private = HII_DATABASE_DATABASE_PRIVATE_DATA_FROM_THIS (This);
+
+  //
+  // The specified GUID equals the current keyboard layout GUID,
+  // return directly.
+  //
+  if (CompareGuid (&Private->CurrentLayoutGuid, KeyGuid)) {
+    return EFI_SUCCESS;
+  }
+
+  //
+  // Try to find the incoming keyboard layout data in current database.
+  //
+  KeyboardLayoutLength = 0;
+  KeyboardLayout       = NULL;
+  Status               = HiiGetKeyboardLayout (This, KeyGuid, &KeyboardLayoutLength, KeyboardLayout);
+  if (Status != EFI_BUFFER_TOO_SMALL) {
+    return Status;
+  }
+
+  KeyboardLayout = (EFI_HII_KEYBOARD_LAYOUT *)AllocateZeroPool (KeyboardLayoutLength);
+  ASSERT (KeyboardLayout != NULL);
+  Status = HiiGetKeyboardLayout (This, KeyGuid, &KeyboardLayoutLength, KeyboardLayout);
+  ASSERT_EFI_ERROR (Status);
+
+  //
+  // Backup current keyboard layout.
+  //
+  CopyMem (&Private->CurrentLayoutGuid, KeyGuid, sizeof (EFI_GUID));
+  if (Private->CurrentLayout != NULL) {
+    FreePool (Private->CurrentLayout);
+  }
+
+  Private->CurrentLayout = KeyboardLayout;
+
+  //
+  // Signal EFI_HII_SET_KEYBOARD_LAYOUT_EVENT_GUID group to notify
+  // current keyboard layout is changed.
+  //
+  Status = gBS->SignalEvent (gHiiKeyboardLayoutChanged);
+  ASSERT_EFI_ERROR (Status);
+
+  return EFI_SUCCESS;
+}
+
+/**
+  Return the EFI handle associated with a package list.
+
+  @param  This                   A pointer to the EFI_HII_DATABASE_PROTOCOL
+                                 instance.
+  @param  PackageListHandle      An EFI_HII_HANDLE that corresponds to the desired
+                                 package list in the HIIdatabase.
+  @param  DriverHandle           On return, contains the EFI_HANDLE which was
+                                 registered with the package list in
+                                 NewPackageList().
+
+  @retval EFI_SUCCESS            The DriverHandle was returned successfully.
+  @retval EFI_INVALID_PARAMETER  The PackageListHandle was not valid or
+                                 DriverHandle was NULL.
+  @retval EFI_NOT_FOUND          This PackageList handle can not be found in
+                                 current database.
+
+**/
+EFI_STATUS
+EFIAPI
+HiiGetPackageListHandle (
+  IN  CONST EFI_HII_DATABASE_PROTOCOL  *This,
+  IN  EFI_HII_HANDLE                   PackageListHandle,
+  OUT EFI_HANDLE                       *DriverHandle
+  )
+{
+  HII_DATABASE_PRIVATE_DATA  *Private;
+  HII_DATABASE_RECORD        *Node;
+  LIST_ENTRY                 *Link;
+
+  if ((This == NULL) || (DriverHandle == NULL)) {
+    return EFI_INVALID_PARAMETER;
+  }
+
+  if (!IsHiiHandleValid (PackageListHandle)) {
+    return EFI_INVALID_PARAMETER;
+  }
+
+  Private = HII_DATABASE_DATABASE_PRIVATE_DATA_FROM_THIS (This);
+
+  for (Link = Private->DatabaseList.ForwardLink; Link != &Private->DatabaseList; Link = Link->ForwardLink) {
+    Node = CR (Link, HII_DATABASE_RECORD, DatabaseEntry, HII_DATABASE_RECORD_SIGNATURE);
+    if (Node->Handle == PackageListHandle) {
+      *DriverHandle = Node->DriverHandle;
+      return EFI_SUCCESS;
+    }
+  }
+
+  return EFI_NOT_FOUND;
+}