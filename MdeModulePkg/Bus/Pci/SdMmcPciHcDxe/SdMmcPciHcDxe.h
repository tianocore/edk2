/** @file

  Provides some data structure definitions used by the SD/MMC host controller driver.

Copyright (c) 2018-2020, NVIDIA CORPORATION. All rights reserved.
Copyright (c) 2015 - 2020, Intel Corporation. All rights reserved.<BR>
SPDX-License-Identifier: BSD-2-Clause-Patent

**/

#ifndef _SD_MMC_PCI_HC_DXE_H_
#define _SD_MMC_PCI_HC_DXE_H_

#include <Uefi.h>

#include <IndustryStandard/Pci.h>
#include <IndustryStandard/Emmc.h>
#include <IndustryStandard/Sd.h>

#include <Library/UefiDriverEntryPoint.h>
#include <Library/DebugLib.h>
#include <Library/UefiBootServicesTableLib.h>
#include <Library/BaseMemoryLib.h>
#include <Library/MemoryAllocationLib.h>
#include <Library/UefiLib.h>
#include <Library/DevicePathLib.h>

#include <Protocol/DevicePath.h>
#include <Protocol/PciIo.h>
#include <Protocol/DriverBinding.h>
#include <Protocol/ComponentName.h>
#include <Protocol/ComponentName2.h>
#include <Protocol/SdMmcOverride.h>
#include <Protocol/SdMmcPassThru.h>

#include "SdMmcPciHci.h"

extern EFI_COMPONENT_NAME_PROTOCOL   gSdMmcPciHcComponentName;
extern EFI_COMPONENT_NAME2_PROTOCOL  gSdMmcPciHcComponentName2;
extern EFI_DRIVER_BINDING_PROTOCOL   gSdMmcPciHcDriverBinding;

extern EDKII_SD_MMC_OVERRIDE  *mOverride;

#define SD_MMC_HC_PRIVATE_SIGNATURE  SIGNATURE_32 ('s', 'd', 't', 'f')

#define SD_MMC_HC_PRIVATE_FROM_THIS(a) \
    CR(a, SD_MMC_HC_PRIVATE_DATA, PassThru, SD_MMC_HC_PRIVATE_SIGNATURE)

//
// Generic time out value, 1 microsecond as unit.
//
#define SD_MMC_HC_GENERIC_TIMEOUT  1 * 1000 * 1000

//
// SD/MMC async transfer timer interval, set by experience.
// The unit is 100us, takes 1ms as interval.
//
#define SD_MMC_HC_ASYNC_TIMER  EFI_TIMER_PERIOD_MILLISECONDS(1)
//
// SD/MMC removable device enumeration timer interval, set by experience.
// The unit is 100us, takes 100ms as interval.
//
#define SD_MMC_HC_ENUM_TIMER  EFI_TIMER_PERIOD_MILLISECONDS(100)

typedef enum {
  UnknownCardType,
  SdCardType,
  SdioCardType,
  MmcCardType,
  EmmcCardType
} SD_MMC_CARD_TYPE;

typedef enum {
  RemovableSlot,
  EmbeddedSlot,
  SharedBusSlot,
  UnknownSlot
} EFI_SD_MMC_SLOT_TYPE;

typedef struct {
<<<<<<< HEAD
  BOOLEAN                            Enable;
  EFI_SD_MMC_SLOT_TYPE               SlotType;
  BOOLEAN                            MediaPresent;
  BOOLEAN                            Initialized;
  SD_MMC_CARD_TYPE                   CardType;
  EDKII_SD_MMC_OPERATING_PARAMETERS  OperatingParameters;
=======
  BOOLEAN                              Enable;
  EFI_SD_MMC_SLOT_TYPE                 SlotType;
  BOOLEAN                              MediaPresent;
  BOOLEAN                              Initialized;
  SD_MMC_CARD_TYPE                     CardType;
  UINT64                               CurrentFreq;
  EDKII_SD_MMC_OPERATING_PARAMETERS    OperatingParameters;
>>>>>>> dc453b51
} SD_MMC_HC_SLOT;

typedef struct {
  UINTN                            Signature;

  EFI_HANDLE                       ControllerHandle;
  EFI_PCI_IO_PROTOCOL              *PciIo;

  EFI_SD_MMC_PASS_THRU_PROTOCOL    PassThru;

  UINT64                           PciAttributes;
  //
  // The field is used to record the previous slot in GetNextSlot().
  //
  UINT8                            PreviousSlot;
  //
  // For Non-blocking operation.
  //
  EFI_EVENT                        TimerEvent;
  //
  // For Sd removable device enumeration.
  //
  EFI_EVENT                        ConnectEvent;
  LIST_ENTRY                       Queue;

  SD_MMC_HC_SLOT                   Slot[SD_MMC_HC_MAX_SLOT];
  SD_MMC_HC_SLOT_CAP               Capability[SD_MMC_HC_MAX_SLOT];
  UINT64                           MaxCurrent[SD_MMC_HC_MAX_SLOT];
  UINT16                           ControllerVersion[SD_MMC_HC_MAX_SLOT];

  //
  // Some controllers may require to override base clock frequency
  // value stored in Capabilities Register 1.
  //
  UINT32                           BaseClkFreq[SD_MMC_HC_MAX_SLOT];
} SD_MMC_HC_PRIVATE_DATA;

typedef struct {
  SD_MMC_BUS_MODE                 BusTiming;
  UINT8                           BusWidth;
  UINT32                          ClockFreq;
  EDKII_SD_MMC_DRIVER_STRENGTH    DriverStrength;
} SD_MMC_BUS_SETTINGS;

#define SD_MMC_HC_TRB_SIG  SIGNATURE_32 ('T', 'R', 'B', 'T')

<<<<<<< HEAD
=======
#define SD_MMC_TRB_RETRIES  5

>>>>>>> dc453b51
//
// TRB (Transfer Request Block) contains information for the cmd request.
//
typedef struct {
<<<<<<< HEAD
  UINT32                              Signature;
  LIST_ENTRY                          TrbList;

  UINT8                               Slot;
  UINT16                              BlockSize;

  EFI_SD_MMC_PASS_THRU_COMMAND_PACKET *Packet;
  VOID                                *Data;
  UINT32                              DataLen;
  BOOLEAN                             Read;
  EFI_PHYSICAL_ADDRESS                DataPhy;
  VOID                                *DataMap;
  SD_MMC_HC_TRANSFER_MODE             Mode;
  SD_MMC_HC_ADMA_LENGTH_MODE          AdmaLengthMode;

  EFI_EVENT                           Event;
  BOOLEAN                             Started;
  UINT64                              Timeout;

  SD_MMC_HC_ADMA_32_DESC_LINE         *Adma32Desc;
  SD_MMC_HC_ADMA_64_V3_DESC_LINE      *Adma64V3Desc;
  SD_MMC_HC_ADMA_64_V4_DESC_LINE      *Adma64V4Desc;
  EFI_PHYSICAL_ADDRESS                AdmaDescPhy;
  VOID                                *AdmaMap;
  UINT32                              AdmaPages;

  SD_MMC_HC_PRIVATE_DATA              *Private;
=======
  UINT32                                 Signature;
  LIST_ENTRY                             TrbList;

  UINT8                                  Slot;
  UINT16                                 BlockSize;

  EFI_SD_MMC_PASS_THRU_COMMAND_PACKET    *Packet;
  VOID                                   *Data;
  UINT32                                 DataLen;
  BOOLEAN                                Read;
  EFI_PHYSICAL_ADDRESS                   DataPhy;
  VOID                                   *DataMap;
  SD_MMC_HC_TRANSFER_MODE                Mode;
  SD_MMC_HC_ADMA_LENGTH_MODE             AdmaLengthMode;

  EFI_EVENT                              Event;
  BOOLEAN                                Started;
  BOOLEAN                                CommandComplete;
  UINT64                                 Timeout;
  UINT32                                 Retries;

  BOOLEAN                                PioModeTransferCompleted;
  UINT32                                 PioBlockIndex;

  SD_MMC_HC_ADMA_32_DESC_LINE            *Adma32Desc;
  SD_MMC_HC_ADMA_64_V3_DESC_LINE         *Adma64V3Desc;
  SD_MMC_HC_ADMA_64_V4_DESC_LINE         *Adma64V4Desc;
  EFI_PHYSICAL_ADDRESS                   AdmaDescPhy;
  VOID                                   *AdmaMap;
  UINT32                                 AdmaPages;

  SD_MMC_HC_PRIVATE_DATA                 *Private;
>>>>>>> dc453b51
} SD_MMC_HC_TRB;

#define SD_MMC_HC_TRB_FROM_THIS(a) \
    CR(a, SD_MMC_HC_TRB, TrbList, SD_MMC_HC_TRB_SIG)

//
// Task for Non-blocking mode.
//
typedef struct {
  UINT32                                 Signature;
  LIST_ENTRY                             Link;

  UINT8                                  Slot;
  EFI_SD_MMC_PASS_THRU_COMMAND_PACKET    *Packet;
  BOOLEAN                                IsStart;
  EFI_EVENT                              Event;
  UINT64                                 RetryTimes;
  BOOLEAN                                InfiniteWait;
  VOID                                   *Map;
  VOID                                   *MapAddress;
} SD_MMC_HC_QUEUE;

//
// Prototypes
//

/**
  Execute card identification procedure.

  @param[in] Private        A pointer to the SD_MMC_HC_PRIVATE_DATA instance.
  @param[in] Slot           The slot number of the SD card to send the command to.

  @retval EFI_SUCCESS       The card is identified correctly.
  @retval Others            The card can't be identified.

**/
typedef
EFI_STATUS
(*CARD_TYPE_DETECT_ROUTINE) (
  IN SD_MMC_HC_PRIVATE_DATA  *Private,
  IN UINT8                   Slot
  );

/**
  Sends SD command to an SD card that is attached to the SD controller.

  The PassThru() function sends the SD command specified by Packet to the SD card
  specified by Slot.

  If Packet is successfully sent to the SD card, then EFI_SUCCESS is returned.

  If a device error occurs while sending the Packet, then EFI_DEVICE_ERROR is returned.

  If Slot is not in a valid range for the SD controller, then EFI_INVALID_PARAMETER
  is returned.

  If Packet defines a data command but both InDataBuffer and OutDataBuffer are NULL,
  EFI_INVALID_PARAMETER is returned.

  @param[in]     This           A pointer to the EFI_SD_MMC_PASS_THRU_PROTOCOL instance.
  @param[in]     Slot           The slot number of the SD card to send the command to.
  @param[in,out] Packet         A pointer to the SD command data structure.
  @param[in]     Event          If Event is NULL, blocking I/O is performed. If Event is
                                not NULL, then nonblocking I/O is performed, and Event
                                will be signaled when the Packet completes.

  @retval EFI_SUCCESS           The SD Command Packet was sent by the host.
  @retval EFI_DEVICE_ERROR      A device error occurred while attempting to send the SD
                                command Packet.
  @retval EFI_INVALID_PARAMETER Packet, Slot, or the contents of the Packet is invalid.
  @retval EFI_INVALID_PARAMETER Packet defines a data command but both InDataBuffer and
                                OutDataBuffer are NULL.
  @retval EFI_NO_MEDIA          SD Device not present in the Slot.
  @retval EFI_UNSUPPORTED       The command described by the SD Command Packet is not
                                supported by the host controller.
  @retval EFI_BAD_BUFFER_SIZE   The InTransferLength or OutTransferLength exceeds the
                                limit supported by SD card ( i.e. if the number of bytes
                                exceed the Last LBA).

**/
EFI_STATUS
EFIAPI
SdMmcPassThruPassThru (
  IN     EFI_SD_MMC_PASS_THRU_PROTOCOL        *This,
  IN     UINT8                                Slot,
  IN OUT EFI_SD_MMC_PASS_THRU_COMMAND_PACKET  *Packet,
  IN     EFI_EVENT                            Event    OPTIONAL
  );

/**
  Used to retrieve next slot numbers supported by the SD controller. The function
  returns information about all available slots (populated or not-populated).

  The GetNextSlot() function retrieves the next slot number on an SD controller.
  If on input Slot is 0xFF, then the slot number of the first slot on the SD controller
  is returned.

  If Slot is a slot number that was returned on a previous call to GetNextSlot(), then
  the slot number of the next slot on the SD controller is returned.

  If Slot is not 0xFF and Slot was not returned on a previous call to GetNextSlot(),
  EFI_INVALID_PARAMETER is returned.

  If Slot is the slot number of the last slot on the SD controller, then EFI_NOT_FOUND
  is returned.

  @param[in]     This           A pointer to the EFI_SD_MMMC_PASS_THRU_PROTOCOL instance.
  @param[in,out] Slot           On input, a pointer to a slot number on the SD controller.
                                On output, a pointer to the next slot number on the SD controller.
                                An input value of 0xFF retrieves the first slot number on the SD
                                controller.

  @retval EFI_SUCCESS           The next slot number on the SD controller was returned in Slot.
  @retval EFI_NOT_FOUND         There are no more slots on this SD controller.
  @retval EFI_INVALID_PARAMETER Slot is not 0xFF and Slot was not returned on a previous call
                                to GetNextSlot().

**/
EFI_STATUS
EFIAPI
SdMmcPassThruGetNextSlot (
  IN     EFI_SD_MMC_PASS_THRU_PROTOCOL  *This,
  IN OUT UINT8                          *Slot
  );

/**
  Used to allocate and build a device path node for an SD card on the SD controller.

  The BuildDevicePath() function allocates and builds a single device node for the SD
  card specified by Slot.

  If the SD card specified by Slot is not present on the SD controller, then EFI_NOT_FOUND
  is returned.

  If DevicePath is NULL, then EFI_INVALID_PARAMETER is returned.

  If there are not enough resources to allocate the device path node, then EFI_OUT_OF_RESOURCES
  is returned.

  Otherwise, DevicePath is allocated with the boot service AllocatePool(), the contents of
  DevicePath are initialized to describe the SD card specified by Slot, and EFI_SUCCESS is
  returned.

  @param[in]     This           A pointer to the EFI_SD_MMMC_PASS_THRU_PROTOCOL instance.
  @param[in]     Slot           Specifies the slot number of the SD card for which a device
                                path node is to be allocated and built.
  @param[in,out] DevicePath     A pointer to a single device path node that describes the SD
                                card specified by Slot. This function is responsible for
                                allocating the buffer DevicePath with the boot service
                                AllocatePool(). It is the caller's responsibility to free
                                DevicePath when the caller is finished with DevicePath.

  @retval EFI_SUCCESS           The device path node that describes the SD card specified by
                                Slot was allocated and returned in DevicePath.
  @retval EFI_NOT_FOUND         The SD card specified by Slot does not exist on the SD controller.
  @retval EFI_INVALID_PARAMETER DevicePath is NULL.
  @retval EFI_OUT_OF_RESOURCES  There are not enough resources to allocate DevicePath.

**/
EFI_STATUS
EFIAPI
SdMmcPassThruBuildDevicePath (
  IN     EFI_SD_MMC_PASS_THRU_PROTOCOL  *This,
  IN     UINT8                          Slot,
  IN OUT EFI_DEVICE_PATH_PROTOCOL       **DevicePath
  );

/**
  This function retrieves an SD card slot number based on the input device path.

  The GetSlotNumber() function retrieves slot number for the SD card specified by
  the DevicePath node. If DevicePath is NULL, EFI_INVALID_PARAMETER is returned.

  If DevicePath is not a device path node type that the SD Pass Thru driver supports,
  EFI_UNSUPPORTED is returned.

  @param[in]  This              A pointer to the EFI_SD_MMC_PASS_THRU_PROTOCOL instance.
  @param[in]  DevicePath        A pointer to the device path node that describes a SD
                                card on the SD controller.
  @param[out] Slot              On return, points to the slot number of an SD card on
                                the SD controller.

  @retval EFI_SUCCESS           SD card slot number is returned in Slot.
  @retval EFI_INVALID_PARAMETER Slot or DevicePath is NULL.
  @retval EFI_UNSUPPORTED       DevicePath is not a device path node type that the SD
                                Pass Thru driver supports.

**/
EFI_STATUS
EFIAPI
SdMmcPassThruGetSlotNumber (
  IN  EFI_SD_MMC_PASS_THRU_PROTOCOL  *This,
  IN  EFI_DEVICE_PATH_PROTOCOL       *DevicePath,
  OUT UINT8                          *Slot
  );

/**
  Resets an SD card that is connected to the SD controller.

  The ResetDevice() function resets the SD card specified by Slot.

  If this SD controller does not support a device reset operation, EFI_UNSUPPORTED is
  returned.

  If Slot is not in a valid slot number for this SD controller, EFI_INVALID_PARAMETER
  is returned.

  If the device reset operation is completed, EFI_SUCCESS is returned.

  @param[in]  This              A pointer to the EFI_SD_MMC_PASS_THRU_PROTOCOL instance.
  @param[in]  Slot              Specifies the slot number of the SD card to be reset.

  @retval EFI_SUCCESS           The SD card specified by Slot was reset.
  @retval EFI_UNSUPPORTED       The SD controller does not support a device reset operation.
  @retval EFI_INVALID_PARAMETER Slot number is invalid.
  @retval EFI_NO_MEDIA          SD Device not present in the Slot.
  @retval EFI_DEVICE_ERROR      The reset command failed due to a device error

**/
EFI_STATUS
EFIAPI
SdMmcPassThruResetDevice (
  IN EFI_SD_MMC_PASS_THRU_PROTOCOL  *This,
  IN UINT8                          Slot
  );

//
// Driver model protocol interfaces
//

/**
  Tests to see if this driver supports a given controller. If a child device is provided,
  it further tests to see if this driver supports creating a handle for the specified child device.

  This function checks to see if the driver specified by This supports the device specified by
  ControllerHandle. Drivers will typically use the device path attached to
  ControllerHandle and/or the services from the bus I/O abstraction attached to
  ControllerHandle to determine if the driver supports ControllerHandle. This function
  may be called many times during platform initialization. In order to reduce boot times, the tests
  performed by this function must be very small, and take as little time as possible to execute. This
  function must not change the state of any hardware devices, and this function must be aware that the
  device specified by ControllerHandle may already be managed by the same driver or a
  different driver. This function must match its calls to AllocatePages() with FreePages(),
  AllocatePool() with FreePool(), and OpenProtocol() with CloseProtocol().
  Since ControllerHandle may have been previously started by the same driver, if a protocol is
  already in the opened state, then it must not be closed with CloseProtocol(). This is required
  to guarantee the state of ControllerHandle is not modified by this function.

  @param[in]  This                 A pointer to the EFI_DRIVER_BINDING_PROTOCOL instance.
  @param[in]  ControllerHandle     The handle of the controller to test. This handle
                                   must support a protocol interface that supplies
                                   an I/O abstraction to the driver.
  @param[in]  RemainingDevicePath  A pointer to the remaining portion of a device path.  This
                                   parameter is ignored by device drivers, and is optional for bus
                                   drivers. For bus drivers, if this parameter is not NULL, then
                                   the bus driver must determine if the bus controller specified
                                   by ControllerHandle and the child controller specified
                                   by RemainingDevicePath are both supported by this
                                   bus driver.

  @retval EFI_SUCCESS              The device specified by ControllerHandle and
                                   RemainingDevicePath is supported by the driver specified by This.
  @retval EFI_ALREADY_STARTED      The device specified by ControllerHandle and
                                   RemainingDevicePath is already being managed by the driver
                                   specified by This.
  @retval EFI_ACCESS_DENIED        The device specified by ControllerHandle and
                                   RemainingDevicePath is already being managed by a different
                                   driver or an application that requires exclusive access.
                                   Currently not implemented.
  @retval EFI_UNSUPPORTED          The device specified by ControllerHandle and
                                   RemainingDevicePath is not supported by the driver specified by This.
**/
EFI_STATUS
EFIAPI
SdMmcPciHcDriverBindingSupported (
  IN EFI_DRIVER_BINDING_PROTOCOL  *This,
  IN EFI_HANDLE                   Controller,
  IN EFI_DEVICE_PATH_PROTOCOL     *RemainingDevicePath
  );

/**
  Starts a device controller or a bus controller.

  The Start() function is designed to be invoked from the EFI boot service ConnectController().
  As a result, much of the error checking on the parameters to Start() has been moved into this
  common boot service. It is legal to call Start() from other locations,
  but the following calling restrictions must be followed or the system behavior will not be deterministic.
  1. ControllerHandle must be a valid EFI_HANDLE.
  2. If RemainingDevicePath is not NULL, then it must be a pointer to a naturally aligned
     EFI_DEVICE_PATH_PROTOCOL.
  3. Prior to calling Start(), the Supported() function for the driver specified by This must
     have been called with the same calling parameters, and Supported() must have returned EFI_SUCCESS.

  @param[in]  This                 A pointer to the EFI_DRIVER_BINDING_PROTOCOL instance.
  @param[in]  ControllerHandle     The handle of the controller to start. This handle
                                   must support a protocol interface that supplies
                                   an I/O abstraction to the driver.
  @param[in]  RemainingDevicePath  A pointer to the remaining portion of a device path.  This
                                   parameter is ignored by device drivers, and is optional for bus
                                   drivers. For a bus driver, if this parameter is NULL, then handles
                                   for all the children of Controller are created by this driver.
                                   If this parameter is not NULL and the first Device Path Node is
                                   not the End of Device Path Node, then only the handle for the
                                   child device specified by the first Device Path Node of
                                   RemainingDevicePath is created by this driver.
                                   If the first Device Path Node of RemainingDevicePath is
                                   the End of Device Path Node, no child handle is created by this
                                   driver.

  @retval EFI_SUCCESS              The device was started.
  @retval EFI_DEVICE_ERROR         The device could not be started due to a device error.Currently not implemented.
  @retval EFI_OUT_OF_RESOURCES     The request could not be completed due to a lack of resources.
  @retval Others                   The driver failded to start the device.

**/
EFI_STATUS
EFIAPI
SdMmcPciHcDriverBindingStart (
  IN EFI_DRIVER_BINDING_PROTOCOL  *This,
  IN EFI_HANDLE                   Controller,
  IN EFI_DEVICE_PATH_PROTOCOL     *RemainingDevicePath
  );

/**
  Stops a device controller or a bus controller.

  The Stop() function is designed to be invoked from the EFI boot service DisconnectController().
  As a result, much of the error checking on the parameters to Stop() has been moved
  into this common boot service. It is legal to call Stop() from other locations,
  but the following calling restrictions must be followed or the system behavior will not be deterministic.
  1. ControllerHandle must be a valid EFI_HANDLE that was used on a previous call to this
     same driver's Start() function.
  2. The first NumberOfChildren handles of ChildHandleBuffer must all be a valid
     EFI_HANDLE. In addition, all of these handles must have been created in this driver's
     Start() function, and the Start() function must have called OpenProtocol() on
     ControllerHandle with an Attribute of EFI_OPEN_PROTOCOL_BY_CHILD_CONTROLLER.

  @param[in]  This              A pointer to the EFI_DRIVER_BINDING_PROTOCOL instance.
  @param[in]  ControllerHandle  A handle to the device being stopped. The handle must
                                support a bus specific I/O protocol for the driver
                                to use to stop the device.
  @param[in]  NumberOfChildren  The number of child device handles in ChildHandleBuffer.
  @param[in]  ChildHandleBuffer An array of child handles to be freed. May be NULL
                                if NumberOfChildren is 0.

  @retval EFI_SUCCESS           The device was stopped.
  @retval EFI_DEVICE_ERROR      The device could not be stopped due to a device error.

**/
EFI_STATUS
EFIAPI
SdMmcPciHcDriverBindingStop (
  IN  EFI_DRIVER_BINDING_PROTOCOL  *This,
  IN  EFI_HANDLE                   Controller,
  IN  UINTN                        NumberOfChildren,
  IN  EFI_HANDLE                   *ChildHandleBuffer
  );

//
// EFI Component Name Functions
//

/**
  Retrieves a Unicode string that is the user readable name of the driver.

  This function retrieves the user readable name of a driver in the form of a
  Unicode string. If the driver specified by This has a user readable name in
  the language specified by Language, then a pointer to the driver name is
  returned in DriverName, and EFI_SUCCESS is returned. If the driver specified
  by This does not support the language specified by Language,
  then EFI_UNSUPPORTED is returned.

  @param  This[in]              A pointer to the EFI_COMPONENT_NAME2_PROTOCOL or
                                EFI_COMPONENT_NAME_PROTOCOL instance.

  @param  Language[in]          A pointer to a Null-terminated ASCII string
                                array indicating the language. This is the
                                language of the driver name that the caller is
                                requesting, and it must match one of the
                                languages specified in SupportedLanguages. The
                                number of languages supported by a driver is up
                                to the driver writer. Language is specified
                                in RFC 4646 or ISO 639-2 language code format.

  @param  DriverName[out]       A pointer to the Unicode string to return.
                                This Unicode string is the name of the
                                driver specified by This in the language
                                specified by Language.

  @retval EFI_SUCCESS           The Unicode string for the Driver specified by
                                This and the language specified by Language was
                                returned in DriverName.

  @retval EFI_INVALID_PARAMETER Language is NULL.

  @retval EFI_INVALID_PARAMETER DriverName is NULL.

  @retval EFI_UNSUPPORTED       The driver specified by This does not support
                                the language specified by Language.

**/
EFI_STATUS
EFIAPI
SdMmcPciHcComponentNameGetDriverName (
  IN  EFI_COMPONENT_NAME_PROTOCOL  *This,
  IN  CHAR8                        *Language,
  OUT CHAR16                       **DriverName
  );

/**
  Retrieves a Unicode string that is the user readable name of the controller
  that is being managed by a driver.

  This function retrieves the user readable name of the controller specified by
  ControllerHandle and ChildHandle in the form of a Unicode string. If the
  driver specified by This has a user readable name in the language specified by
  Language, then a pointer to the controller name is returned in ControllerName,
  and EFI_SUCCESS is returned.  If the driver specified by This is not currently
  managing the controller specified by ControllerHandle and ChildHandle,
  then EFI_UNSUPPORTED is returned.  If the driver specified by This does not
  support the language specified by Language, then EFI_UNSUPPORTED is returned.

  @param  This[in]              A pointer to the EFI_COMPONENT_NAME2_PROTOCOL or
                                EFI_COMPONENT_NAME_PROTOCOL instance.

  @param  ControllerHandle[in]  The handle of a controller that the driver
                                specified by This is managing.  This handle
                                specifies the controller whose name is to be
                                returned.

  @param  ChildHandle[in]       The handle of the child controller to retrieve
                                the name of.  This is an optional parameter that
                                may be NULL.  It will be NULL for device
                                drivers.  It will also be NULL for a bus drivers
                                that wish to retrieve the name of the bus
                                controller.  It will not be NULL for a bus
                                driver that wishes to retrieve the name of a
                                child controller.

  @param  Language[in]          A pointer to a Null-terminated ASCII string
                                array indicating the language.  This is the
                                language of the driver name that the caller is
                                requesting, and it must match one of the
                                languages specified in SupportedLanguages. The
                                number of languages supported by a driver is up
                                to the driver writer. Language is specified in
                                RFC 4646 or ISO 639-2 language code format.

  @param  ControllerName[out]   A pointer to the Unicode string to return.
                                This Unicode string is the name of the
                                controller specified by ControllerHandle and
                                ChildHandle in the language specified by
                                Language from the point of view of the driver
                                specified by This.

  @retval EFI_SUCCESS           The Unicode string for the user readable name in
                                the language specified by Language for the
                                driver specified by This was returned in
                                DriverName.

  @retval EFI_INVALID_PARAMETER ControllerHandle is not a valid EFI_HANDLE.

  @retval EFI_INVALID_PARAMETER ChildHandle is not NULL and it is not a valid
                                EFI_HANDLE.

  @retval EFI_INVALID_PARAMETER Language is NULL.

  @retval EFI_INVALID_PARAMETER ControllerName is NULL.

  @retval EFI_UNSUPPORTED       The driver specified by This is not currently
                                managing the controller specified by
                                ControllerHandle and ChildHandle.

  @retval EFI_UNSUPPORTED       The driver specified by This does not support
                                the language specified by Language.

**/
EFI_STATUS
EFIAPI
SdMmcPciHcComponentNameGetControllerName (
  IN  EFI_COMPONENT_NAME_PROTOCOL  *This,
  IN  EFI_HANDLE                   ControllerHandle,
  IN  EFI_HANDLE                   ChildHandle  OPTIONAL,
  IN  CHAR8                        *Language,
  OUT CHAR16                       **ControllerName
  );

/**
  Create a new TRB for the SD/MMC cmd request.

  @param[in] Private        A pointer to the SD_MMC_HC_PRIVATE_DATA instance.
  @param[in] Slot           The slot number of the SD card to send the command to.
  @param[in] Packet         A pointer to the SD command data structure.
  @param[in] Event          If Event is NULL, blocking I/O is performed. If Event is
                            not NULL, then nonblocking I/O is performed, and Event
                            will be signaled when the Packet completes.

  @return Created Trb or NULL.

**/
SD_MMC_HC_TRB *
SdMmcCreateTrb (
  IN SD_MMC_HC_PRIVATE_DATA               *Private,
  IN UINT8                                Slot,
  IN EFI_SD_MMC_PASS_THRU_COMMAND_PACKET  *Packet,
  IN EFI_EVENT                            Event
  );

/**
  Free the resource used by the TRB.

  @param[in] Trb            The pointer to the SD_MMC_HC_TRB instance.

**/
VOID
SdMmcFreeTrb (
  IN SD_MMC_HC_TRB  *Trb
  );

/**
  Check if the env is ready for execute specified TRB.

  @param[in] Private        A pointer to the SD_MMC_HC_PRIVATE_DATA instance.
  @param[in] Trb            The pointer to the SD_MMC_HC_TRB instance.

  @retval EFI_SUCCESS       The env is ready for TRB execution.
  @retval EFI_NOT_READY     The env is not ready for TRB execution.
  @retval Others            Some erros happen.

**/
EFI_STATUS
SdMmcCheckTrbEnv (
  IN SD_MMC_HC_PRIVATE_DATA  *Private,
  IN SD_MMC_HC_TRB           *Trb
  );

/**
  Wait for the env to be ready for execute specified TRB.

  @param[in] Private        A pointer to the SD_MMC_HC_PRIVATE_DATA instance.
  @param[in] Trb            The pointer to the SD_MMC_HC_TRB instance.

  @retval EFI_SUCCESS       The env is ready for TRB execution.
  @retval EFI_TIMEOUT       The env is not ready for TRB execution in time.
  @retval Others            Some erros happen.

**/
EFI_STATUS
SdMmcWaitTrbEnv (
  IN SD_MMC_HC_PRIVATE_DATA  *Private,
  IN SD_MMC_HC_TRB           *Trb
  );

/**
  Execute the specified TRB.

  @param[in] Private        A pointer to the SD_MMC_HC_PRIVATE_DATA instance.
  @param[in] Trb            The pointer to the SD_MMC_HC_TRB instance.

  @retval EFI_SUCCESS       The TRB is sent to host controller successfully.
  @retval Others            Some erros happen when sending this request to the host controller.

**/
EFI_STATUS
SdMmcExecTrb (
  IN SD_MMC_HC_PRIVATE_DATA  *Private,
  IN SD_MMC_HC_TRB           *Trb
  );

/**
  Check the TRB execution result.

  @param[in] Private        A pointer to the SD_MMC_HC_PRIVATE_DATA instance.
  @param[in] Trb            The pointer to the SD_MMC_HC_TRB instance.

  @retval EFI_SUCCESS       The TRB is executed successfully.
  @retval EFI_NOT_READY     The TRB is not completed for execution.
  @retval Others            Some erros happen when executing this request.

**/
EFI_STATUS
SdMmcCheckTrbResult (
  IN SD_MMC_HC_PRIVATE_DATA  *Private,
  IN SD_MMC_HC_TRB           *Trb
  );

/**
  Wait for the TRB execution result.

  @param[in] Private        A pointer to the SD_MMC_HC_PRIVATE_DATA instance.
  @param[in] Trb            The pointer to the SD_MMC_HC_TRB instance.

  @retval EFI_SUCCESS       The TRB is executed successfully.
  @retval Others            Some erros happen when executing this request.

**/
EFI_STATUS
SdMmcWaitTrbResult (
  IN SD_MMC_HC_PRIVATE_DATA  *Private,
  IN SD_MMC_HC_TRB           *Trb
  );

/**
  Execute EMMC device identification procedure.

  Refer to EMMC Electrical Standard Spec 5.1 Section 6.4 for details.

  @param[in] Private        A pointer to the SD_MMC_HC_PRIVATE_DATA instance.
  @param[in] Slot           The slot number of the SD card to send the command to.

  @retval EFI_SUCCESS       There is a EMMC card.
  @retval Others            There is not a EMMC card.

**/
EFI_STATUS
EmmcIdentification (
  IN SD_MMC_HC_PRIVATE_DATA  *Private,
  IN UINT8                   Slot
  );

/**
  Execute EMMC device identification procedure.

  Refer to EMMC Electrical Standard Spec 5.1 Section 6.4 for details.

  @param[in] Private        A pointer to the SD_MMC_HC_PRIVATE_DATA instance.
  @param[in] Slot           The slot number of the SD card to send the command to.

  @retval EFI_SUCCESS       There is a EMMC card.
  @retval Others            There is not a EMMC card.

**/
EFI_STATUS
SdCardIdentification (
  IN SD_MMC_HC_PRIVATE_DATA  *Private,
  IN UINT8                   Slot
  );

/**
  Software reset the specified SD/MMC host controller.

  @param[in] Private        A pointer to the SD_MMC_HC_PRIVATE_DATA instance.
  @param[in] Slot           The slot number of the SD card to send the command to.

  @retval EFI_SUCCESS       The software reset executes successfully.
  @retval Others            The software reset fails.

**/
EFI_STATUS
SdMmcHcReset (
  IN SD_MMC_HC_PRIVATE_DATA  *Private,
  IN UINT8                   Slot
  );

/**
  Initial SD/MMC host controller with lowest clock frequency, max power and max timeout value
  at initialization.

  @param[in] Private        A pointer to the SD_MMC_HC_PRIVATE_DATA instance.
  @param[in] Slot           The slot number of the SD card to send the command to.

  @retval EFI_SUCCESS       The host controller is initialized successfully.
  @retval Others            The host controller isn't initialized successfully.

**/
EFI_STATUS
SdMmcHcInitHost (
  IN SD_MMC_HC_PRIVATE_DATA  *Private,
  IN UINT8                   Slot
  );

#endif
<|MERGE_RESOLUTION|>--- conflicted
+++ resolved
@@ -78,22 +78,14 @@
 } EFI_SD_MMC_SLOT_TYPE;
 
 typedef struct {
-<<<<<<< HEAD
+
   BOOLEAN                            Enable;
   EFI_SD_MMC_SLOT_TYPE               SlotType;
   BOOLEAN                            MediaPresent;
   BOOLEAN                            Initialized;
   SD_MMC_CARD_TYPE                   CardType;
   EDKII_SD_MMC_OPERATING_PARAMETERS  OperatingParameters;
-=======
-  BOOLEAN                              Enable;
-  EFI_SD_MMC_SLOT_TYPE                 SlotType;
-  BOOLEAN                              MediaPresent;
-  BOOLEAN                              Initialized;
-  SD_MMC_CARD_TYPE                     CardType;
-  UINT64                               CurrentFreq;
-  EDKII_SD_MMC_OPERATING_PARAMETERS    OperatingParameters;
->>>>>>> dc453b51
+
 } SD_MMC_HC_SLOT;
 
 typedef struct {
@@ -140,16 +132,12 @@
 
 #define SD_MMC_HC_TRB_SIG  SIGNATURE_32 ('T', 'R', 'B', 'T')
 
-<<<<<<< HEAD
-=======
-#define SD_MMC_TRB_RETRIES  5
-
->>>>>>> dc453b51
+
 //
 // TRB (Transfer Request Block) contains information for the cmd request.
 //
 typedef struct {
-<<<<<<< HEAD
+
   UINT32                              Signature;
   LIST_ENTRY                          TrbList;
 
@@ -177,40 +165,7 @@
   UINT32                              AdmaPages;
 
   SD_MMC_HC_PRIVATE_DATA              *Private;
-=======
-  UINT32                                 Signature;
-  LIST_ENTRY                             TrbList;
-
-  UINT8                                  Slot;
-  UINT16                                 BlockSize;
-
-  EFI_SD_MMC_PASS_THRU_COMMAND_PACKET    *Packet;
-  VOID                                   *Data;
-  UINT32                                 DataLen;
-  BOOLEAN                                Read;
-  EFI_PHYSICAL_ADDRESS                   DataPhy;
-  VOID                                   *DataMap;
-  SD_MMC_HC_TRANSFER_MODE                Mode;
-  SD_MMC_HC_ADMA_LENGTH_MODE             AdmaLengthMode;
-
-  EFI_EVENT                              Event;
-  BOOLEAN                                Started;
-  BOOLEAN                                CommandComplete;
-  UINT64                                 Timeout;
-  UINT32                                 Retries;
-
-  BOOLEAN                                PioModeTransferCompleted;
-  UINT32                                 PioBlockIndex;
-
-  SD_MMC_HC_ADMA_32_DESC_LINE            *Adma32Desc;
-  SD_MMC_HC_ADMA_64_V3_DESC_LINE         *Adma64V3Desc;
-  SD_MMC_HC_ADMA_64_V4_DESC_LINE         *Adma64V4Desc;
-  EFI_PHYSICAL_ADDRESS                   AdmaDescPhy;
-  VOID                                   *AdmaMap;
-  UINT32                                 AdmaPages;
-
-  SD_MMC_HC_PRIVATE_DATA                 *Private;
->>>>>>> dc453b51
+
 } SD_MMC_HC_TRB;
 
 #define SD_MMC_HC_TRB_FROM_THIS(a) \
@@ -882,4 +837,4 @@
   IN UINT8                   Slot
   );
 
-#endif
+#endif