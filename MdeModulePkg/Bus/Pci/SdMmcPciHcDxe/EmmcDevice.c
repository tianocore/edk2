--- conflicted
+++ resolved
@@ -588,20 +588,13 @@
   IN UINT8                          BusWidth
   )
 {
-<<<<<<< HEAD
   EFI_STATUS          Status;
   UINT8               Access;
   UINT8               Index;
   UINT8               Value;
   UINT8               CmdSet;
   UINT32              DevStatus;
-=======
-  EFI_STATUS  Status;
-  UINT8       Access;
-  UINT8       Index;
-  UINT8       Value;
-  UINT8       CmdSet;
->>>>>>> dc453b51
+
 
   //
   // Write Byte, the Value field is written into the byte pointed by Index.
@@ -674,7 +667,6 @@
   IN UINT32                         ClockFreq
   )
 {
-<<<<<<< HEAD
   EFI_STATUS                Status;
   UINT8                     Access;
   UINT8                     Index;
@@ -683,16 +675,7 @@
   UINT32                    DevStatus;
   SD_MMC_HC_PRIVATE_DATA    *Private;
   UINT8                     HostCtrl1;
-=======
-  EFI_STATUS              Status;
-  UINT8                   Access;
-  UINT8                   Index;
-  UINT8                   Value;
-  UINT8                   CmdSet;
-  SD_MMC_HC_PRIVATE_DATA  *Private;
-  UINT8                   HostCtrl1;
-  BOOLEAN                 DelaySendStatus;
->>>>>>> dc453b51
+
 
   Private = SD_MMC_HC_PRIVATE_FROM_THIS (PassThru);
   //
@@ -748,21 +731,9 @@
   //
   // Convert the clock freq unit from MHz to KHz.
   //
-<<<<<<< HEAD
   Status = SdMmcHcClockSupply (PciIo, Slot, ClockFreq * 1000, Private->BaseClkFreq[Slot], Private->ControllerVersion[Slot]);
   if (EFI_ERROR (Status)) {
     return Status;
-=======
-  if (Private->Slot[Slot].CurrentFreq < (ClockFreq * 1000)) {
-    Status = EmmcCheckSwitchStatus (PassThru, Slot, Rca);
-    if (EFI_ERROR (Status)) {
-      return Status;
-    }
-
-    DelaySendStatus = FALSE;
-  } else {
-    DelaySendStatus = TRUE;
->>>>>>> dc453b51
   }
 
   Status = EmmcSendStatus (PassThru, Slot, Rca, &DevStatus);
@@ -1389,4 +1360,4 @@
   Status = EmmcSetBusMode (PciIo, PassThru, Slot, Rca);
 
   return Status;
-}
+}