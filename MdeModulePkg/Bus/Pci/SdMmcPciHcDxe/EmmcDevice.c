--- conflicted
+++ resolved
@@ -1,1392 +1,1361 @@
-/** @file
-  This file provides some helper functions which are specific for EMMC device.
-
-  Copyright (c) 2018 - 2020, NVIDIA CORPORATION. All rights reserved.
-  Copyright (c) 2015 - 2020, Intel Corporation. All rights reserved.<BR>
-  SPDX-License-Identifier: BSD-2-Clause-Patent
-
-**/
-
-#include "SdMmcPciHcDxe.h"
-
-/**
-  Send command GO_IDLE_STATE (CMD0 with argument of 0x00000000) to the device to
-  make it go to Idle State.
-
-  Refer to EMMC Electrical Standard Spec 5.1 Section 6.4 for details.
-
-  @param[in] PassThru       A pointer to the EFI_SD_MMC_PASS_THRU_PROTOCOL instance.
-  @param[in] Slot           The slot number of the SD card to send the command to.
-
-  @retval EFI_SUCCESS       The EMMC device is reset correctly.
-  @retval Others            The device reset fails.
-
-**/
-EFI_STATUS
-EmmcReset (
-  IN EFI_SD_MMC_PASS_THRU_PROTOCOL  *PassThru,
-  IN UINT8                          Slot
-  )
-{
-  EFI_SD_MMC_COMMAND_BLOCK             SdMmcCmdBlk;
-  EFI_SD_MMC_STATUS_BLOCK              SdMmcStatusBlk;
-  EFI_SD_MMC_PASS_THRU_COMMAND_PACKET  Packet;
-  EFI_STATUS                           Status;
-
-  ZeroMem (&SdMmcCmdBlk, sizeof (SdMmcCmdBlk));
-  ZeroMem (&SdMmcStatusBlk, sizeof (SdMmcStatusBlk));
-  ZeroMem (&Packet, sizeof (Packet));
-
-  Packet.SdMmcCmdBlk    = &SdMmcCmdBlk;
-  Packet.SdMmcStatusBlk = &SdMmcStatusBlk;
-  Packet.Timeout        = SD_MMC_HC_GENERIC_TIMEOUT;
-
-  SdMmcCmdBlk.CommandIndex    = EMMC_GO_IDLE_STATE;
-  SdMmcCmdBlk.CommandType     = SdMmcCommandTypeBc;
-  SdMmcCmdBlk.ResponseType    = 0;
-  SdMmcCmdBlk.CommandArgument = 0;
-
-  gBS->Stall (1000);
-
-  Status = SdMmcPassThruPassThru (PassThru, Slot, &Packet, NULL);
-
-  return Status;
-}
-
-/**
-  Send command SEND_OP_COND to the EMMC device to get the data of the OCR register.
-
-  Refer to EMMC Electrical Standard Spec 5.1 Section 6.4 for details.
-
-  @param[in]      PassThru  A pointer to the EFI_SD_MMC_PASS_THRU_PROTOCOL instance.
-  @param[in]      Slot      The slot number of the SD card to send the command to.
-  @param[in, out] Argument  On input, the argument of SEND_OP_COND is to send to the device.
-                            On output, the argument is the value of OCR register.
-
-  @retval EFI_SUCCESS       The operation is done correctly.
-  @retval Others            The operation fails.
-
-**/
-EFI_STATUS
-EmmcGetOcr (
-  IN     EFI_SD_MMC_PASS_THRU_PROTOCOL  *PassThru,
-  IN     UINT8                          Slot,
-  IN OUT UINT32                         *Argument
-  )
-{
-  EFI_SD_MMC_COMMAND_BLOCK             SdMmcCmdBlk;
-  EFI_SD_MMC_STATUS_BLOCK              SdMmcStatusBlk;
-  EFI_SD_MMC_PASS_THRU_COMMAND_PACKET  Packet;
-  EFI_STATUS                           Status;
-
-  ZeroMem (&SdMmcCmdBlk, sizeof (SdMmcCmdBlk));
-  ZeroMem (&SdMmcStatusBlk, sizeof (SdMmcStatusBlk));
-  ZeroMem (&Packet, sizeof (Packet));
-
-  Packet.SdMmcCmdBlk    = &SdMmcCmdBlk;
-  Packet.SdMmcStatusBlk = &SdMmcStatusBlk;
-  Packet.Timeout        = SD_MMC_HC_GENERIC_TIMEOUT;
-
-  SdMmcCmdBlk.CommandIndex    = EMMC_SEND_OP_COND;
-  SdMmcCmdBlk.CommandType     = SdMmcCommandTypeBcr;
-  SdMmcCmdBlk.ResponseType    = SdMmcResponseTypeR3;
-  SdMmcCmdBlk.CommandArgument = *Argument;
-
-  Status = SdMmcPassThruPassThru (PassThru, Slot, &Packet, NULL);
-  if (!EFI_ERROR (Status)) {
-    //
-    // For details, refer to SD Host Controller Simplified Spec 3.0 Table 2-12.
-    //
-    *Argument = SdMmcStatusBlk.Resp0;
-  }
-
-  return Status;
-}
-
-/**
-  Broadcast command ALL_SEND_CID to the bus to ask all the EMMC devices to send the
-  data of their CID registers.
-
-  Refer to EMMC Electrical Standard Spec 5.1 Section 6.4 for details.
-
-  @param[in] PassThru       A pointer to the EFI_SD_MMC_PASS_THRU_PROTOCOL instance.
-  @param[in] Slot           The slot number of the SD card to send the command to.
-
-  @retval EFI_SUCCESS       The operation is done correctly.
-  @retval Others            The operation fails.
-
-**/
-EFI_STATUS
-EmmcGetAllCid (
-  IN EFI_SD_MMC_PASS_THRU_PROTOCOL  *PassThru,
-  IN UINT8                          Slot
-  )
-{
-  EFI_SD_MMC_COMMAND_BLOCK             SdMmcCmdBlk;
-  EFI_SD_MMC_STATUS_BLOCK              SdMmcStatusBlk;
-  EFI_SD_MMC_PASS_THRU_COMMAND_PACKET  Packet;
-  EFI_STATUS                           Status;
-
-  ZeroMem (&SdMmcCmdBlk, sizeof (SdMmcCmdBlk));
-  ZeroMem (&SdMmcStatusBlk, sizeof (SdMmcStatusBlk));
-  ZeroMem (&Packet, sizeof (Packet));
-
-  Packet.SdMmcCmdBlk    = &SdMmcCmdBlk;
-  Packet.SdMmcStatusBlk = &SdMmcStatusBlk;
-  Packet.Timeout        = SD_MMC_HC_GENERIC_TIMEOUT;
-
-  SdMmcCmdBlk.CommandIndex    = EMMC_ALL_SEND_CID;
-  SdMmcCmdBlk.CommandType     = SdMmcCommandTypeBcr;
-  SdMmcCmdBlk.ResponseType    = SdMmcResponseTypeR2;
-  SdMmcCmdBlk.CommandArgument = 0;
-
-  Status = SdMmcPassThruPassThru (PassThru, Slot, &Packet, NULL);
-
-  return Status;
-}
-
-/**
-  Send command SET_RELATIVE_ADDR to the EMMC device to assign a Relative device
-  Address (RCA).
-
-  Refer to EMMC Electrical Standard Spec 5.1 Section 6.4 for details.
-
-  @param[in] PassThru       A pointer to the EFI_SD_MMC_PASS_THRU_PROTOCOL instance.
-  @param[in] Slot           The slot number of the SD card to send the command to.
-  @param[in] Rca            The relative device address to be assigned.
-
-  @retval EFI_SUCCESS       The operation is done correctly.
-  @retval Others            The operation fails.
-
-**/
-EFI_STATUS
-EmmcSetRca (
-  IN EFI_SD_MMC_PASS_THRU_PROTOCOL  *PassThru,
-  IN UINT8                          Slot,
-  IN UINT16                         Rca
-  )
-{
-  EFI_SD_MMC_COMMAND_BLOCK             SdMmcCmdBlk;
-  EFI_SD_MMC_STATUS_BLOCK              SdMmcStatusBlk;
-  EFI_SD_MMC_PASS_THRU_COMMAND_PACKET  Packet;
-  EFI_STATUS                           Status;
-
-  ZeroMem (&SdMmcCmdBlk, sizeof (SdMmcCmdBlk));
-  ZeroMem (&SdMmcStatusBlk, sizeof (SdMmcStatusBlk));
-  ZeroMem (&Packet, sizeof (Packet));
-
-  Packet.SdMmcCmdBlk    = &SdMmcCmdBlk;
-  Packet.SdMmcStatusBlk = &SdMmcStatusBlk;
-  Packet.Timeout        = SD_MMC_HC_GENERIC_TIMEOUT;
-
-  SdMmcCmdBlk.CommandIndex    = EMMC_SET_RELATIVE_ADDR;
-  SdMmcCmdBlk.CommandType     = SdMmcCommandTypeAc;
-  SdMmcCmdBlk.ResponseType    = SdMmcResponseTypeR1;
-  SdMmcCmdBlk.CommandArgument = (UINT32)Rca << 16;
-
-  Status = SdMmcPassThruPassThru (PassThru, Slot, &Packet, NULL);
-
-  return Status;
-}
-
-/**
-  Send command SEND_CSD to the EMMC device to get the data of the CSD register.
-
-  Refer to EMMC Electrical Standard Spec 5.1 Section 6.10.4 for details.
-
-  @param[in]  PassThru      A pointer to the EFI_SD_MMC_PASS_THRU_PROTOCOL instance.
-  @param[in]  Slot          The slot number of the SD card to send the command to.
-  @param[in]  Rca           The relative device address of selected device.
-  @param[out] Csd           The buffer to store the content of the CSD register.
-                            Note the caller should ignore the lowest byte of this
-                            buffer as the content of this byte is meaningless even
-                            if the operation succeeds.
-
-  @retval EFI_SUCCESS       The operation is done correctly.
-  @retval Others            The operation fails.
-
-**/
-EFI_STATUS
-EmmcGetCsd (
-  IN     EFI_SD_MMC_PASS_THRU_PROTOCOL  *PassThru,
-  IN     UINT8                          Slot,
-  IN     UINT16                         Rca,
-  OUT EMMC_CSD                          *Csd
-  )
-{
-  EFI_SD_MMC_COMMAND_BLOCK             SdMmcCmdBlk;
-  EFI_SD_MMC_STATUS_BLOCK              SdMmcStatusBlk;
-  EFI_SD_MMC_PASS_THRU_COMMAND_PACKET  Packet;
-  EFI_STATUS                           Status;
-
-  ZeroMem (&SdMmcCmdBlk, sizeof (SdMmcCmdBlk));
-  ZeroMem (&SdMmcStatusBlk, sizeof (SdMmcStatusBlk));
-  ZeroMem (&Packet, sizeof (Packet));
-
-  Packet.SdMmcCmdBlk    = &SdMmcCmdBlk;
-  Packet.SdMmcStatusBlk = &SdMmcStatusBlk;
-  Packet.Timeout        = SD_MMC_HC_GENERIC_TIMEOUT;
-
-  SdMmcCmdBlk.CommandIndex    = EMMC_SEND_CSD;
-  SdMmcCmdBlk.CommandType     = SdMmcCommandTypeAc;
-  SdMmcCmdBlk.ResponseType    = SdMmcResponseTypeR2;
-  SdMmcCmdBlk.CommandArgument = (UINT32)Rca << 16;
-
-  Status = SdMmcPassThruPassThru (PassThru, Slot, &Packet, NULL);
-  if (!EFI_ERROR (Status)) {
-    //
-    // For details, refer to SD Host Controller Simplified Spec 3.0 Table 2-12.
-    //
-    CopyMem (((UINT8 *)Csd) + 1, &SdMmcStatusBlk.Resp0, sizeof (EMMC_CSD) - 1);
-  }
-
-  return Status;
-}
-
-/**
-  Send command SELECT_DESELECT_CARD to the EMMC device to select/deselect it.
-
-  Refer to EMMC Electrical Standard Spec 5.1 Section 6.10.4 for details.
-
-  @param[in]  PassThru      A pointer to the EFI_SD_MMC_PASS_THRU_PROTOCOL instance.
-  @param[in]  Slot          The slot number of the SD card to send the command to.
-  @param[in]  Rca           The relative device address of selected device.
-
-  @retval EFI_SUCCESS       The operation is done correctly.
-  @retval Others            The operation fails.
-
-**/
-EFI_STATUS
-EmmcSelect (
-  IN EFI_SD_MMC_PASS_THRU_PROTOCOL  *PassThru,
-  IN UINT8                          Slot,
-  IN UINT16                         Rca
-  )
-{
-  EFI_SD_MMC_COMMAND_BLOCK             SdMmcCmdBlk;
-  EFI_SD_MMC_STATUS_BLOCK              SdMmcStatusBlk;
-  EFI_SD_MMC_PASS_THRU_COMMAND_PACKET  Packet;
-  EFI_STATUS                           Status;
-
-  ZeroMem (&SdMmcCmdBlk, sizeof (SdMmcCmdBlk));
-  ZeroMem (&SdMmcStatusBlk, sizeof (SdMmcStatusBlk));
-  ZeroMem (&Packet, sizeof (Packet));
-
-  Packet.SdMmcCmdBlk    = &SdMmcCmdBlk;
-  Packet.SdMmcStatusBlk = &SdMmcStatusBlk;
-  Packet.Timeout        = SD_MMC_HC_GENERIC_TIMEOUT;
-
-  SdMmcCmdBlk.CommandIndex    = EMMC_SELECT_DESELECT_CARD;
-  SdMmcCmdBlk.CommandType     = SdMmcCommandTypeAc;
-  SdMmcCmdBlk.ResponseType    = SdMmcResponseTypeR1;
-  SdMmcCmdBlk.CommandArgument = (UINT32)Rca << 16;
-
-  Status = SdMmcPassThruPassThru (PassThru, Slot, &Packet, NULL);
-
-  return Status;
-}
-
-/**
-  Send command SEND_EXT_CSD to the EMMC device to get the data of the EXT_CSD register.
-
-  Refer to EMMC Electrical Standard Spec 5.1 Section 6.10.4 for details.
-
-  @param[in]  PassThru      A pointer to the EFI_SD_MMC_PASS_THRU_PROTOCOL instance.
-  @param[in]  Slot          The slot number of the SD card to send the command to.
-  @param[out] ExtCsd        The buffer to store the content of the EXT_CSD register.
-
-  @retval EFI_SUCCESS       The operation is done correctly.
-  @retval Others            The operation fails.
-
-**/
-EFI_STATUS
-EmmcGetExtCsd (
-  IN     EFI_SD_MMC_PASS_THRU_PROTOCOL  *PassThru,
-  IN     UINT8                          Slot,
-  OUT EMMC_EXT_CSD                      *ExtCsd
-  )
-{
-  EFI_SD_MMC_COMMAND_BLOCK             SdMmcCmdBlk;
-  EFI_SD_MMC_STATUS_BLOCK              SdMmcStatusBlk;
-  EFI_SD_MMC_PASS_THRU_COMMAND_PACKET  Packet;
-  EFI_STATUS                           Status;
-
-  ZeroMem (&SdMmcCmdBlk, sizeof (SdMmcCmdBlk));
-  ZeroMem (&SdMmcStatusBlk, sizeof (SdMmcStatusBlk));
-  ZeroMem (&Packet, sizeof (Packet));
-
-  Packet.SdMmcCmdBlk    = &SdMmcCmdBlk;
-  Packet.SdMmcStatusBlk = &SdMmcStatusBlk;
-  Packet.Timeout        = SD_MMC_HC_GENERIC_TIMEOUT;
-
-  SdMmcCmdBlk.CommandIndex    = EMMC_SEND_EXT_CSD;
-  SdMmcCmdBlk.CommandType     = SdMmcCommandTypeAdtc;
-  SdMmcCmdBlk.ResponseType    = SdMmcResponseTypeR1;
-  SdMmcCmdBlk.CommandArgument = 0x00000000;
-
-  Packet.InDataBuffer     = ExtCsd;
-  Packet.InTransferLength = sizeof (EMMC_EXT_CSD);
-
-  Status = SdMmcPassThruPassThru (PassThru, Slot, &Packet, NULL);
-  return Status;
-}
-
-/**
-  Send command SWITCH to the EMMC device to switch the mode of operation of the
-  selected Device or modifies the EXT_CSD registers.
-
-  Refer to EMMC Electrical Standard Spec 5.1 Section 6.10.4 for details.
-
-  @param[in]  PassThru      A pointer to the EFI_SD_MMC_PASS_THRU_PROTOCOL instance.
-  @param[in]  Slot          The slot number of the SD card to send the command to.
-  @param[in]  Access        The access mode of SWTICH command.
-  @param[in]  Index         The offset of the field to be access.
-  @param[in]  Value         The value to be set to the specified field of EXT_CSD register.
-  @param[in]  CmdSet        The value of CmdSet field of EXT_CSD register.
-
-  @retval EFI_SUCCESS       The operation is done correctly.
-  @retval Others            The operation fails.
-
-**/
-EFI_STATUS
-EmmcSwitch (
-  IN EFI_SD_MMC_PASS_THRU_PROTOCOL  *PassThru,
-  IN UINT8                          Slot,
-  IN UINT8                          Access,
-  IN UINT8                          Index,
-  IN UINT8                          Value,
-  IN UINT8                          CmdSet
-  )
-{
-  EFI_SD_MMC_COMMAND_BLOCK             SdMmcCmdBlk;
-  EFI_SD_MMC_STATUS_BLOCK              SdMmcStatusBlk;
-  EFI_SD_MMC_PASS_THRU_COMMAND_PACKET  Packet;
-  EFI_STATUS                           Status;
-
-  ZeroMem (&SdMmcCmdBlk, sizeof (SdMmcCmdBlk));
-  ZeroMem (&SdMmcStatusBlk, sizeof (SdMmcStatusBlk));
-  ZeroMem (&Packet, sizeof (Packet));
-
-  Packet.SdMmcCmdBlk    = &SdMmcCmdBlk;
-  Packet.SdMmcStatusBlk = &SdMmcStatusBlk;
-  Packet.Timeout        = SD_MMC_HC_GENERIC_TIMEOUT;
-
-  SdMmcCmdBlk.CommandIndex    = EMMC_SWITCH;
-  SdMmcCmdBlk.CommandType     = SdMmcCommandTypeAc;
-  SdMmcCmdBlk.ResponseType    = SdMmcResponseTypeR1b;
-  SdMmcCmdBlk.CommandArgument = (Access << 24) | (Index << 16) | (Value << 8) | CmdSet;
-
-  Status = SdMmcPassThruPassThru (PassThru, Slot, &Packet, NULL);
-
-  return Status;
-}
-
-/**
-  Send command SEND_STATUS to the addressed EMMC device to get its status register.
-
-  Refer to EMMC Electrical Standard Spec 5.1 Section 6.10.4 for details.
-
-  @param[in]  PassThru      A pointer to the EFI_SD_MMC_PASS_THRU_PROTOCOL instance.
-  @param[in]  Slot          The slot number of the SD card to send the command to.
-  @param[in]  Rca           The relative device address of addressed device.
-  @param[out] DevStatus     The returned device status.
-
-  @retval EFI_SUCCESS       The operation is done correctly.
-  @retval Others            The operation fails.
-
-**/
-EFI_STATUS
-EmmcSendStatus (
-  IN     EFI_SD_MMC_PASS_THRU_PROTOCOL  *PassThru,
-  IN     UINT8                          Slot,
-  IN     UINT16                         Rca,
-  OUT UINT32                            *DevStatus
-  )
-{
-  EFI_SD_MMC_COMMAND_BLOCK             SdMmcCmdBlk;
-  EFI_SD_MMC_STATUS_BLOCK              SdMmcStatusBlk;
-  EFI_SD_MMC_PASS_THRU_COMMAND_PACKET  Packet;
-  EFI_STATUS                           Status;
-
-  ZeroMem (&SdMmcCmdBlk, sizeof (SdMmcCmdBlk));
-  ZeroMem (&SdMmcStatusBlk, sizeof (SdMmcStatusBlk));
-  ZeroMem (&Packet, sizeof (Packet));
-
-  Packet.SdMmcCmdBlk    = &SdMmcCmdBlk;
-  Packet.SdMmcStatusBlk = &SdMmcStatusBlk;
-  Packet.Timeout        = SD_MMC_HC_GENERIC_TIMEOUT;
-
-  SdMmcCmdBlk.CommandIndex    = EMMC_SEND_STATUS;
-  SdMmcCmdBlk.CommandType     = SdMmcCommandTypeAc;
-  SdMmcCmdBlk.ResponseType    = SdMmcResponseTypeR1;
-  SdMmcCmdBlk.CommandArgument = (UINT32)Rca << 16;
-
-  Status = SdMmcPassThruPassThru (PassThru, Slot, &Packet, NULL);
-  if (!EFI_ERROR (Status)) {
-    *DevStatus = SdMmcStatusBlk.Resp0;
-  }
-
-  return Status;
-}
-
-/**
-  Send command SEND_TUNING_BLOCK to the EMMC device for HS200 optimal sampling point
-  detection.
-
-  It may be sent up to 40 times until the host finishes the tuning procedure.
-
-  Refer to EMMC Electrical Standard Spec 5.1 Section 6.6.8 for details.
-
-  @param[in] PassThru       A pointer to the EFI_SD_MMC_PASS_THRU_PROTOCOL instance.
-  @param[in] Slot           The slot number of the SD card to send the command to.
-  @param[in] BusWidth       The bus width to work.
-
-  @retval EFI_SUCCESS       The operation is done correctly.
-  @retval Others            The operation fails.
-
-**/
-EFI_STATUS
-EmmcSendTuningBlk (
-  IN EFI_SD_MMC_PASS_THRU_PROTOCOL  *PassThru,
-  IN UINT8                          Slot,
-  IN UINT8                          BusWidth
-  )
-{
-  EFI_SD_MMC_COMMAND_BLOCK             SdMmcCmdBlk;
-  EFI_SD_MMC_STATUS_BLOCK              SdMmcStatusBlk;
-  EFI_SD_MMC_PASS_THRU_COMMAND_PACKET  Packet;
-  EFI_STATUS                           Status;
-  UINT8                                TuningBlock[128];
-
-  ZeroMem (&SdMmcCmdBlk, sizeof (SdMmcCmdBlk));
-  ZeroMem (&SdMmcStatusBlk, sizeof (SdMmcStatusBlk));
-  ZeroMem (&Packet, sizeof (Packet));
-
-  Packet.SdMmcCmdBlk    = &SdMmcCmdBlk;
-  Packet.SdMmcStatusBlk = &SdMmcStatusBlk;
-  Packet.Timeout        = SD_MMC_HC_GENERIC_TIMEOUT;
-
-  SdMmcCmdBlk.CommandIndex    = EMMC_SEND_TUNING_BLOCK;
-  SdMmcCmdBlk.CommandType     = SdMmcCommandTypeAdtc;
-  SdMmcCmdBlk.ResponseType    = SdMmcResponseTypeR1;
-  SdMmcCmdBlk.CommandArgument = 0;
-
-  Packet.InDataBuffer = TuningBlock;
-  if (BusWidth == 8) {
-    Packet.InTransferLength = sizeof (TuningBlock);
-  } else {
-    Packet.InTransferLength = 64;
-  }
-
-  Status = SdMmcPassThruPassThru (PassThru, Slot, &Packet, NULL);
-
-  return Status;
-}
-
-/**
-  Tunning the clock to get HS200 optimal sampling point.
-
-  Command SEND_TUNING_BLOCK may be sent up to 40 times until the host finishes the
-  tuning procedure.
-
-  Refer to EMMC Electrical Standard Spec 5.1 Section 6.6.8 and SD Host Controller
-  Simplified Spec 3.0 Figure 2-29 for details.
-
-  @param[in] PciIo          A pointer to the EFI_PCI_IO_PROTOCOL instance.
-  @param[in] PassThru       A pointer to the EFI_SD_MMC_PASS_THRU_PROTOCOL instance.
-  @param[in] Slot           The slot number of the SD card to send the command to.
-  @param[in] BusWidth       The bus width to work.
-
-  @retval EFI_SUCCESS       The operation is done correctly.
-  @retval Others            The operation fails.
-
-**/
-EFI_STATUS
-EmmcTuningClkForHs200 (
-  IN EFI_PCI_IO_PROTOCOL            *PciIo,
-  IN EFI_SD_MMC_PASS_THRU_PROTOCOL  *PassThru,
-  IN UINT8                          Slot,
-  IN UINT8                          BusWidth
-  )
-{
-  EFI_STATUS  Status;
-  UINT8       HostCtrl2;
-  UINT8       Retry;
-
-  //
-  // Notify the host that the sampling clock tuning procedure starts.
-  //
-  HostCtrl2 = BIT6;
-  Status    = SdMmcHcOrMmio (PciIo, Slot, SD_MMC_HC_HOST_CTRL2, sizeof (HostCtrl2), &HostCtrl2);
-  if (EFI_ERROR (Status)) {
-    return Status;
-  }
-
-  //
-  // Ask the device to send a sequence of tuning blocks till the tuning procedure is done.
-  //
-  Retry = 0;
-  do {
-    Status = EmmcSendTuningBlk (PassThru, Slot, BusWidth);
-    if (EFI_ERROR (Status)) {
-      DEBUG ((DEBUG_ERROR, "EmmcTuningClkForHs200: Send tuning block fails with %r\n", Status));
-      return Status;
-    }
-
-    Status = SdMmcHcRwMmio (PciIo, Slot, SD_MMC_HC_HOST_CTRL2, TRUE, sizeof (HostCtrl2), &HostCtrl2);
-    if (EFI_ERROR (Status)) {
-      return Status;
-    }
-
-    if ((HostCtrl2 & (BIT6 | BIT7)) == 0) {
-      break;
-    }
-
-    if ((HostCtrl2 & (BIT6 | BIT7)) == BIT7) {
-      return EFI_SUCCESS;
-    }
-  } while (++Retry < 40);
-
-  DEBUG ((DEBUG_ERROR, "EmmcTuningClkForHs200: Send tuning block fails at %d times with HostCtrl2 %02x\n", Retry, HostCtrl2));
-  //
-  // Abort the tuning procedure and reset the tuning circuit.
-  //
-  HostCtrl2 = (UINT8) ~(BIT6 | BIT7);
-  Status    = SdMmcHcAndMmio (PciIo, Slot, SD_MMC_HC_HOST_CTRL2, sizeof (HostCtrl2), &HostCtrl2);
-  if (EFI_ERROR (Status)) {
-    return Status;
-  }
-
-  return EFI_DEVICE_ERROR;
-}
-
-/**
-  Switch the bus width to specified width.
-
-  Refer to EMMC Electrical Standard Spec 5.1 Section 6.6.9 and SD Host Controller
-  Simplified Spec 3.0 Figure 3-7 for details.
-
-  @param[in] PciIo          A pointer to the EFI_PCI_IO_PROTOCOL instance.
-  @param[in] PassThru       A pointer to the EFI_SD_MMC_PASS_THRU_PROTOCOL instance.
-  @param[in] Slot           The slot number of the SD card to send the command to.
-  @param[in] Rca            The relative device address to be assigned.
-  @param[in] IsDdr          If TRUE, use dual data rate data simpling method. Otherwise
-                            use single data rate data simpling method.
-  @param[in] BusWidth       The bus width to be set, it could be 4 or 8.
-
-  @retval EFI_SUCCESS       The operation is done correctly.
-  @retval Others            The operation fails.
-
-**/
-EFI_STATUS
-EmmcSwitchBusWidth (
-  IN EFI_PCI_IO_PROTOCOL            *PciIo,
-  IN EFI_SD_MMC_PASS_THRU_PROTOCOL  *PassThru,
-  IN UINT8                          Slot,
-  IN UINT16                         Rca,
-  IN BOOLEAN                        IsDdr,
-  IN UINT8                          BusWidth
-  )
-{
-<<<<<<< HEAD
-  EFI_STATUS          Status;
-  UINT8               Access;
-  UINT8               Index;
-  UINT8               Value;
-  UINT8               CmdSet;
-  UINT32              DevStatus;
-=======
-  EFI_STATUS  Status;
-  UINT8       Access;
-  UINT8       Index;
-  UINT8       Value;
-  UINT8       CmdSet;
->>>>>>> dc453b51
-
-  //
-  // Write Byte, the Value field is written into the byte pointed by Index.
-  //
-  Access = 0x03;
-  Index  = OFFSET_OF (EMMC_EXT_CSD, BusWidth);
-  if (BusWidth == 4) {
-    Value = 1;
-  } else if (BusWidth == 8) {
-    Value = 2;
-  } else {
-    return EFI_INVALID_PARAMETER;
-  }
-
-  if (IsDdr) {
-    Value += 4;
-  }
-
-  CmdSet = 0;
-  Status = EmmcSwitch (PassThru, Slot, Access, Index, Value, CmdSet);
-  if (EFI_ERROR (Status)) {
-    DEBUG ((DEBUG_ERROR, "EmmcSwitchBusWidth: Switch to bus width %d fails with %r\n", BusWidth, Status));
-    return Status;
-  }
-
-  Status = EmmcSendStatus (PassThru, Slot, Rca, &DevStatus);
-  if (EFI_ERROR (Status)) {
-    DEBUG ((DEBUG_ERROR, "EmmcSwitchBusWidth: Send status fails with %r\n", Status));
-    return Status;
-  }
-  //
-  // Check the switch operation is really successful or not.
-  //
-  if ((DevStatus & BIT7) != 0) {
-    DEBUG ((DEBUG_ERROR, "EmmcSwitchBusWidth: The switch operation fails as DevStatus is 0x%08x\n", DevStatus));
-    return EFI_DEVICE_ERROR;
-  }
-
-  Status = SdMmcHcSetBusWidth (PciIo, Slot, BusWidth);
-
-  return Status;
-}
-
-/**
-  Switch the bus timing and clock frequency.
-
-  Refer to EMMC Electrical Standard Spec 5.1 Section 6.6 and SD Host Controller
-  Simplified Spec 3.0 Figure 3-3 for details.
-
-  @param[in] PciIo           A pointer to the EFI_PCI_IO_PROTOCOL instance.
-  @param[in] PassThru        A pointer to the EFI_SD_MMC_PASS_THRU_PROTOCOL instance.
-  @param[in] Slot            The slot number of the SD card to send the command to.
-  @param[in] Rca             The relative device address to be assigned.
-  @param[in] DriverStrength  Driver strength to set for speed modes that support it.
-  @param[in] BusTiming       The bus mode timing indicator.
-  @param[in] ClockFreq       The max clock frequency to be set, the unit is MHz.
-
-  @retval EFI_SUCCESS       The operation is done correctly.
-  @retval Others            The operation fails.
-
-**/
-EFI_STATUS
-EmmcSwitchBusTiming (
-  IN EFI_PCI_IO_PROTOCOL            *PciIo,
-  IN EFI_SD_MMC_PASS_THRU_PROTOCOL  *PassThru,
-  IN UINT8                          Slot,
-  IN UINT16                         Rca,
-  IN EDKII_SD_MMC_DRIVER_STRENGTH   DriverStrength,
-  IN SD_MMC_BUS_MODE                BusTiming,
-  IN UINT32                         ClockFreq
-  )
-{
-<<<<<<< HEAD
-  EFI_STATUS                Status;
-  UINT8                     Access;
-  UINT8                     Index;
-  UINT8                     Value;
-  UINT8                     CmdSet;
-  UINT32                    DevStatus;
-  SD_MMC_HC_PRIVATE_DATA    *Private;
-  UINT8                     HostCtrl1;
-=======
-  EFI_STATUS              Status;
-  UINT8                   Access;
-  UINT8                   Index;
-  UINT8                   Value;
-  UINT8                   CmdSet;
-  SD_MMC_HC_PRIVATE_DATA  *Private;
-  UINT8                   HostCtrl1;
-  BOOLEAN                 DelaySendStatus;
->>>>>>> dc453b51
-
-  Private = SD_MMC_HC_PRIVATE_FROM_THIS (PassThru);
-  //
-  // Write Byte, the Value field is written into the byte pointed by Index.
-  //
-  Access = 0x03;
-  Index  = OFFSET_OF (EMMC_EXT_CSD, HsTiming);
-  CmdSet = 0;
-  switch (BusTiming) {
-    case SdMmcMmcHs400:
-      Value = (UINT8)((DriverStrength.Emmc << 4) | 3);
-      break;
-    case SdMmcMmcHs200:
-      Value = (UINT8)((DriverStrength.Emmc << 4) | 2);
-      break;
-    case SdMmcMmcHsSdr:
-    case SdMmcMmcHsDdr:
-      Value = 1;
-      break;
-    case SdMmcMmcLegacy:
-      Value = 0;
-      break;
-    default:
-      DEBUG ((DEBUG_ERROR, "EmmcSwitchBusTiming: Unsupported BusTiming(%d\n)", BusTiming));
-      return EFI_INVALID_PARAMETER;
-  }
-
-  Status = EmmcSwitch (PassThru, Slot, Access, Index, Value, CmdSet);
-  if (EFI_ERROR (Status)) {
-    DEBUG ((DEBUG_ERROR, "EmmcSwitchBusTiming: Switch to bus timing %d fails with %r\n", BusTiming, Status));
-    return Status;
-  }
-
-  if ((BusTiming == SdMmcMmcHsSdr) || (BusTiming == SdMmcMmcHsDdr)) {
-    HostCtrl1 = BIT2;
-    Status    = SdMmcHcOrMmio (PciIo, Slot, SD_MMC_HC_HOST_CTRL1, sizeof (HostCtrl1), &HostCtrl1);
-    if (EFI_ERROR (Status)) {
-      return Status;
-    }
-  } else {
-    HostCtrl1 = (UINT8) ~BIT2;
-    Status    = SdMmcHcAndMmio (PciIo, Slot, SD_MMC_HC_HOST_CTRL1, sizeof (HostCtrl1), &HostCtrl1);
-    if (EFI_ERROR (Status)) {
-      return Status;
-    }
-  }
-
-  Status = SdMmcHcUhsSignaling (Private->ControllerHandle, PciIo, Slot, BusTiming);
-  if (EFI_ERROR (Status)) {
-    return Status;
-  }
-
-  //
-  // Convert the clock freq unit from MHz to KHz.
-  //
-<<<<<<< HEAD
-  Status = SdMmcHcClockSupply (PciIo, Slot, ClockFreq * 1000, Private->BaseClkFreq[Slot], Private->ControllerVersion[Slot]);
-  if (EFI_ERROR (Status)) {
-    return Status;
-=======
-  if (Private->Slot[Slot].CurrentFreq < (ClockFreq * 1000)) {
-    Status = EmmcCheckSwitchStatus (PassThru, Slot, Rca);
-    if (EFI_ERROR (Status)) {
-      return Status;
-    }
-
-    DelaySendStatus = FALSE;
-  } else {
-    DelaySendStatus = TRUE;
->>>>>>> dc453b51
-  }
-
-  Status = EmmcSendStatus (PassThru, Slot, Rca, &DevStatus);
-  if (EFI_ERROR (Status)) {
-    DEBUG ((DEBUG_ERROR, "EmmcSwitchBusTiming: Send status fails with %r\n", Status));
-    return Status;
-  }
-  //
-  // Check the switch operation is really successful or not.
-  //
-  if ((DevStatus & BIT7) != 0) {
-    DEBUG ((DEBUG_ERROR, "EmmcSwitchBusTiming: The switch operation fails as DevStatus is 0x%08x\n", DevStatus));
-    return EFI_DEVICE_ERROR;
-  }
-
-  if (mOverride != NULL && mOverride->NotifyPhase != NULL) {
-    Status = mOverride->NotifyPhase (
-                          Private->ControllerHandle,
-                          Slot,
-                          EdkiiSdMmcSwitchClockFreqPost,
-                          &BusTiming
-                          );
-    if (EFI_ERROR (Status)) {
-      DEBUG ((
-        DEBUG_ERROR,
-        "%a: SD/MMC switch clock freq post notifier callback failed - %r\n",
-        __FUNCTION__,
-        Status
-        ));
-      return Status;
-    }
-  }
-
-  return Status;
-}
-
-/**
-  Switch to the High Speed timing according to request.
-
-  Refer to EMMC Electrical Standard Spec 5.1 Section 6.6.8 and SD Host Controller
-  Simplified Spec 3.0 Figure 2-29 for details.
-
-  @param[in] PciIo          A pointer to the EFI_PCI_IO_PROTOCOL instance.
-  @param[in] PassThru       A pointer to the EFI_SD_MMC_PASS_THRU_PROTOCOL instance.
-  @param[in] Slot           The slot number of the SD card to send the command to.
-  @param[in] Rca            The relative device address to be assigned.
-  @param[in] BusMode        Pointer to SD_MMC_BUS_SETTINGS structure containing bus settings.
-
-  @retval EFI_SUCCESS       The operation is done correctly.
-  @retval Others            The operation fails.
-
-**/
-EFI_STATUS
-EmmcSwitchToHighSpeed (
-  IN EFI_PCI_IO_PROTOCOL            *PciIo,
-  IN EFI_SD_MMC_PASS_THRU_PROTOCOL  *PassThru,
-  IN UINT8                          Slot,
-  IN UINT16                         Rca,
-  IN SD_MMC_BUS_SETTINGS            *BusMode
-  )
-{
-  EFI_STATUS  Status;
-  BOOLEAN     IsDdr;
-
-  if (((BusMode->BusTiming != SdMmcMmcHsSdr) && (BusMode->BusTiming != SdMmcMmcHsDdr) && (BusMode->BusTiming != SdMmcMmcLegacy)) ||
-      (BusMode->ClockFreq > 52))
-  {
-    return EFI_INVALID_PARAMETER;
-  }
-
-  if (BusMode->BusTiming == SdMmcMmcHsDdr) {
-    IsDdr = TRUE;
-  } else {
-    IsDdr = FALSE;
-  }
-
-  Status = EmmcSwitchBusWidth (PciIo, PassThru, Slot, Rca, IsDdr, BusMode->BusWidth);
-  if (EFI_ERROR (Status)) {
-    return Status;
-  }
-
-  return EmmcSwitchBusTiming (PciIo, PassThru, Slot, Rca, BusMode->DriverStrength, BusMode->BusTiming, BusMode->ClockFreq);
-}
-
-/**
-  Switch to the HS200 timing. This function assumes that eMMC bus is still in legacy mode.
-
-  Refer to EMMC Electrical Standard Spec 5.1 Section 6.6.8 and SD Host Controller
-  Simplified Spec 3.0 Figure 2-29 for details.
-
-  @param[in] PciIo           A pointer to the EFI_PCI_IO_PROTOCOL instance.
-  @param[in] PassThru        A pointer to the EFI_SD_MMC_PASS_THRU_PROTOCOL instance.
-  @param[in] Slot            The slot number of the SD card to send the command to.
-  @param[in] Rca             The relative device address to be assigned.
-  @param[in] BusMode         Pointer to SD_MMC_BUS_SETTINGS structure containing bus settings.
-
-  @retval EFI_SUCCESS       The operation is done correctly.
-  @retval Others            The operation fails.
-
-**/
-EFI_STATUS
-EmmcSwitchToHS200 (
-  IN EFI_PCI_IO_PROTOCOL            *PciIo,
-  IN EFI_SD_MMC_PASS_THRU_PROTOCOL  *PassThru,
-  IN UINT8                          Slot,
-  IN UINT16                         Rca,
-  IN SD_MMC_BUS_SETTINGS            *BusMode
-  )
-{
-  EFI_STATUS  Status;
-
-  if ((BusMode->BusTiming != SdMmcMmcHs200) ||
-      ((BusMode->BusWidth != 4) && (BusMode->BusWidth != 8)))
-  {
-    return EFI_INVALID_PARAMETER;
-  }
-
-  Status = EmmcSwitchBusWidth (PciIo, PassThru, Slot, Rca, FALSE, BusMode->BusWidth);
-  if (EFI_ERROR (Status)) {
-    return Status;
-  }
-
-  Status = EmmcSwitchBusTiming (PciIo, PassThru, Slot, Rca, BusMode->DriverStrength, BusMode->BusTiming, BusMode->ClockFreq);
-  if (EFI_ERROR (Status)) {
-    return Status;
-  }
-
-  Status = EmmcTuningClkForHs200 (PciIo, PassThru, Slot, BusMode->BusWidth);
-
-  return Status;
-}
-
-/**
-  Switch to the HS400 timing. This function assumes that eMMC bus is still in legacy mode.
-
-  Refer to EMMC Electrical Standard Spec 5.1 Section 6.6.8 and SD Host Controller
-  Simplified Spec 3.0 Figure 2-29 for details.
-
-  @param[in] PciIo           A pointer to the EFI_PCI_IO_PROTOCOL instance.
-  @param[in] PassThru        A pointer to the EFI_SD_MMC_PASS_THRU_PROTOCOL instance.
-  @param[in] Slot            The slot number of the SD card to send the command to.
-  @param[in] Rca             The relative device address to be assigned.
-  @param[in] BusMode         Pointer to SD_MMC_BUS_SETTINGS structure containing bus settings.
-
-  @retval EFI_SUCCESS       The operation is done correctly.
-  @retval Others            The operation fails.
-
-**/
-EFI_STATUS
-EmmcSwitchToHS400 (
-  IN EFI_PCI_IO_PROTOCOL            *PciIo,
-  IN EFI_SD_MMC_PASS_THRU_PROTOCOL  *PassThru,
-  IN UINT8                          Slot,
-  IN UINT16                         Rca,
-  IN SD_MMC_BUS_SETTINGS            *BusMode
-  )
-{
-  EFI_STATUS           Status;
-  SD_MMC_BUS_SETTINGS  Hs200BusMode;
-  UINT32               HsFreq;
-
-  if ((BusMode->BusTiming != SdMmcMmcHs400) ||
-      (BusMode->BusWidth != 8))
-  {
-    return EFI_INVALID_PARAMETER;
-  }
-
-  Hs200BusMode.BusTiming      = SdMmcMmcHs200;
-  Hs200BusMode.BusWidth       = BusMode->BusWidth;
-  Hs200BusMode.ClockFreq      = BusMode->ClockFreq;
-  Hs200BusMode.DriverStrength = BusMode->DriverStrength;
-
-  Status = EmmcSwitchToHS200 (PciIo, PassThru, Slot, Rca, &Hs200BusMode);
-  if (EFI_ERROR (Status)) {
-    return Status;
-  }
-
-  //
-  // Set to High Speed timing and set the clock frequency to a value less than or equal to 52MHz.
-  // This step is necessary to be able to switch Bus into 8 bit DDR mode which is unsupported in HS200.
-  //
-  HsFreq = BusMode->ClockFreq < 52 ? BusMode->ClockFreq : 52;
-  Status = EmmcSwitchBusTiming (PciIo, PassThru, Slot, Rca, BusMode->DriverStrength, SdMmcMmcHsSdr, HsFreq);
-  if (EFI_ERROR (Status)) {
-    return Status;
-  }
-
-  Status = EmmcSwitchBusWidth (PciIo, PassThru, Slot, Rca, TRUE, BusMode->BusWidth);
-  if (EFI_ERROR (Status)) {
-    return Status;
-  }
-
-  return EmmcSwitchBusTiming (PciIo, PassThru, Slot, Rca, BusMode->DriverStrength, BusMode->BusTiming, BusMode->ClockFreq);
-}
-
-/**
-  Check if passed BusTiming is supported in both controller and card.
-
-  @param[in] Private    Pointer to controller private data
-  @param[in] SlotIndex  Index of the slot in the controller
-  @param[in] ExtCsd     Pointer to the card's extended CSD
-  @param[in] BusTiming  Bus timing to check
-
-  @retval TRUE  Both card and controller support given BusTiming
-  @retval FALSE Card or controller doesn't support given BusTiming
-**/
-BOOLEAN
-EmmcIsBusTimingSupported (
-  IN SD_MMC_HC_PRIVATE_DATA  *Private,
-  IN UINT8                   SlotIndex,
-  IN EMMC_EXT_CSD            *ExtCsd,
-  IN SD_MMC_BUS_MODE         BusTiming
-  )
-{
-  BOOLEAN             Supported;
-  SD_MMC_HC_SLOT_CAP  *Capabilities;
-
-  Capabilities = &Private->Capability[SlotIndex];
-
-  Supported = FALSE;
-  switch (BusTiming) {
-    case SdMmcMmcHs400:
-      if ((((ExtCsd->DeviceType & (BIT6 | BIT7))  != 0) && (Capabilities->Hs400 != 0)) && (Capabilities->BusWidth8 != 0)) {
-        Supported = TRUE;
-      }
-
-      break;
-    case SdMmcMmcHs200:
-      if ((((ExtCsd->DeviceType & (BIT4 | BIT5))  != 0) && (Capabilities->Sdr104 != 0))) {
-        Supported = TRUE;
-      }
-
-      break;
-    case SdMmcMmcHsDdr:
-      if ((((ExtCsd->DeviceType & (BIT2 | BIT3))  != 0) && (Capabilities->Ddr50 != 0))) {
-        Supported = TRUE;
-      }
-
-      break;
-    case SdMmcMmcHsSdr:
-      if ((((ExtCsd->DeviceType & BIT1)  != 0) && (Capabilities->HighSpeed != 0))) {
-        Supported = TRUE;
-      }
-
-      break;
-    case SdMmcMmcLegacy:
-      if ((ExtCsd->DeviceType & BIT0) != 0) {
-        Supported = TRUE;
-      }
-
-      break;
-    default:
-      ASSERT (FALSE);
-  }
-
-  return Supported;
-}
-
-/**
-  Get the target bus timing to set on the link. This function
-  will try to select highest bus timing supported by card, controller
-  and the driver.
-
-  @param[in] Private    Pointer to controller private data
-  @param[in] SlotIndex  Index of the slot in the controller
-  @param[in] ExtCsd     Pointer to the card's extended CSD
-
-  @return  Bus timing value that should be set on link
-**/
-SD_MMC_BUS_MODE
-EmmcGetTargetBusTiming (
-  IN SD_MMC_HC_PRIVATE_DATA  *Private,
-  IN UINT8                   SlotIndex,
-  IN EMMC_EXT_CSD            *ExtCsd
-  )
-{
-  SD_MMC_BUS_MODE  BusTiming;
-
-  //
-  // We start with highest bus timing that this driver currently supports and
-  // return as soon as we find supported timing.
-  //
-  BusTiming = SdMmcMmcHs400;
-  while (BusTiming > SdMmcMmcLegacy) {
-    if (EmmcIsBusTimingSupported (Private, SlotIndex, ExtCsd, BusTiming)) {
-      break;
-    }
-
-    BusTiming--;
-  }
-
-  return BusTiming;
-}
-
-/**
-  Check if the passed bus width is supported by controller and card.
-
-  @param[in] Private    Pointer to controller private data
-  @param[in] SlotIndex  Index of the slot in the controller
-  @param[in] BusTiming  Bus timing set on the link
-  @param[in] BusWidth   Bus width to check
-
-  @retval TRUE   Passed bus width is supported in current bus configuration
-  @retval FALSE  Passed bus width is not supported in current bus configuration
-**/
-BOOLEAN
-EmmcIsBusWidthSupported (
-  IN SD_MMC_HC_PRIVATE_DATA  *Private,
-  IN UINT8                   SlotIndex,
-  IN SD_MMC_BUS_MODE         BusTiming,
-  IN UINT16                  BusWidth
-  )
-{
-  if ((BusWidth == 8) && (Private->Capability[SlotIndex].BusWidth8 != 0)) {
-    return TRUE;
-  } else if ((BusWidth == 4) && (BusTiming != SdMmcMmcHs400)) {
-    return TRUE;
-  } else if ((BusWidth == 1) && ((BusTiming == SdMmcMmcHsSdr) || (BusTiming == SdMmcMmcLegacy))) {
-    return TRUE;
-  }
-
-  return FALSE;
-}
-
-/**
-  Get the target bus width to be set on the bus.
-
-  @param[in] Private    Pointer to controller private data
-  @param[in] SlotIndex  Index of the slot in the controller
-  @param[in] ExtCsd     Pointer to card's extended CSD
-  @param[in] BusTiming  Bus timing set on the bus
-
-  @return Bus width to be set on the bus
-**/
-UINT8
-EmmcGetTargetBusWidth (
-  IN SD_MMC_HC_PRIVATE_DATA  *Private,
-  IN UINT8                   SlotIndex,
-  IN EMMC_EXT_CSD            *ExtCsd,
-  IN SD_MMC_BUS_MODE         BusTiming
-  )
-{
-  UINT8  BusWidth;
-  UINT8  PreferredBusWidth;
-
-  PreferredBusWidth = Private->Slot[SlotIndex].OperatingParameters.BusWidth;
-
-  if ((PreferredBusWidth != EDKII_SD_MMC_BUS_WIDTH_IGNORE) &&
-      EmmcIsBusWidthSupported (Private, SlotIndex, BusTiming, PreferredBusWidth))
-  {
-    BusWidth = PreferredBusWidth;
-  } else if (EmmcIsBusWidthSupported (Private, SlotIndex, BusTiming, 8)) {
-    BusWidth = 8;
-  } else if (EmmcIsBusWidthSupported (Private, SlotIndex, BusTiming, 4)) {
-    BusWidth = 4;
-  } else {
-    BusWidth = 1;
-  }
-
-  return BusWidth;
-}
-
-/**
-  Get the target clock frequency to be set on the bus.
-
-  @param[in] Private    Pointer to controller private data
-  @param[in] SlotIndex  Index of the slot in the controller
-  @param[in] ExtCsd     Pointer to card's extended CSD
-  @param[in] BusTiming  Bus timing to be set on the bus
-
-  @return Value of the clock frequency to be set on bus in MHz
-**/
-UINT32
-EmmcGetTargetClockFreq (
-  IN SD_MMC_HC_PRIVATE_DATA  *Private,
-  IN UINT8                   SlotIndex,
-  IN EMMC_EXT_CSD            *ExtCsd,
-  IN SD_MMC_BUS_MODE         BusTiming
-  )
-{
-  UINT32  PreferredClockFreq;
-  UINT32  MaxClockFreq;
-
-  PreferredClockFreq = Private->Slot[SlotIndex].OperatingParameters.ClockFreq;
-
-  switch (BusTiming) {
-    case SdMmcMmcHs400:
-    case SdMmcMmcHs200:
-      MaxClockFreq = 200;
-      break;
-    case SdMmcMmcHsSdr:
-    case SdMmcMmcHsDdr:
-      MaxClockFreq = 52;
-      break;
-    default:
-      MaxClockFreq = 26;
-      break;
-  }
-
-  if ((PreferredClockFreq != EDKII_SD_MMC_CLOCK_FREQ_IGNORE) && (PreferredClockFreq < MaxClockFreq)) {
-    return PreferredClockFreq;
-  } else {
-    return MaxClockFreq;
-  }
-}
-
-/**
-  Get the driver strength to be set on bus.
-
-  @param[in] Private    Pointer to controller private data
-  @param[in] SlotIndex  Index of the slot in the controller
-  @param[in] ExtCsd     Pointer to card's extended CSD
-  @param[in] BusTiming  Bus timing set on the bus
-
-  @return Value of the driver strength to be set on the bus
-**/
-EDKII_SD_MMC_DRIVER_STRENGTH
-EmmcGetTargetDriverStrength (
-  IN SD_MMC_HC_PRIVATE_DATA  *Private,
-  IN UINT8                   SlotIndex,
-  IN EMMC_EXT_CSD            *ExtCsd,
-  IN SD_MMC_BUS_MODE         BusTiming
-  )
-{
-  EDKII_SD_MMC_DRIVER_STRENGTH  PreferredDriverStrength;
-  EDKII_SD_MMC_DRIVER_STRENGTH  DriverStrength;
-
-  PreferredDriverStrength = Private->Slot[SlotIndex].OperatingParameters.DriverStrength;
-  DriverStrength.Emmc     = EmmcDriverStrengthType0;
-
-  if ((PreferredDriverStrength.Emmc != EDKII_SD_MMC_DRIVER_STRENGTH_IGNORE) &&
-      (ExtCsd->DriverStrength & (BIT0 << PreferredDriverStrength.Emmc)))
-  {
-    DriverStrength.Emmc = PreferredDriverStrength.Emmc;
-  }
-
-  return DriverStrength;
-}
-
-/**
-  Get the target settings for the bus mode.
-
-  @param[in]  Private    Pointer to controller private data
-  @param[in]  SlotIndex  Index of the slot in the controller
-  @param[in]  ExtCsd     Pointer to card's extended CSD
-  @param[out] BusMode    Target configuration of the bus
-**/
-VOID
-EmmcGetTargetBusMode (
-  IN SD_MMC_HC_PRIVATE_DATA  *Private,
-  IN UINT8                   SlotIndex,
-  IN EMMC_EXT_CSD            *ExtCsd,
-  OUT SD_MMC_BUS_SETTINGS    *BusMode
-  )
-{
-  BusMode->BusTiming      = EmmcGetTargetBusTiming (Private, SlotIndex, ExtCsd);
-  BusMode->BusWidth       = EmmcGetTargetBusWidth (Private, SlotIndex, ExtCsd, BusMode->BusTiming);
-  BusMode->ClockFreq      = EmmcGetTargetClockFreq (Private, SlotIndex, ExtCsd, BusMode->BusTiming);
-  BusMode->DriverStrength = EmmcGetTargetDriverStrength (Private, SlotIndex, ExtCsd, BusMode->BusTiming);
-}
-
-/**
-  Switch the high speed timing according to request.
-
-  Refer to EMMC Electrical Standard Spec 5.1 Section 6.6.8 and SD Host Controller
-  Simplified Spec 3.0 Figure 2-29 for details.
-
-  @param[in] PciIo          A pointer to the EFI_PCI_IO_PROTOCOL instance.
-  @param[in] PassThru       A pointer to the EFI_SD_MMC_PASS_THRU_PROTOCOL instance.
-  @param[in] Slot           The slot number of the SD card to send the command to.
-  @param[in] Rca            The relative device address to be assigned.
-
-  @retval EFI_SUCCESS       The operation is done correctly.
-  @retval Others            The operation fails.
-
-**/
-EFI_STATUS
-EmmcSetBusMode (
-  IN EFI_PCI_IO_PROTOCOL            *PciIo,
-  IN EFI_SD_MMC_PASS_THRU_PROTOCOL  *PassThru,
-  IN UINT8                          Slot,
-  IN UINT16                         Rca
-  )
-{
-  EFI_STATUS              Status;
-  EMMC_CSD                Csd;
-  EMMC_EXT_CSD            ExtCsd;
-  SD_MMC_BUS_SETTINGS     BusMode;
-  SD_MMC_HC_PRIVATE_DATA  *Private;
-
-  Private = SD_MMC_HC_PRIVATE_FROM_THIS (PassThru);
-
-  Status = EmmcGetCsd (PassThru, Slot, Rca, &Csd);
-  if (EFI_ERROR (Status)) {
-    DEBUG ((DEBUG_ERROR, "EmmcSetBusMode: GetCsd fails with %r\n", Status));
-    return Status;
-  }
-
-  Status = EmmcSelect (PassThru, Slot, Rca);
-  if (EFI_ERROR (Status)) {
-    DEBUG ((DEBUG_ERROR, "EmmcSetBusMode: Select fails with %r\n", Status));
-    return Status;
-  }
-
-  ASSERT (Private->BaseClkFreq[Slot] != 0);
-
-  //
-  // Get Device_Type from EXT_CSD register.
-  //
-  Status = EmmcGetExtCsd (PassThru, Slot, &ExtCsd);
-  if (EFI_ERROR (Status)) {
-    DEBUG ((DEBUG_ERROR, "EmmcSetBusMode: GetExtCsd fails with %r\n", Status));
-    return Status;
-  }
-
-  EmmcGetTargetBusMode (Private, Slot, &ExtCsd, &BusMode);
-
-  DEBUG ((
-    DEBUG_INFO,
-    "EmmcSetBusMode: Target bus mode: timing = %d, width = %d, clock freq = %d, driver strength = %d\n",
-    BusMode.BusTiming,
-    BusMode.BusWidth,
-    BusMode.ClockFreq,
-    BusMode.DriverStrength.Emmc
-    ));
-
-  if (BusMode.BusTiming == SdMmcMmcHs400) {
-    Status = EmmcSwitchToHS400 (PciIo, PassThru, Slot, Rca, &BusMode);
-  } else if (BusMode.BusTiming == SdMmcMmcHs200) {
-    Status = EmmcSwitchToHS200 (PciIo, PassThru, Slot, Rca, &BusMode);
-  } else {
-    //
-    // Note that EmmcSwitchToHighSpeed is also called for SdMmcMmcLegacy
-    // bus timing. This is because even though we might not want to
-    // change the timing itself we still want to allow customization of
-    // bus parameters such as clock frequency and bus width.
-    //
-    Status = EmmcSwitchToHighSpeed (PciIo, PassThru, Slot, Rca, &BusMode);
-  }
-
-  DEBUG ((DEBUG_INFO, "EmmcSetBusMode: Switch to %a %r\n", (BusMode.BusTiming == SdMmcMmcHs400) ? "HS400" : ((BusMode.BusTiming == SdMmcMmcHs200) ? "HS200" : "HighSpeed"), Status));
-
-  return Status;
-}
-
-/**
-  Execute EMMC device identification procedure.
-
-  Refer to EMMC Electrical Standard Spec 5.1 Section 6.4 for details.
-
-  @param[in] Private        A pointer to the SD_MMC_HC_PRIVATE_DATA instance.
-  @param[in] Slot           The slot number of the SD card to send the command to.
-
-  @retval EFI_SUCCESS       There is a EMMC card.
-  @retval Others            There is not a EMMC card.
-
-**/
-EFI_STATUS
-EmmcIdentification (
-  IN SD_MMC_HC_PRIVATE_DATA  *Private,
-  IN UINT8                   Slot
-  )
-{
-  EFI_STATUS                     Status;
-  EFI_PCI_IO_PROTOCOL            *PciIo;
-  EFI_SD_MMC_PASS_THRU_PROTOCOL  *PassThru;
-  UINT32                         Ocr;
-  UINT16                         Rca;
-  UINTN                          Retry;
-
-  PciIo    = Private->PciIo;
-  PassThru = &Private->PassThru;
-
-  Status = EmmcReset (PassThru, Slot);
-  if (EFI_ERROR (Status)) {
-    DEBUG ((DEBUG_VERBOSE, "EmmcIdentification: Executing Cmd0 fails with %r\n", Status));
-    return Status;
-  }
-
-  Ocr   = 0;
-  Retry = 0;
-  do {
-    Status = EmmcGetOcr (PassThru, Slot, &Ocr);
-    if (EFI_ERROR (Status)) {
-      DEBUG ((DEBUG_VERBOSE, "EmmcIdentification: Executing Cmd1 fails with %r\n", Status));
-      return Status;
-    }
-
-    Ocr |= BIT30;
-
-    if (Retry++ == 100) {
-      DEBUG ((DEBUG_VERBOSE, "EmmcIdentification: Executing Cmd1 fails too many times\n"));
-      return EFI_DEVICE_ERROR;
-    }
-
-    gBS->Stall (10 * 1000);
-  } while ((Ocr & BIT31) == 0);
-
-  Status = EmmcGetAllCid (PassThru, Slot);
-  if (EFI_ERROR (Status)) {
-    DEBUG ((DEBUG_VERBOSE, "EmmcIdentification: Executing Cmd2 fails with %r\n", Status));
-    return Status;
-  }
-
-  //
-  // Slot starts from 0 and valid RCA starts from 1.
-  // Here we takes a simple formula to calculate the RCA.
-  // Don't support multiple devices on the slot, that is
-  // shared bus slot feature.
-  //
-  Rca    = Slot + 1;
-  Status = EmmcSetRca (PassThru, Slot, Rca);
-  if (EFI_ERROR (Status)) {
-    DEBUG ((DEBUG_ERROR, "EmmcIdentification: Executing Cmd3 fails with %r\n", Status));
-    return Status;
-  }
-
-  //
-  // Enter Data Tranfer Mode.
-  //
-  DEBUG ((DEBUG_INFO, "EmmcIdentification: Found a EMMC device at slot [%d], RCA [%d]\n", Slot, Rca));
-  Private->Slot[Slot].CardType = EmmcCardType;
-
-  Status = EmmcSetBusMode (PciIo, PassThru, Slot, Rca);
-
-  return Status;
-}
+/** @file
+  This file provides some helper functions which are specific for EMMC device.
+
+  Copyright (c) 2018 - 2020, NVIDIA CORPORATION. All rights reserved.
+  Copyright (c) 2015 - 2020, Intel Corporation. All rights reserved.<BR>
+  SPDX-License-Identifier: BSD-2-Clause-Patent
+
+**/
+
+#include "SdMmcPciHcDxe.h"
+
+/**
+  Send command GO_IDLE_STATE (CMD0 with argument of 0x00000000) to the device to
+  make it go to Idle State.
+
+  Refer to EMMC Electrical Standard Spec 5.1 Section 6.4 for details.
+
+  @param[in] PassThru       A pointer to the EFI_SD_MMC_PASS_THRU_PROTOCOL instance.
+  @param[in] Slot           The slot number of the SD card to send the command to.
+
+  @retval EFI_SUCCESS       The EMMC device is reset correctly.
+  @retval Others            The device reset fails.
+
+**/
+EFI_STATUS
+EmmcReset (
+  IN EFI_SD_MMC_PASS_THRU_PROTOCOL  *PassThru,
+  IN UINT8                          Slot
+  )
+{
+  EFI_SD_MMC_COMMAND_BLOCK             SdMmcCmdBlk;
+  EFI_SD_MMC_STATUS_BLOCK              SdMmcStatusBlk;
+  EFI_SD_MMC_PASS_THRU_COMMAND_PACKET  Packet;
+  EFI_STATUS                           Status;
+
+  ZeroMem (&SdMmcCmdBlk, sizeof (SdMmcCmdBlk));
+  ZeroMem (&SdMmcStatusBlk, sizeof (SdMmcStatusBlk));
+  ZeroMem (&Packet, sizeof (Packet));
+
+  Packet.SdMmcCmdBlk    = &SdMmcCmdBlk;
+  Packet.SdMmcStatusBlk = &SdMmcStatusBlk;
+  Packet.Timeout        = SD_MMC_HC_GENERIC_TIMEOUT;
+
+  SdMmcCmdBlk.CommandIndex    = EMMC_GO_IDLE_STATE;
+  SdMmcCmdBlk.CommandType     = SdMmcCommandTypeBc;
+  SdMmcCmdBlk.ResponseType    = 0;
+  SdMmcCmdBlk.CommandArgument = 0;
+
+  gBS->Stall (1000);
+
+  Status = SdMmcPassThruPassThru (PassThru, Slot, &Packet, NULL);
+
+  return Status;
+}
+
+/**
+  Send command SEND_OP_COND to the EMMC device to get the data of the OCR register.
+
+  Refer to EMMC Electrical Standard Spec 5.1 Section 6.4 for details.
+
+  @param[in]      PassThru  A pointer to the EFI_SD_MMC_PASS_THRU_PROTOCOL instance.
+  @param[in]      Slot      The slot number of the SD card to send the command to.
+  @param[in, out] Argument  On input, the argument of SEND_OP_COND is to send to the device.
+                            On output, the argument is the value of OCR register.
+
+  @retval EFI_SUCCESS       The operation is done correctly.
+  @retval Others            The operation fails.
+
+**/
+EFI_STATUS
+EmmcGetOcr (
+  IN     EFI_SD_MMC_PASS_THRU_PROTOCOL  *PassThru,
+  IN     UINT8                          Slot,
+  IN OUT UINT32                         *Argument
+  )
+{
+  EFI_SD_MMC_COMMAND_BLOCK             SdMmcCmdBlk;
+  EFI_SD_MMC_STATUS_BLOCK              SdMmcStatusBlk;
+  EFI_SD_MMC_PASS_THRU_COMMAND_PACKET  Packet;
+  EFI_STATUS                           Status;
+
+  ZeroMem (&SdMmcCmdBlk, sizeof (SdMmcCmdBlk));
+  ZeroMem (&SdMmcStatusBlk, sizeof (SdMmcStatusBlk));
+  ZeroMem (&Packet, sizeof (Packet));
+
+  Packet.SdMmcCmdBlk    = &SdMmcCmdBlk;
+  Packet.SdMmcStatusBlk = &SdMmcStatusBlk;
+  Packet.Timeout        = SD_MMC_HC_GENERIC_TIMEOUT;
+
+  SdMmcCmdBlk.CommandIndex    = EMMC_SEND_OP_COND;
+  SdMmcCmdBlk.CommandType     = SdMmcCommandTypeBcr;
+  SdMmcCmdBlk.ResponseType    = SdMmcResponseTypeR3;
+  SdMmcCmdBlk.CommandArgument = *Argument;
+
+  Status = SdMmcPassThruPassThru (PassThru, Slot, &Packet, NULL);
+  if (!EFI_ERROR (Status)) {
+    //
+    // For details, refer to SD Host Controller Simplified Spec 3.0 Table 2-12.
+    //
+    *Argument = SdMmcStatusBlk.Resp0;
+  }
+
+  return Status;
+}
+
+/**
+  Broadcast command ALL_SEND_CID to the bus to ask all the EMMC devices to send the
+  data of their CID registers.
+
+  Refer to EMMC Electrical Standard Spec 5.1 Section 6.4 for details.
+
+  @param[in] PassThru       A pointer to the EFI_SD_MMC_PASS_THRU_PROTOCOL instance.
+  @param[in] Slot           The slot number of the SD card to send the command to.
+
+  @retval EFI_SUCCESS       The operation is done correctly.
+  @retval Others            The operation fails.
+
+**/
+EFI_STATUS
+EmmcGetAllCid (
+  IN EFI_SD_MMC_PASS_THRU_PROTOCOL  *PassThru,
+  IN UINT8                          Slot
+  )
+{
+  EFI_SD_MMC_COMMAND_BLOCK             SdMmcCmdBlk;
+  EFI_SD_MMC_STATUS_BLOCK              SdMmcStatusBlk;
+  EFI_SD_MMC_PASS_THRU_COMMAND_PACKET  Packet;
+  EFI_STATUS                           Status;
+
+  ZeroMem (&SdMmcCmdBlk, sizeof (SdMmcCmdBlk));
+  ZeroMem (&SdMmcStatusBlk, sizeof (SdMmcStatusBlk));
+  ZeroMem (&Packet, sizeof (Packet));
+
+  Packet.SdMmcCmdBlk    = &SdMmcCmdBlk;
+  Packet.SdMmcStatusBlk = &SdMmcStatusBlk;
+  Packet.Timeout        = SD_MMC_HC_GENERIC_TIMEOUT;
+
+  SdMmcCmdBlk.CommandIndex    = EMMC_ALL_SEND_CID;
+  SdMmcCmdBlk.CommandType     = SdMmcCommandTypeBcr;
+  SdMmcCmdBlk.ResponseType    = SdMmcResponseTypeR2;
+  SdMmcCmdBlk.CommandArgument = 0;
+
+  Status = SdMmcPassThruPassThru (PassThru, Slot, &Packet, NULL);
+
+  return Status;
+}
+
+/**
+  Send command SET_RELATIVE_ADDR to the EMMC device to assign a Relative device
+  Address (RCA).
+
+  Refer to EMMC Electrical Standard Spec 5.1 Section 6.4 for details.
+
+  @param[in] PassThru       A pointer to the EFI_SD_MMC_PASS_THRU_PROTOCOL instance.
+  @param[in] Slot           The slot number of the SD card to send the command to.
+  @param[in] Rca            The relative device address to be assigned.
+
+  @retval EFI_SUCCESS       The operation is done correctly.
+  @retval Others            The operation fails.
+
+**/
+EFI_STATUS
+EmmcSetRca (
+  IN EFI_SD_MMC_PASS_THRU_PROTOCOL  *PassThru,
+  IN UINT8                          Slot,
+  IN UINT16                         Rca
+  )
+{
+  EFI_SD_MMC_COMMAND_BLOCK             SdMmcCmdBlk;
+  EFI_SD_MMC_STATUS_BLOCK              SdMmcStatusBlk;
+  EFI_SD_MMC_PASS_THRU_COMMAND_PACKET  Packet;
+  EFI_STATUS                           Status;
+
+  ZeroMem (&SdMmcCmdBlk, sizeof (SdMmcCmdBlk));
+  ZeroMem (&SdMmcStatusBlk, sizeof (SdMmcStatusBlk));
+  ZeroMem (&Packet, sizeof (Packet));
+
+  Packet.SdMmcCmdBlk    = &SdMmcCmdBlk;
+  Packet.SdMmcStatusBlk = &SdMmcStatusBlk;
+  Packet.Timeout        = SD_MMC_HC_GENERIC_TIMEOUT;
+
+  SdMmcCmdBlk.CommandIndex    = EMMC_SET_RELATIVE_ADDR;
+  SdMmcCmdBlk.CommandType     = SdMmcCommandTypeAc;
+  SdMmcCmdBlk.ResponseType    = SdMmcResponseTypeR1;
+  SdMmcCmdBlk.CommandArgument = (UINT32)Rca << 16;
+
+  Status = SdMmcPassThruPassThru (PassThru, Slot, &Packet, NULL);
+
+  return Status;
+}
+
+/**
+  Send command SEND_CSD to the EMMC device to get the data of the CSD register.
+
+  Refer to EMMC Electrical Standard Spec 5.1 Section 6.10.4 for details.
+
+  @param[in]  PassThru      A pointer to the EFI_SD_MMC_PASS_THRU_PROTOCOL instance.
+  @param[in]  Slot          The slot number of the SD card to send the command to.
+  @param[in]  Rca           The relative device address of selected device.
+  @param[out] Csd           The buffer to store the content of the CSD register.
+                            Note the caller should ignore the lowest byte of this
+                            buffer as the content of this byte is meaningless even
+                            if the operation succeeds.
+
+  @retval EFI_SUCCESS       The operation is done correctly.
+  @retval Others            The operation fails.
+
+**/
+EFI_STATUS
+EmmcGetCsd (
+  IN     EFI_SD_MMC_PASS_THRU_PROTOCOL  *PassThru,
+  IN     UINT8                          Slot,
+  IN     UINT16                         Rca,
+  OUT EMMC_CSD                          *Csd
+  )
+{
+  EFI_SD_MMC_COMMAND_BLOCK             SdMmcCmdBlk;
+  EFI_SD_MMC_STATUS_BLOCK              SdMmcStatusBlk;
+  EFI_SD_MMC_PASS_THRU_COMMAND_PACKET  Packet;
+  EFI_STATUS                           Status;
+
+  ZeroMem (&SdMmcCmdBlk, sizeof (SdMmcCmdBlk));
+  ZeroMem (&SdMmcStatusBlk, sizeof (SdMmcStatusBlk));
+  ZeroMem (&Packet, sizeof (Packet));
+
+  Packet.SdMmcCmdBlk    = &SdMmcCmdBlk;
+  Packet.SdMmcStatusBlk = &SdMmcStatusBlk;
+  Packet.Timeout        = SD_MMC_HC_GENERIC_TIMEOUT;
+
+  SdMmcCmdBlk.CommandIndex    = EMMC_SEND_CSD;
+  SdMmcCmdBlk.CommandType     = SdMmcCommandTypeAc;
+  SdMmcCmdBlk.ResponseType    = SdMmcResponseTypeR2;
+  SdMmcCmdBlk.CommandArgument = (UINT32)Rca << 16;
+
+  Status = SdMmcPassThruPassThru (PassThru, Slot, &Packet, NULL);
+  if (!EFI_ERROR (Status)) {
+    //
+    // For details, refer to SD Host Controller Simplified Spec 3.0 Table 2-12.
+    //
+    CopyMem (((UINT8 *)Csd) + 1, &SdMmcStatusBlk.Resp0, sizeof (EMMC_CSD) - 1);
+  }
+
+  return Status;
+}
+
+/**
+  Send command SELECT_DESELECT_CARD to the EMMC device to select/deselect it.
+
+  Refer to EMMC Electrical Standard Spec 5.1 Section 6.10.4 for details.
+
+  @param[in]  PassThru      A pointer to the EFI_SD_MMC_PASS_THRU_PROTOCOL instance.
+  @param[in]  Slot          The slot number of the SD card to send the command to.
+  @param[in]  Rca           The relative device address of selected device.
+
+  @retval EFI_SUCCESS       The operation is done correctly.
+  @retval Others            The operation fails.
+
+**/
+EFI_STATUS
+EmmcSelect (
+  IN EFI_SD_MMC_PASS_THRU_PROTOCOL  *PassThru,
+  IN UINT8                          Slot,
+  IN UINT16                         Rca
+  )
+{
+  EFI_SD_MMC_COMMAND_BLOCK             SdMmcCmdBlk;
+  EFI_SD_MMC_STATUS_BLOCK              SdMmcStatusBlk;
+  EFI_SD_MMC_PASS_THRU_COMMAND_PACKET  Packet;
+  EFI_STATUS                           Status;
+
+  ZeroMem (&SdMmcCmdBlk, sizeof (SdMmcCmdBlk));
+  ZeroMem (&SdMmcStatusBlk, sizeof (SdMmcStatusBlk));
+  ZeroMem (&Packet, sizeof (Packet));
+
+  Packet.SdMmcCmdBlk    = &SdMmcCmdBlk;
+  Packet.SdMmcStatusBlk = &SdMmcStatusBlk;
+  Packet.Timeout        = SD_MMC_HC_GENERIC_TIMEOUT;
+
+  SdMmcCmdBlk.CommandIndex    = EMMC_SELECT_DESELECT_CARD;
+  SdMmcCmdBlk.CommandType     = SdMmcCommandTypeAc;
+  SdMmcCmdBlk.ResponseType    = SdMmcResponseTypeR1;
+  SdMmcCmdBlk.CommandArgument = (UINT32)Rca << 16;
+
+  Status = SdMmcPassThruPassThru (PassThru, Slot, &Packet, NULL);
+
+  return Status;
+}
+
+/**
+  Send command SEND_EXT_CSD to the EMMC device to get the data of the EXT_CSD register.
+
+  Refer to EMMC Electrical Standard Spec 5.1 Section 6.10.4 for details.
+
+  @param[in]  PassThru      A pointer to the EFI_SD_MMC_PASS_THRU_PROTOCOL instance.
+  @param[in]  Slot          The slot number of the SD card to send the command to.
+  @param[out] ExtCsd        The buffer to store the content of the EXT_CSD register.
+
+  @retval EFI_SUCCESS       The operation is done correctly.
+  @retval Others            The operation fails.
+
+**/
+EFI_STATUS
+EmmcGetExtCsd (
+  IN     EFI_SD_MMC_PASS_THRU_PROTOCOL  *PassThru,
+  IN     UINT8                          Slot,
+  OUT EMMC_EXT_CSD                      *ExtCsd
+  )
+{
+  EFI_SD_MMC_COMMAND_BLOCK             SdMmcCmdBlk;
+  EFI_SD_MMC_STATUS_BLOCK              SdMmcStatusBlk;
+  EFI_SD_MMC_PASS_THRU_COMMAND_PACKET  Packet;
+  EFI_STATUS                           Status;
+
+  ZeroMem (&SdMmcCmdBlk, sizeof (SdMmcCmdBlk));
+  ZeroMem (&SdMmcStatusBlk, sizeof (SdMmcStatusBlk));
+  ZeroMem (&Packet, sizeof (Packet));
+
+  Packet.SdMmcCmdBlk    = &SdMmcCmdBlk;
+  Packet.SdMmcStatusBlk = &SdMmcStatusBlk;
+  Packet.Timeout        = SD_MMC_HC_GENERIC_TIMEOUT;
+
+  SdMmcCmdBlk.CommandIndex    = EMMC_SEND_EXT_CSD;
+  SdMmcCmdBlk.CommandType     = SdMmcCommandTypeAdtc;
+  SdMmcCmdBlk.ResponseType    = SdMmcResponseTypeR1;
+  SdMmcCmdBlk.CommandArgument = 0x00000000;
+
+  Packet.InDataBuffer     = ExtCsd;
+  Packet.InTransferLength = sizeof (EMMC_EXT_CSD);
+
+  Status = SdMmcPassThruPassThru (PassThru, Slot, &Packet, NULL);
+  return Status;
+}
+
+/**
+  Send command SWITCH to the EMMC device to switch the mode of operation of the
+  selected Device or modifies the EXT_CSD registers.
+
+  Refer to EMMC Electrical Standard Spec 5.1 Section 6.10.4 for details.
+
+  @param[in]  PassThru      A pointer to the EFI_SD_MMC_PASS_THRU_PROTOCOL instance.
+  @param[in]  Slot          The slot number of the SD card to send the command to.
+  @param[in]  Access        The access mode of SWTICH command.
+  @param[in]  Index         The offset of the field to be access.
+  @param[in]  Value         The value to be set to the specified field of EXT_CSD register.
+  @param[in]  CmdSet        The value of CmdSet field of EXT_CSD register.
+
+  @retval EFI_SUCCESS       The operation is done correctly.
+  @retval Others            The operation fails.
+
+**/
+EFI_STATUS
+EmmcSwitch (
+  IN EFI_SD_MMC_PASS_THRU_PROTOCOL  *PassThru,
+  IN UINT8                          Slot,
+  IN UINT8                          Access,
+  IN UINT8                          Index,
+  IN UINT8                          Value,
+  IN UINT8                          CmdSet
+  )
+{
+  EFI_SD_MMC_COMMAND_BLOCK             SdMmcCmdBlk;
+  EFI_SD_MMC_STATUS_BLOCK              SdMmcStatusBlk;
+  EFI_SD_MMC_PASS_THRU_COMMAND_PACKET  Packet;
+  EFI_STATUS                           Status;
+
+  ZeroMem (&SdMmcCmdBlk, sizeof (SdMmcCmdBlk));
+  ZeroMem (&SdMmcStatusBlk, sizeof (SdMmcStatusBlk));
+  ZeroMem (&Packet, sizeof (Packet));
+
+  Packet.SdMmcCmdBlk    = &SdMmcCmdBlk;
+  Packet.SdMmcStatusBlk = &SdMmcStatusBlk;
+  Packet.Timeout        = SD_MMC_HC_GENERIC_TIMEOUT;
+
+  SdMmcCmdBlk.CommandIndex    = EMMC_SWITCH;
+  SdMmcCmdBlk.CommandType     = SdMmcCommandTypeAc;
+  SdMmcCmdBlk.ResponseType    = SdMmcResponseTypeR1b;
+  SdMmcCmdBlk.CommandArgument = (Access << 24) | (Index << 16) | (Value << 8) | CmdSet;
+
+  Status = SdMmcPassThruPassThru (PassThru, Slot, &Packet, NULL);
+
+  return Status;
+}
+
+/**
+  Send command SEND_STATUS to the addressed EMMC device to get its status register.
+
+  Refer to EMMC Electrical Standard Spec 5.1 Section 6.10.4 for details.
+
+  @param[in]  PassThru      A pointer to the EFI_SD_MMC_PASS_THRU_PROTOCOL instance.
+  @param[in]  Slot          The slot number of the SD card to send the command to.
+  @param[in]  Rca           The relative device address of addressed device.
+  @param[out] DevStatus     The returned device status.
+
+  @retval EFI_SUCCESS       The operation is done correctly.
+  @retval Others            The operation fails.
+
+**/
+EFI_STATUS
+EmmcSendStatus (
+  IN     EFI_SD_MMC_PASS_THRU_PROTOCOL  *PassThru,
+  IN     UINT8                          Slot,
+  IN     UINT16                         Rca,
+  OUT UINT32                            *DevStatus
+  )
+{
+  EFI_SD_MMC_COMMAND_BLOCK             SdMmcCmdBlk;
+  EFI_SD_MMC_STATUS_BLOCK              SdMmcStatusBlk;
+  EFI_SD_MMC_PASS_THRU_COMMAND_PACKET  Packet;
+  EFI_STATUS                           Status;
+
+  ZeroMem (&SdMmcCmdBlk, sizeof (SdMmcCmdBlk));
+  ZeroMem (&SdMmcStatusBlk, sizeof (SdMmcStatusBlk));
+  ZeroMem (&Packet, sizeof (Packet));
+
+  Packet.SdMmcCmdBlk    = &SdMmcCmdBlk;
+  Packet.SdMmcStatusBlk = &SdMmcStatusBlk;
+  Packet.Timeout        = SD_MMC_HC_GENERIC_TIMEOUT;
+
+  SdMmcCmdBlk.CommandIndex    = EMMC_SEND_STATUS;
+  SdMmcCmdBlk.CommandType     = SdMmcCommandTypeAc;
+  SdMmcCmdBlk.ResponseType    = SdMmcResponseTypeR1;
+  SdMmcCmdBlk.CommandArgument = (UINT32)Rca << 16;
+
+  Status = SdMmcPassThruPassThru (PassThru, Slot, &Packet, NULL);
+  if (!EFI_ERROR (Status)) {
+    *DevStatus = SdMmcStatusBlk.Resp0;
+  }
+
+  return Status;
+}
+
+/**
+  Send command SEND_TUNING_BLOCK to the EMMC device for HS200 optimal sampling point
+  detection.
+
+  It may be sent up to 40 times until the host finishes the tuning procedure.
+
+  Refer to EMMC Electrical Standard Spec 5.1 Section 6.6.8 for details.
+
+  @param[in] PassThru       A pointer to the EFI_SD_MMC_PASS_THRU_PROTOCOL instance.
+  @param[in] Slot           The slot number of the SD card to send the command to.
+  @param[in] BusWidth       The bus width to work.
+
+  @retval EFI_SUCCESS       The operation is done correctly.
+  @retval Others            The operation fails.
+
+**/
+EFI_STATUS
+EmmcSendTuningBlk (
+  IN EFI_SD_MMC_PASS_THRU_PROTOCOL  *PassThru,
+  IN UINT8                          Slot,
+  IN UINT8                          BusWidth
+  )
+{
+  EFI_SD_MMC_COMMAND_BLOCK             SdMmcCmdBlk;
+  EFI_SD_MMC_STATUS_BLOCK              SdMmcStatusBlk;
+  EFI_SD_MMC_PASS_THRU_COMMAND_PACKET  Packet;
+  EFI_STATUS                           Status;
+  UINT8                                TuningBlock[128];
+
+  ZeroMem (&SdMmcCmdBlk, sizeof (SdMmcCmdBlk));
+  ZeroMem (&SdMmcStatusBlk, sizeof (SdMmcStatusBlk));
+  ZeroMem (&Packet, sizeof (Packet));
+
+  Packet.SdMmcCmdBlk    = &SdMmcCmdBlk;
+  Packet.SdMmcStatusBlk = &SdMmcStatusBlk;
+  Packet.Timeout        = SD_MMC_HC_GENERIC_TIMEOUT;
+
+  SdMmcCmdBlk.CommandIndex    = EMMC_SEND_TUNING_BLOCK;
+  SdMmcCmdBlk.CommandType     = SdMmcCommandTypeAdtc;
+  SdMmcCmdBlk.ResponseType    = SdMmcResponseTypeR1;
+  SdMmcCmdBlk.CommandArgument = 0;
+
+  Packet.InDataBuffer = TuningBlock;
+  if (BusWidth == 8) {
+    Packet.InTransferLength = sizeof (TuningBlock);
+  } else {
+    Packet.InTransferLength = 64;
+  }
+
+  Status = SdMmcPassThruPassThru (PassThru, Slot, &Packet, NULL);
+
+  return Status;
+}
+
+/**
+  Tunning the clock to get HS200 optimal sampling point.
+
+  Command SEND_TUNING_BLOCK may be sent up to 40 times until the host finishes the
+  tuning procedure.
+
+  Refer to EMMC Electrical Standard Spec 5.1 Section 6.6.8 and SD Host Controller
+  Simplified Spec 3.0 Figure 2-29 for details.
+
+  @param[in] PciIo          A pointer to the EFI_PCI_IO_PROTOCOL instance.
+  @param[in] PassThru       A pointer to the EFI_SD_MMC_PASS_THRU_PROTOCOL instance.
+  @param[in] Slot           The slot number of the SD card to send the command to.
+  @param[in] BusWidth       The bus width to work.
+
+  @retval EFI_SUCCESS       The operation is done correctly.
+  @retval Others            The operation fails.
+
+**/
+EFI_STATUS
+EmmcTuningClkForHs200 (
+  IN EFI_PCI_IO_PROTOCOL            *PciIo,
+  IN EFI_SD_MMC_PASS_THRU_PROTOCOL  *PassThru,
+  IN UINT8                          Slot,
+  IN UINT8                          BusWidth
+  )
+{
+  EFI_STATUS  Status;
+  UINT8       HostCtrl2;
+  UINT8       Retry;
+
+  //
+  // Notify the host that the sampling clock tuning procedure starts.
+  //
+  HostCtrl2 = BIT6;
+  Status    = SdMmcHcOrMmio (PciIo, Slot, SD_MMC_HC_HOST_CTRL2, sizeof (HostCtrl2), &HostCtrl2);
+  if (EFI_ERROR (Status)) {
+    return Status;
+  }
+
+  //
+  // Ask the device to send a sequence of tuning blocks till the tuning procedure is done.
+  //
+  Retry = 0;
+  do {
+    Status = EmmcSendTuningBlk (PassThru, Slot, BusWidth);
+    if (EFI_ERROR (Status)) {
+      DEBUG ((DEBUG_ERROR, "EmmcTuningClkForHs200: Send tuning block fails with %r\n", Status));
+      return Status;
+    }
+
+    Status = SdMmcHcRwMmio (PciIo, Slot, SD_MMC_HC_HOST_CTRL2, TRUE, sizeof (HostCtrl2), &HostCtrl2);
+    if (EFI_ERROR (Status)) {
+      return Status;
+    }
+
+    if ((HostCtrl2 & (BIT6 | BIT7)) == 0) {
+      break;
+    }
+
+    if ((HostCtrl2 & (BIT6 | BIT7)) == BIT7) {
+      return EFI_SUCCESS;
+    }
+  } while (++Retry < 40);
+
+  DEBUG ((DEBUG_ERROR, "EmmcTuningClkForHs200: Send tuning block fails at %d times with HostCtrl2 %02x\n", Retry, HostCtrl2));
+  //
+  // Abort the tuning procedure and reset the tuning circuit.
+  //
+  HostCtrl2 = (UINT8) ~(BIT6 | BIT7);
+  Status    = SdMmcHcAndMmio (PciIo, Slot, SD_MMC_HC_HOST_CTRL2, sizeof (HostCtrl2), &HostCtrl2);
+  if (EFI_ERROR (Status)) {
+    return Status;
+  }
+
+  return EFI_DEVICE_ERROR;
+}
+
+/**
+  Switch the bus width to specified width.
+
+  Refer to EMMC Electrical Standard Spec 5.1 Section 6.6.9 and SD Host Controller
+  Simplified Spec 3.0 Figure 3-7 for details.
+
+  @param[in] PciIo          A pointer to the EFI_PCI_IO_PROTOCOL instance.
+  @param[in] PassThru       A pointer to the EFI_SD_MMC_PASS_THRU_PROTOCOL instance.
+  @param[in] Slot           The slot number of the SD card to send the command to.
+  @param[in] Rca            The relative device address to be assigned.
+  @param[in] IsDdr          If TRUE, use dual data rate data simpling method. Otherwise
+                            use single data rate data simpling method.
+  @param[in] BusWidth       The bus width to be set, it could be 4 or 8.
+
+  @retval EFI_SUCCESS       The operation is done correctly.
+  @retval Others            The operation fails.
+
+**/
+EFI_STATUS
+EmmcSwitchBusWidth (
+  IN EFI_PCI_IO_PROTOCOL            *PciIo,
+  IN EFI_SD_MMC_PASS_THRU_PROTOCOL  *PassThru,
+  IN UINT8                          Slot,
+  IN UINT16                         Rca,
+  IN BOOLEAN                        IsDdr,
+  IN UINT8                          BusWidth
+  )
+{
+  EFI_STATUS          Status;
+  UINT8               Access;
+  UINT8               Index;
+  UINT8               Value;
+  UINT8               CmdSet;
+  UINT32              DevStatus;
+
+  //
+  // Write Byte, the Value field is written into the byte pointed by Index.
+  //
+  Access = 0x03;
+  Index  = OFFSET_OF (EMMC_EXT_CSD, BusWidth);
+  if (BusWidth == 4) {
+    Value = 1;
+  } else if (BusWidth == 8) {
+    Value = 2;
+  } else {
+    return EFI_INVALID_PARAMETER;
+  }
+
+  if (IsDdr) {
+    Value += 4;
+  }
+
+  CmdSet = 0;
+  Status = EmmcSwitch (PassThru, Slot, Access, Index, Value, CmdSet);
+  if (EFI_ERROR (Status)) {
+    DEBUG ((DEBUG_ERROR, "EmmcSwitchBusWidth: Switch to bus width %d fails with %r\n", BusWidth, Status));
+    return Status;
+  }
+
+  Status = EmmcSendStatus (PassThru, Slot, Rca, &DevStatus);
+  if (EFI_ERROR (Status)) {
+    DEBUG ((DEBUG_ERROR, "EmmcSwitchBusWidth: Send status fails with %r\n", Status));
+    return Status;
+  }
+  //
+  // Check the switch operation is really successful or not.
+  //
+  if ((DevStatus & BIT7) != 0) {
+    DEBUG ((DEBUG_ERROR, "EmmcSwitchBusWidth: The switch operation fails as DevStatus is 0x%08x\n", DevStatus));
+    return EFI_DEVICE_ERROR;
+  }
+
+  Status = SdMmcHcSetBusWidth (PciIo, Slot, BusWidth);
+
+  return Status;
+}
+
+/**
+  Switch the bus timing and clock frequency.
+
+  Refer to EMMC Electrical Standard Spec 5.1 Section 6.6 and SD Host Controller
+  Simplified Spec 3.0 Figure 3-3 for details.
+
+  @param[in] PciIo           A pointer to the EFI_PCI_IO_PROTOCOL instance.
+  @param[in] PassThru        A pointer to the EFI_SD_MMC_PASS_THRU_PROTOCOL instance.
+  @param[in] Slot            The slot number of the SD card to send the command to.
+  @param[in] Rca             The relative device address to be assigned.
+  @param[in] DriverStrength  Driver strength to set for speed modes that support it.
+  @param[in] BusTiming       The bus mode timing indicator.
+  @param[in] ClockFreq       The max clock frequency to be set, the unit is MHz.
+
+  @retval EFI_SUCCESS       The operation is done correctly.
+  @retval Others            The operation fails.
+
+**/
+EFI_STATUS
+EmmcSwitchBusTiming (
+  IN EFI_PCI_IO_PROTOCOL            *PciIo,
+  IN EFI_SD_MMC_PASS_THRU_PROTOCOL  *PassThru,
+  IN UINT8                          Slot,
+  IN UINT16                         Rca,
+  IN EDKII_SD_MMC_DRIVER_STRENGTH   DriverStrength,
+  IN SD_MMC_BUS_MODE                BusTiming,
+  IN UINT32                         ClockFreq
+  )
+{
+  EFI_STATUS                Status;
+  UINT8                     Access;
+  UINT8                     Index;
+  UINT8                     Value;
+  UINT8                     CmdSet;
+  UINT32                    DevStatus;
+  SD_MMC_HC_PRIVATE_DATA    *Private;
+  UINT8                     HostCtrl1;
+
+  Private = SD_MMC_HC_PRIVATE_FROM_THIS (PassThru);
+  //
+  // Write Byte, the Value field is written into the byte pointed by Index.
+  //
+  Access = 0x03;
+  Index  = OFFSET_OF (EMMC_EXT_CSD, HsTiming);
+  CmdSet = 0;
+  switch (BusTiming) {
+    case SdMmcMmcHs400:
+      Value = (UINT8)((DriverStrength.Emmc << 4) | 3);
+      break;
+    case SdMmcMmcHs200:
+      Value = (UINT8)((DriverStrength.Emmc << 4) | 2);
+      break;
+    case SdMmcMmcHsSdr:
+    case SdMmcMmcHsDdr:
+      Value = 1;
+      break;
+    case SdMmcMmcLegacy:
+      Value = 0;
+      break;
+    default:
+      DEBUG ((DEBUG_ERROR, "EmmcSwitchBusTiming: Unsupported BusTiming(%d\n)", BusTiming));
+      return EFI_INVALID_PARAMETER;
+  }
+
+  Status = EmmcSwitch (PassThru, Slot, Access, Index, Value, CmdSet);
+  if (EFI_ERROR (Status)) {
+    DEBUG ((DEBUG_ERROR, "EmmcSwitchBusTiming: Switch to bus timing %d fails with %r\n", BusTiming, Status));
+    return Status;
+  }
+
+  if ((BusTiming == SdMmcMmcHsSdr) || (BusTiming == SdMmcMmcHsDdr)) {
+    HostCtrl1 = BIT2;
+    Status    = SdMmcHcOrMmio (PciIo, Slot, SD_MMC_HC_HOST_CTRL1, sizeof (HostCtrl1), &HostCtrl1);
+    if (EFI_ERROR (Status)) {
+      return Status;
+    }
+  } else {
+    HostCtrl1 = (UINT8) ~BIT2;
+    Status    = SdMmcHcAndMmio (PciIo, Slot, SD_MMC_HC_HOST_CTRL1, sizeof (HostCtrl1), &HostCtrl1);
+    if (EFI_ERROR (Status)) {
+      return Status;
+    }
+  }
+
+  Status = SdMmcHcUhsSignaling (Private->ControllerHandle, PciIo, Slot, BusTiming);
+  if (EFI_ERROR (Status)) {
+    return Status;
+  }
+
+  //
+  // Convert the clock freq unit from MHz to KHz.
+  //
+  Status = SdMmcHcClockSupply (PciIo, Slot, ClockFreq * 1000, Private->BaseClkFreq[Slot], Private->ControllerVersion[Slot]);
+  if (EFI_ERROR (Status)) {
+    return Status;
+  }
+
+  Status = EmmcSendStatus (PassThru, Slot, Rca, &DevStatus);
+  if (EFI_ERROR (Status)) {
+    DEBUG ((DEBUG_ERROR, "EmmcSwitchBusTiming: Send status fails with %r\n", Status));
+    return Status;
+  }
+  //
+  // Check the switch operation is really successful or not.
+  //
+  if ((DevStatus & BIT7) != 0) {
+    DEBUG ((DEBUG_ERROR, "EmmcSwitchBusTiming: The switch operation fails as DevStatus is 0x%08x\n", DevStatus));
+    return EFI_DEVICE_ERROR;
+  }
+
+  if (mOverride != NULL && mOverride->NotifyPhase != NULL) {
+    Status = mOverride->NotifyPhase (
+                          Private->ControllerHandle,
+                          Slot,
+                          EdkiiSdMmcSwitchClockFreqPost,
+                          &BusTiming
+                          );
+    if (EFI_ERROR (Status)) {
+      DEBUG ((
+        DEBUG_ERROR,
+        "%a: SD/MMC switch clock freq post notifier callback failed - %r\n",
+        __FUNCTION__,
+        Status
+        ));
+      return Status;
+    }
+  }
+
+  return Status;
+}
+
+/**
+  Switch to the High Speed timing according to request.
+
+  Refer to EMMC Electrical Standard Spec 5.1 Section 6.6.8 and SD Host Controller
+  Simplified Spec 3.0 Figure 2-29 for details.
+
+  @param[in] PciIo          A pointer to the EFI_PCI_IO_PROTOCOL instance.
+  @param[in] PassThru       A pointer to the EFI_SD_MMC_PASS_THRU_PROTOCOL instance.
+  @param[in] Slot           The slot number of the SD card to send the command to.
+  @param[in] Rca            The relative device address to be assigned.
+  @param[in] BusMode        Pointer to SD_MMC_BUS_SETTINGS structure containing bus settings.
+
+  @retval EFI_SUCCESS       The operation is done correctly.
+  @retval Others            The operation fails.
+
+**/
+EFI_STATUS
+EmmcSwitchToHighSpeed (
+  IN EFI_PCI_IO_PROTOCOL            *PciIo,
+  IN EFI_SD_MMC_PASS_THRU_PROTOCOL  *PassThru,
+  IN UINT8                          Slot,
+  IN UINT16                         Rca,
+  IN SD_MMC_BUS_SETTINGS            *BusMode
+  )
+{
+  EFI_STATUS  Status;
+  BOOLEAN     IsDdr;
+
+  if (((BusMode->BusTiming != SdMmcMmcHsSdr) && (BusMode->BusTiming != SdMmcMmcHsDdr) && (BusMode->BusTiming != SdMmcMmcLegacy)) ||
+      (BusMode->ClockFreq > 52))
+  {
+    return EFI_INVALID_PARAMETER;
+  }
+
+  if (BusMode->BusTiming == SdMmcMmcHsDdr) {
+    IsDdr = TRUE;
+  } else {
+    IsDdr = FALSE;
+  }
+
+  Status = EmmcSwitchBusWidth (PciIo, PassThru, Slot, Rca, IsDdr, BusMode->BusWidth);
+  if (EFI_ERROR (Status)) {
+    return Status;
+  }
+
+  return EmmcSwitchBusTiming (PciIo, PassThru, Slot, Rca, BusMode->DriverStrength, BusMode->BusTiming, BusMode->ClockFreq);
+}
+
+/**
+  Switch to the HS200 timing. This function assumes that eMMC bus is still in legacy mode.
+
+  Refer to EMMC Electrical Standard Spec 5.1 Section 6.6.8 and SD Host Controller
+  Simplified Spec 3.0 Figure 2-29 for details.
+
+  @param[in] PciIo           A pointer to the EFI_PCI_IO_PROTOCOL instance.
+  @param[in] PassThru        A pointer to the EFI_SD_MMC_PASS_THRU_PROTOCOL instance.
+  @param[in] Slot            The slot number of the SD card to send the command to.
+  @param[in] Rca             The relative device address to be assigned.
+  @param[in] BusMode         Pointer to SD_MMC_BUS_SETTINGS structure containing bus settings.
+
+  @retval EFI_SUCCESS       The operation is done correctly.
+  @retval Others            The operation fails.
+
+**/
+EFI_STATUS
+EmmcSwitchToHS200 (
+  IN EFI_PCI_IO_PROTOCOL            *PciIo,
+  IN EFI_SD_MMC_PASS_THRU_PROTOCOL  *PassThru,
+  IN UINT8                          Slot,
+  IN UINT16                         Rca,
+  IN SD_MMC_BUS_SETTINGS            *BusMode
+  )
+{
+  EFI_STATUS  Status;
+
+  if ((BusMode->BusTiming != SdMmcMmcHs200) ||
+      ((BusMode->BusWidth != 4) && (BusMode->BusWidth != 8)))
+  {
+    return EFI_INVALID_PARAMETER;
+  }
+
+  Status = EmmcSwitchBusWidth (PciIo, PassThru, Slot, Rca, FALSE, BusMode->BusWidth);
+  if (EFI_ERROR (Status)) {
+    return Status;
+  }
+
+  Status = EmmcSwitchBusTiming (PciIo, PassThru, Slot, Rca, BusMode->DriverStrength, BusMode->BusTiming, BusMode->ClockFreq);
+  if (EFI_ERROR (Status)) {
+    return Status;
+  }
+
+  Status = EmmcTuningClkForHs200 (PciIo, PassThru, Slot, BusMode->BusWidth);
+
+  return Status;
+}
+
+/**
+  Switch to the HS400 timing. This function assumes that eMMC bus is still in legacy mode.
+
+  Refer to EMMC Electrical Standard Spec 5.1 Section 6.6.8 and SD Host Controller
+  Simplified Spec 3.0 Figure 2-29 for details.
+
+  @param[in] PciIo           A pointer to the EFI_PCI_IO_PROTOCOL instance.
+  @param[in] PassThru        A pointer to the EFI_SD_MMC_PASS_THRU_PROTOCOL instance.
+  @param[in] Slot            The slot number of the SD card to send the command to.
+  @param[in] Rca             The relative device address to be assigned.
+  @param[in] BusMode         Pointer to SD_MMC_BUS_SETTINGS structure containing bus settings.
+
+  @retval EFI_SUCCESS       The operation is done correctly.
+  @retval Others            The operation fails.
+
+**/
+EFI_STATUS
+EmmcSwitchToHS400 (
+  IN EFI_PCI_IO_PROTOCOL            *PciIo,
+  IN EFI_SD_MMC_PASS_THRU_PROTOCOL  *PassThru,
+  IN UINT8                          Slot,
+  IN UINT16                         Rca,
+  IN SD_MMC_BUS_SETTINGS            *BusMode
+  )
+{
+  EFI_STATUS           Status;
+  SD_MMC_BUS_SETTINGS  Hs200BusMode;
+  UINT32               HsFreq;
+
+  if ((BusMode->BusTiming != SdMmcMmcHs400) ||
+      (BusMode->BusWidth != 8))
+  {
+    return EFI_INVALID_PARAMETER;
+  }
+
+  Hs200BusMode.BusTiming      = SdMmcMmcHs200;
+  Hs200BusMode.BusWidth       = BusMode->BusWidth;
+  Hs200BusMode.ClockFreq      = BusMode->ClockFreq;
+  Hs200BusMode.DriverStrength = BusMode->DriverStrength;
+
+  Status = EmmcSwitchToHS200 (PciIo, PassThru, Slot, Rca, &Hs200BusMode);
+  if (EFI_ERROR (Status)) {
+    return Status;
+  }
+
+  //
+  // Set to High Speed timing and set the clock frequency to a value less than or equal to 52MHz.
+  // This step is necessary to be able to switch Bus into 8 bit DDR mode which is unsupported in HS200.
+  //
+  HsFreq = BusMode->ClockFreq < 52 ? BusMode->ClockFreq : 52;
+  Status = EmmcSwitchBusTiming (PciIo, PassThru, Slot, Rca, BusMode->DriverStrength, SdMmcMmcHsSdr, HsFreq);
+  if (EFI_ERROR (Status)) {
+    return Status;
+  }
+
+  Status = EmmcSwitchBusWidth (PciIo, PassThru, Slot, Rca, TRUE, BusMode->BusWidth);
+  if (EFI_ERROR (Status)) {
+    return Status;
+  }
+
+  return EmmcSwitchBusTiming (PciIo, PassThru, Slot, Rca, BusMode->DriverStrength, BusMode->BusTiming, BusMode->ClockFreq);
+}
+
+/**
+  Check if passed BusTiming is supported in both controller and card.
+
+  @param[in] Private    Pointer to controller private data
+  @param[in] SlotIndex  Index of the slot in the controller
+  @param[in] ExtCsd     Pointer to the card's extended CSD
+  @param[in] BusTiming  Bus timing to check
+
+  @retval TRUE  Both card and controller support given BusTiming
+  @retval FALSE Card or controller doesn't support given BusTiming
+**/
+BOOLEAN
+EmmcIsBusTimingSupported (
+  IN SD_MMC_HC_PRIVATE_DATA  *Private,
+  IN UINT8                   SlotIndex,
+  IN EMMC_EXT_CSD            *ExtCsd,
+  IN SD_MMC_BUS_MODE         BusTiming
+  )
+{
+  BOOLEAN             Supported;
+  SD_MMC_HC_SLOT_CAP  *Capabilities;
+
+  Capabilities = &Private->Capability[SlotIndex];
+
+  Supported = FALSE;
+  switch (BusTiming) {
+    case SdMmcMmcHs400:
+      if ((((ExtCsd->DeviceType & (BIT6 | BIT7))  != 0) && (Capabilities->Hs400 != 0)) && (Capabilities->BusWidth8 != 0)) {
+        Supported = TRUE;
+      }
+
+      break;
+    case SdMmcMmcHs200:
+      if ((((ExtCsd->DeviceType & (BIT4 | BIT5))  != 0) && (Capabilities->Sdr104 != 0))) {
+        Supported = TRUE;
+      }
+
+      break;
+    case SdMmcMmcHsDdr:
+      if ((((ExtCsd->DeviceType & (BIT2 | BIT3))  != 0) && (Capabilities->Ddr50 != 0))) {
+        Supported = TRUE;
+      }
+
+      break;
+    case SdMmcMmcHsSdr:
+      if ((((ExtCsd->DeviceType & BIT1)  != 0) && (Capabilities->HighSpeed != 0))) {
+        Supported = TRUE;
+      }
+
+      break;
+    case SdMmcMmcLegacy:
+      if ((ExtCsd->DeviceType & BIT0) != 0) {
+        Supported = TRUE;
+      }
+
+      break;
+    default:
+      ASSERT (FALSE);
+  }
+
+  return Supported;
+}
+
+/**
+  Get the target bus timing to set on the link. This function
+  will try to select highest bus timing supported by card, controller
+  and the driver.
+
+  @param[in] Private    Pointer to controller private data
+  @param[in] SlotIndex  Index of the slot in the controller
+  @param[in] ExtCsd     Pointer to the card's extended CSD
+
+  @return  Bus timing value that should be set on link
+**/
+SD_MMC_BUS_MODE
+EmmcGetTargetBusTiming (
+  IN SD_MMC_HC_PRIVATE_DATA  *Private,
+  IN UINT8                   SlotIndex,
+  IN EMMC_EXT_CSD            *ExtCsd
+  )
+{
+  SD_MMC_BUS_MODE  BusTiming;
+
+  //
+  // We start with highest bus timing that this driver currently supports and
+  // return as soon as we find supported timing.
+  //
+  BusTiming = SdMmcMmcHs400;
+  while (BusTiming > SdMmcMmcLegacy) {
+    if (EmmcIsBusTimingSupported (Private, SlotIndex, ExtCsd, BusTiming)) {
+      break;
+    }
+
+    BusTiming--;
+  }
+
+  return BusTiming;
+}
+
+/**
+  Check if the passed bus width is supported by controller and card.
+
+  @param[in] Private    Pointer to controller private data
+  @param[in] SlotIndex  Index of the slot in the controller
+  @param[in] BusTiming  Bus timing set on the link
+  @param[in] BusWidth   Bus width to check
+
+  @retval TRUE   Passed bus width is supported in current bus configuration
+  @retval FALSE  Passed bus width is not supported in current bus configuration
+**/
+BOOLEAN
+EmmcIsBusWidthSupported (
+  IN SD_MMC_HC_PRIVATE_DATA  *Private,
+  IN UINT8                   SlotIndex,
+  IN SD_MMC_BUS_MODE         BusTiming,
+  IN UINT16                  BusWidth
+  )
+{
+  if ((BusWidth == 8) && (Private->Capability[SlotIndex].BusWidth8 != 0)) {
+    return TRUE;
+  } else if ((BusWidth == 4) && (BusTiming != SdMmcMmcHs400)) {
+    return TRUE;
+  } else if ((BusWidth == 1) && ((BusTiming == SdMmcMmcHsSdr) || (BusTiming == SdMmcMmcLegacy))) {
+    return TRUE;
+  }
+
+  return FALSE;
+}
+
+/**
+  Get the target bus width to be set on the bus.
+
+  @param[in] Private    Pointer to controller private data
+  @param[in] SlotIndex  Index of the slot in the controller
+  @param[in] ExtCsd     Pointer to card's extended CSD
+  @param[in] BusTiming  Bus timing set on the bus
+
+  @return Bus width to be set on the bus
+**/
+UINT8
+EmmcGetTargetBusWidth (
+  IN SD_MMC_HC_PRIVATE_DATA  *Private,
+  IN UINT8                   SlotIndex,
+  IN EMMC_EXT_CSD            *ExtCsd,
+  IN SD_MMC_BUS_MODE         BusTiming
+  )
+{
+  UINT8  BusWidth;
+  UINT8  PreferredBusWidth;
+
+  PreferredBusWidth = Private->Slot[SlotIndex].OperatingParameters.BusWidth;
+
+  if ((PreferredBusWidth != EDKII_SD_MMC_BUS_WIDTH_IGNORE) &&
+      EmmcIsBusWidthSupported (Private, SlotIndex, BusTiming, PreferredBusWidth))
+  {
+    BusWidth = PreferredBusWidth;
+  } else if (EmmcIsBusWidthSupported (Private, SlotIndex, BusTiming, 8)) {
+    BusWidth = 8;
+  } else if (EmmcIsBusWidthSupported (Private, SlotIndex, BusTiming, 4)) {
+    BusWidth = 4;
+  } else {
+    BusWidth = 1;
+  }
+
+  return BusWidth;
+}
+
+/**
+  Get the target clock frequency to be set on the bus.
+
+  @param[in] Private    Pointer to controller private data
+  @param[in] SlotIndex  Index of the slot in the controller
+  @param[in] ExtCsd     Pointer to card's extended CSD
+  @param[in] BusTiming  Bus timing to be set on the bus
+
+  @return Value of the clock frequency to be set on bus in MHz
+**/
+UINT32
+EmmcGetTargetClockFreq (
+  IN SD_MMC_HC_PRIVATE_DATA  *Private,
+  IN UINT8                   SlotIndex,
+  IN EMMC_EXT_CSD            *ExtCsd,
+  IN SD_MMC_BUS_MODE         BusTiming
+  )
+{
+  UINT32  PreferredClockFreq;
+  UINT32  MaxClockFreq;
+
+  PreferredClockFreq = Private->Slot[SlotIndex].OperatingParameters.ClockFreq;
+
+  switch (BusTiming) {
+    case SdMmcMmcHs400:
+    case SdMmcMmcHs200:
+      MaxClockFreq = 200;
+      break;
+    case SdMmcMmcHsSdr:
+    case SdMmcMmcHsDdr:
+      MaxClockFreq = 52;
+      break;
+    default:
+      MaxClockFreq = 26;
+      break;
+  }
+
+  if ((PreferredClockFreq != EDKII_SD_MMC_CLOCK_FREQ_IGNORE) && (PreferredClockFreq < MaxClockFreq)) {
+    return PreferredClockFreq;
+  } else {
+    return MaxClockFreq;
+  }
+}
+
+/**
+  Get the driver strength to be set on bus.
+
+  @param[in] Private    Pointer to controller private data
+  @param[in] SlotIndex  Index of the slot in the controller
+  @param[in] ExtCsd     Pointer to card's extended CSD
+  @param[in] BusTiming  Bus timing set on the bus
+
+  @return Value of the driver strength to be set on the bus
+**/
+EDKII_SD_MMC_DRIVER_STRENGTH
+EmmcGetTargetDriverStrength (
+  IN SD_MMC_HC_PRIVATE_DATA  *Private,
+  IN UINT8                   SlotIndex,
+  IN EMMC_EXT_CSD            *ExtCsd,
+  IN SD_MMC_BUS_MODE         BusTiming
+  )
+{
+  EDKII_SD_MMC_DRIVER_STRENGTH  PreferredDriverStrength;
+  EDKII_SD_MMC_DRIVER_STRENGTH  DriverStrength;
+
+  PreferredDriverStrength = Private->Slot[SlotIndex].OperatingParameters.DriverStrength;
+  DriverStrength.Emmc     = EmmcDriverStrengthType0;
+
+  if ((PreferredDriverStrength.Emmc != EDKII_SD_MMC_DRIVER_STRENGTH_IGNORE) &&
+      (ExtCsd->DriverStrength & (BIT0 << PreferredDriverStrength.Emmc)))
+  {
+    DriverStrength.Emmc = PreferredDriverStrength.Emmc;
+  }
+
+  return DriverStrength;
+}
+
+/**
+  Get the target settings for the bus mode.
+
+  @param[in]  Private    Pointer to controller private data
+  @param[in]  SlotIndex  Index of the slot in the controller
+  @param[in]  ExtCsd     Pointer to card's extended CSD
+  @param[out] BusMode    Target configuration of the bus
+**/
+VOID
+EmmcGetTargetBusMode (
+  IN SD_MMC_HC_PRIVATE_DATA  *Private,
+  IN UINT8                   SlotIndex,
+  IN EMMC_EXT_CSD            *ExtCsd,
+  OUT SD_MMC_BUS_SETTINGS    *BusMode
+  )
+{
+  BusMode->BusTiming      = EmmcGetTargetBusTiming (Private, SlotIndex, ExtCsd);
+  BusMode->BusWidth       = EmmcGetTargetBusWidth (Private, SlotIndex, ExtCsd, BusMode->BusTiming);
+  BusMode->ClockFreq      = EmmcGetTargetClockFreq (Private, SlotIndex, ExtCsd, BusMode->BusTiming);
+  BusMode->DriverStrength = EmmcGetTargetDriverStrength (Private, SlotIndex, ExtCsd, BusMode->BusTiming);
+}
+
+/**
+  Switch the high speed timing according to request.
+
+  Refer to EMMC Electrical Standard Spec 5.1 Section 6.6.8 and SD Host Controller
+  Simplified Spec 3.0 Figure 2-29 for details.
+
+  @param[in] PciIo          A pointer to the EFI_PCI_IO_PROTOCOL instance.
+  @param[in] PassThru       A pointer to the EFI_SD_MMC_PASS_THRU_PROTOCOL instance.
+  @param[in] Slot           The slot number of the SD card to send the command to.
+  @param[in] Rca            The relative device address to be assigned.
+
+  @retval EFI_SUCCESS       The operation is done correctly.
+  @retval Others            The operation fails.
+
+**/
+EFI_STATUS
+EmmcSetBusMode (
+  IN EFI_PCI_IO_PROTOCOL            *PciIo,
+  IN EFI_SD_MMC_PASS_THRU_PROTOCOL  *PassThru,
+  IN UINT8                          Slot,
+  IN UINT16                         Rca
+  )
+{
+  EFI_STATUS              Status;
+  EMMC_CSD                Csd;
+  EMMC_EXT_CSD            ExtCsd;
+  SD_MMC_BUS_SETTINGS     BusMode;
+  SD_MMC_HC_PRIVATE_DATA  *Private;
+
+  Private = SD_MMC_HC_PRIVATE_FROM_THIS (PassThru);
+
+  Status = EmmcGetCsd (PassThru, Slot, Rca, &Csd);
+  if (EFI_ERROR (Status)) {
+    DEBUG ((DEBUG_ERROR, "EmmcSetBusMode: GetCsd fails with %r\n", Status));
+    return Status;
+  }
+
+  Status = EmmcSelect (PassThru, Slot, Rca);
+  if (EFI_ERROR (Status)) {
+    DEBUG ((DEBUG_ERROR, "EmmcSetBusMode: Select fails with %r\n", Status));
+    return Status;
+  }
+
+  ASSERT (Private->BaseClkFreq[Slot] != 0);
+
+  //
+  // Get Device_Type from EXT_CSD register.
+  //
+  Status = EmmcGetExtCsd (PassThru, Slot, &ExtCsd);
+  if (EFI_ERROR (Status)) {
+    DEBUG ((DEBUG_ERROR, "EmmcSetBusMode: GetExtCsd fails with %r\n", Status));
+    return Status;
+  }
+
+  EmmcGetTargetBusMode (Private, Slot, &ExtCsd, &BusMode);
+
+  DEBUG ((
+    DEBUG_INFO,
+    "EmmcSetBusMode: Target bus mode: timing = %d, width = %d, clock freq = %d, driver strength = %d\n",
+    BusMode.BusTiming,
+    BusMode.BusWidth,
+    BusMode.ClockFreq,
+    BusMode.DriverStrength.Emmc
+    ));
+
+  if (BusMode.BusTiming == SdMmcMmcHs400) {
+    Status = EmmcSwitchToHS400 (PciIo, PassThru, Slot, Rca, &BusMode);
+  } else if (BusMode.BusTiming == SdMmcMmcHs200) {
+    Status = EmmcSwitchToHS200 (PciIo, PassThru, Slot, Rca, &BusMode);
+  } else {
+    //
+    // Note that EmmcSwitchToHighSpeed is also called for SdMmcMmcLegacy
+    // bus timing. This is because even though we might not want to
+    // change the timing itself we still want to allow customization of
+    // bus parameters such as clock frequency and bus width.
+    //
+    Status = EmmcSwitchToHighSpeed (PciIo, PassThru, Slot, Rca, &BusMode);
+  }
+
+  DEBUG ((DEBUG_INFO, "EmmcSetBusMode: Switch to %a %r\n", (BusMode.BusTiming == SdMmcMmcHs400) ? "HS400" : ((BusMode.BusTiming == SdMmcMmcHs200) ? "HS200" : "HighSpeed"), Status));
+
+  return Status;
+}
+
+/**
+  Execute EMMC device identification procedure.
+
+  Refer to EMMC Electrical Standard Spec 5.1 Section 6.4 for details.
+
+  @param[in] Private        A pointer to the SD_MMC_HC_PRIVATE_DATA instance.
+  @param[in] Slot           The slot number of the SD card to send the command to.
+
+  @retval EFI_SUCCESS       There is a EMMC card.
+  @retval Others            There is not a EMMC card.
+
+**/
+EFI_STATUS
+EmmcIdentification (
+  IN SD_MMC_HC_PRIVATE_DATA  *Private,
+  IN UINT8                   Slot
+  )
+{
+  EFI_STATUS                     Status;
+  EFI_PCI_IO_PROTOCOL            *PciIo;
+  EFI_SD_MMC_PASS_THRU_PROTOCOL  *PassThru;
+  UINT32                         Ocr;
+  UINT16                         Rca;
+  UINTN                          Retry;
+
+  PciIo    = Private->PciIo;
+  PassThru = &Private->PassThru;
+
+  Status = EmmcReset (PassThru, Slot);
+  if (EFI_ERROR (Status)) {
+    DEBUG ((DEBUG_VERBOSE, "EmmcIdentification: Executing Cmd0 fails with %r\n", Status));
+    return Status;
+  }
+
+  Ocr   = 0;
+  Retry = 0;
+  do {
+    Status = EmmcGetOcr (PassThru, Slot, &Ocr);
+    if (EFI_ERROR (Status)) {
+      DEBUG ((DEBUG_VERBOSE, "EmmcIdentification: Executing Cmd1 fails with %r\n", Status));
+      return Status;
+    }
+
+    Ocr |= BIT30;
+
+    if (Retry++ == 100) {
+      DEBUG ((DEBUG_VERBOSE, "EmmcIdentification: Executing Cmd1 fails too many times\n"));
+      return EFI_DEVICE_ERROR;
+    }
+
+    gBS->Stall (10 * 1000);
+  } while ((Ocr & BIT31) == 0);
+
+  Status = EmmcGetAllCid (PassThru, Slot);
+  if (EFI_ERROR (Status)) {
+    DEBUG ((DEBUG_VERBOSE, "EmmcIdentification: Executing Cmd2 fails with %r\n", Status));
+    return Status;
+  }
+
+  //
+  // Slot starts from 0 and valid RCA starts from 1.
+  // Here we takes a simple formula to calculate the RCA.
+  // Don't support multiple devices on the slot, that is
+  // shared bus slot feature.
+  //
+  Rca    = Slot + 1;
+  Status = EmmcSetRca (PassThru, Slot, Rca);
+  if (EFI_ERROR (Status)) {
+    DEBUG ((DEBUG_ERROR, "EmmcIdentification: Executing Cmd3 fails with %r\n", Status));
+    return Status;
+  }
+
+  //
+  // Enter Data Tranfer Mode.
+  //
+  DEBUG ((DEBUG_INFO, "EmmcIdentification: Found a EMMC device at slot [%d], RCA [%d]\n", Slot, Rca));
+  Private->Slot[Slot].CardType = EmmcCardType;
+
+  Status = EmmcSetBusMode (PciIo, PassThru, Slot, Rca);
+
+  return Status;
+}