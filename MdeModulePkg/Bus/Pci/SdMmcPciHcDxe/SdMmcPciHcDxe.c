/** @file
  This driver is used to manage SD/MMC PCI host controllers which are compliance
  with SD Host Controller Simplified Specification version 3.00 plus the 64-bit
  System Addressing support in SD Host Controller Simplified Specification version
  4.20.

  It would expose EFI_SD_MMC_PASS_THRU_PROTOCOL for upper layer use.

  Copyright (c) 2018-2020, NVIDIA CORPORATION. All rights reserved.
  Copyright (c) 2015 - 2019, Intel Corporation. All rights reserved.<BR>
  SPDX-License-Identifier: BSD-2-Clause-Patent

**/

#include "SdMmcPciHcDxe.h"

EDKII_SD_MMC_OVERRIDE  *mOverride;

//
// Driver Global Variables
//
EFI_DRIVER_BINDING_PROTOCOL  gSdMmcPciHcDriverBinding = {
  SdMmcPciHcDriverBindingSupported,
  SdMmcPciHcDriverBindingStart,
  SdMmcPciHcDriverBindingStop,
  0x10,
  NULL,
  NULL
};

<<<<<<< HEAD
#define SLOT_INIT_TEMPLATE {0, UnknownSlot, 0, 0, 0, \
=======
#define SLOT_INIT_TEMPLATE  {0, UnknownSlot, 0, 0, 0, 0,\
>>>>>>> dc453b51
                               {EDKII_SD_MMC_BUS_WIDTH_IGNORE,\
                               EDKII_SD_MMC_CLOCK_FREQ_IGNORE,\
                               {EDKII_SD_MMC_DRIVER_STRENGTH_IGNORE}}}

//
// Template for SD/MMC host controller private data.
//
SD_MMC_HC_PRIVATE_DATA  gSdMmcPciHcTemplate = {
  SD_MMC_HC_PRIVATE_SIGNATURE,      // Signature
  NULL,                             // ControllerHandle
  NULL,                             // PciIo
  {                                 // PassThru
    sizeof (UINT32),
    SdMmcPassThruPassThru,
    SdMmcPassThruGetNextSlot,
    SdMmcPassThruBuildDevicePath,
    SdMmcPassThruGetSlotNumber,
    SdMmcPassThruResetDevice
  },
  0,                                // PciAttributes
  0,                                // PreviousSlot
  NULL,                             // TimerEvent
  NULL,                             // ConnectEvent
                                    // Queue
  INITIALIZE_LIST_HEAD_VARIABLE (gSdMmcPciHcTemplate.Queue),
  {                                 // Slot
    SLOT_INIT_TEMPLATE,
    SLOT_INIT_TEMPLATE,
    SLOT_INIT_TEMPLATE,
    SLOT_INIT_TEMPLATE,
    SLOT_INIT_TEMPLATE,
    SLOT_INIT_TEMPLATE
  },
  {                                 // Capability
    { 0 },
  },
  {                                 // MaxCurrent
    0,
  },
  {
    0                               // ControllerVersion
  }
};

SD_DEVICE_PATH  mSdDpTemplate = {
  {
    MESSAGING_DEVICE_PATH,
    MSG_SD_DP,
    {
      (UINT8)(sizeof (SD_DEVICE_PATH)),
      (UINT8)((sizeof (SD_DEVICE_PATH)) >> 8)
    }
  },
  0
};

EMMC_DEVICE_PATH  mEmmcDpTemplate = {
  {
    MESSAGING_DEVICE_PATH,
    MSG_EMMC_DP,
    {
      (UINT8)(sizeof (EMMC_DEVICE_PATH)),
      (UINT8)((sizeof (EMMC_DEVICE_PATH)) >> 8)
    }
  },
  0
};

//
// Prioritized function list to detect card type.
// User could add other card detection logic here.
//
CARD_TYPE_DETECT_ROUTINE  mCardTypeDetectRoutineTable[] = {
  EmmcIdentification,
  SdCardIdentification,
  NULL
};

/**
  The entry point for SD host controller driver, used to install this driver on the ImageHandle.

  @param[in]  ImageHandle   The firmware allocated handle for this driver image.
  @param[in]  SystemTable   Pointer to the EFI system table.

  @retval EFI_SUCCESS   Driver loaded.
  @retval other         Driver not loaded.

**/
EFI_STATUS
EFIAPI
InitializeSdMmcPciHcDxe (
  IN EFI_HANDLE        ImageHandle,
  IN EFI_SYSTEM_TABLE  *SystemTable
  )
{
  EFI_STATUS  Status;

  Status = EfiLibInstallDriverBindingComponentName2 (
             ImageHandle,
             SystemTable,
             &gSdMmcPciHcDriverBinding,
             ImageHandle,
             &gSdMmcPciHcComponentName,
             &gSdMmcPciHcComponentName2
             );
  ASSERT_EFI_ERROR (Status);

  return Status;
}

/**
  Call back function when the timer event is signaled.

  @param[in]  Event     The Event this notify function registered to.
  @param[in]  Context   Pointer to the context data registered to the
                        Event.

**/
VOID
EFIAPI
ProcessAsyncTaskList (
  IN EFI_EVENT  Event,
  IN VOID       *Context
  )
{
  SD_MMC_HC_PRIVATE_DATA               *Private;
  LIST_ENTRY                           *Link;
  SD_MMC_HC_TRB                        *Trb;
  EFI_STATUS                           Status;
  EFI_SD_MMC_PASS_THRU_COMMAND_PACKET  *Packet;
  BOOLEAN                              InfiniteWait;
  EFI_EVENT                            TrbEvent;

  Private = (SD_MMC_HC_PRIVATE_DATA *)Context;

  //
  // Check if the first entry in the async I/O queue is done or not.
  //
  Status = EFI_SUCCESS;
  Trb    = NULL;
  Link   = GetFirstNode (&Private->Queue);
  if (!IsNull (&Private->Queue, Link)) {
    Trb = SD_MMC_HC_TRB_FROM_THIS (Link);
    if (!Private->Slot[Trb->Slot].MediaPresent) {
      Status = EFI_NO_MEDIA;
      goto Done;
    }

    if (!Trb->Started) {
      //
      // Check whether the cmd/data line is ready for transfer.
      //
      Status = SdMmcCheckTrbEnv (Private, Trb);
      if (!EFI_ERROR (Status)) {
        Trb->Started = TRUE;
        Status       = SdMmcExecTrb (Private, Trb);
        if (EFI_ERROR (Status)) {
          goto Done;
        }
      } else {
        goto Done;
      }
    }

    Status = SdMmcCheckTrbResult (Private, Trb);
  }

Done:
  if ((Trb != NULL) && (Status == EFI_NOT_READY)) {
    Packet = Trb->Packet;
    if (Packet->Timeout == 0) {
      InfiniteWait = TRUE;
    } else {
      InfiniteWait = FALSE;
    }

    if ((!InfiniteWait) && (Trb->Timeout-- == 0)) {
      RemoveEntryList (Link);
      Trb->Packet->TransactionStatus = EFI_TIMEOUT;
      TrbEvent                       = Trb->Event;
      SdMmcFreeTrb (Trb);
      DEBUG ((DEBUG_VERBOSE, "ProcessAsyncTaskList(): Signal Event %p EFI_TIMEOUT\n", TrbEvent));
      gBS->SignalEvent (TrbEvent);
      return;
    }
  }
  if ((Trb != NULL) && (Status != EFI_NOT_READY)) {
    RemoveEntryList (Link);
    Trb->Packet->TransactionStatus = Status;
    TrbEvent                       = Trb->Event;
    SdMmcFreeTrb (Trb);
    DEBUG ((DEBUG_VERBOSE, "ProcessAsyncTaskList(): Signal Event %p with %r\n", TrbEvent, Status));
    gBS->SignalEvent (TrbEvent);
  }

  return;
}

/**
  Sd removable device enumeration callback function when the timer event is signaled.

  @param[in]  Event     The Event this notify function registered to.
  @param[in]  Context   Pointer to the context data registered to the
                        Event.

**/
VOID
EFIAPI
SdMmcPciHcEnumerateDevice (
  IN EFI_EVENT  Event,
  IN VOID       *Context
  )
{
  SD_MMC_HC_PRIVATE_DATA    *Private;
  EFI_STATUS                Status;
  UINT8                     Slot;
  BOOLEAN                   MediaPresent;
  UINT32                    RoutineNum;
  CARD_TYPE_DETECT_ROUTINE  *Routine;
  UINTN                     Index;
  LIST_ENTRY                *Link;
  LIST_ENTRY                *NextLink;
  SD_MMC_HC_TRB             *Trb;
  EFI_TPL                   OldTpl;

  Private = (SD_MMC_HC_PRIVATE_DATA *)Context;

  for (Slot = 0; Slot < SD_MMC_HC_MAX_SLOT; Slot++) {
    if ((Private->Slot[Slot].Enable) && (Private->Slot[Slot].SlotType == RemovableSlot)) {
      Status = SdMmcHcCardDetect (Private->PciIo, Slot, &MediaPresent);
      if ((Status == EFI_MEDIA_CHANGED) && !MediaPresent) {
        DEBUG ((DEBUG_INFO, "SdMmcPciHcEnumerateDevice: device disconnected at slot %d of pci %p\n", Slot, Private->PciIo));
        Private->Slot[Slot].MediaPresent = FALSE;
        Private->Slot[Slot].Initialized  = FALSE;
        //
        // Signal all async task events at the slot with EFI_NO_MEDIA status.
        //
        OldTpl = gBS->RaiseTPL (TPL_NOTIFY);
        for (Link = GetFirstNode (&Private->Queue);
             !IsNull (&Private->Queue, Link);
             Link = NextLink)
        {
          NextLink = GetNextNode (&Private->Queue, Link);
          Trb      = SD_MMC_HC_TRB_FROM_THIS (Link);
          if (Trb->Slot == Slot) {
            RemoveEntryList (Link);
            Trb->Packet->TransactionStatus = EFI_NO_MEDIA;
            gBS->SignalEvent (Trb->Event);
            SdMmcFreeTrb (Trb);
          }
        }

        gBS->RestoreTPL (OldTpl);
        //
        // Notify the upper layer the connect state change through ReinstallProtocolInterface.
        //
        gBS->ReinstallProtocolInterface (
               Private->ControllerHandle,
               &gEfiSdMmcPassThruProtocolGuid,
               &Private->PassThru,
               &Private->PassThru
               );
      }

      if ((Status == EFI_MEDIA_CHANGED) && MediaPresent) {
        DEBUG ((DEBUG_INFO, "SdMmcPciHcEnumerateDevice: device connected at slot %d of pci %p\n", Slot, Private->PciIo));
        //
        // Reset the specified slot of the SD/MMC Pci Host Controller
        //
        Status = SdMmcHcReset (Private, Slot);
        if (EFI_ERROR (Status)) {
          continue;
        }

        //
        // Reinitialize slot and restart identification process for the new attached device
        //
        Status = SdMmcHcInitHost (Private, Slot);
        if (EFI_ERROR (Status)) {
          continue;
        }

        Private->Slot[Slot].MediaPresent = TRUE;
        Private->Slot[Slot].Initialized  = TRUE;
        RoutineNum                       = sizeof (mCardTypeDetectRoutineTable) / sizeof (CARD_TYPE_DETECT_ROUTINE);
        for (Index = 0; Index < RoutineNum; Index++) {
          Routine = &mCardTypeDetectRoutineTable[Index];
          if (*Routine != NULL) {
            Status = (*Routine)(Private, Slot);
            if (!EFI_ERROR (Status)) {
              break;
            }
          }
        }

        //
        // This card doesn't get initialized correctly.
        //
        if (Index == RoutineNum) {
          Private->Slot[Slot].Initialized = FALSE;
        }

        //
        // Notify the upper layer the connect state change through ReinstallProtocolInterface.
        //
        gBS->ReinstallProtocolInterface (
               Private->ControllerHandle,
               &gEfiSdMmcPassThruProtocolGuid,
               &Private->PassThru,
               &Private->PassThru
               );
      }
    }
  }

  return;
}

/**
  Tests to see if this driver supports a given controller. If a child device is provided,
  it further tests to see if this driver supports creating a handle for the specified child device.

  This function checks to see if the driver specified by This supports the device specified by
  ControllerHandle. Drivers will typically use the device path attached to
  ControllerHandle and/or the services from the bus I/O abstraction attached to
  ControllerHandle to determine if the driver supports ControllerHandle. This function
  may be called many times during platform initialization. In order to reduce boot times, the tests
  performed by this function must be very small, and take as little time as possible to execute. This
  function must not change the state of any hardware devices, and this function must be aware that the
  device specified by ControllerHandle may already be managed by the same driver or a
  different driver. This function must match its calls to AllocatePages() with FreePages(),
  AllocatePool() with FreePool(), and OpenProtocol() with CloseProtocol().
  Since ControllerHandle may have been previously started by the same driver, if a protocol is
  already in the opened state, then it must not be closed with CloseProtocol(). This is required
  to guarantee the state of ControllerHandle is not modified by this function.

  @param[in]  This                 A pointer to the EFI_DRIVER_BINDING_PROTOCOL instance.
  @param[in]  ControllerHandle     The handle of the controller to test. This handle
                                   must support a protocol interface that supplies
                                   an I/O abstraction to the driver.
  @param[in]  RemainingDevicePath  A pointer to the remaining portion of a device path.  This
                                   parameter is ignored by device drivers, and is optional for bus
                                   drivers. For bus drivers, if this parameter is not NULL, then
                                   the bus driver must determine if the bus controller specified
                                   by ControllerHandle and the child controller specified
                                   by RemainingDevicePath are both supported by this
                                   bus driver.

  @retval EFI_SUCCESS              The device specified by ControllerHandle and
                                   RemainingDevicePath is supported by the driver specified by This.
  @retval EFI_ALREADY_STARTED      The device specified by ControllerHandle and
                                   RemainingDevicePath is already being managed by the driver
                                   specified by This.
  @retval EFI_ACCESS_DENIED        The device specified by ControllerHandle and
                                   RemainingDevicePath is already being managed by a different
                                   driver or an application that requires exclusive access.
                                   Currently not implemented.
  @retval EFI_UNSUPPORTED          The device specified by ControllerHandle and
                                   RemainingDevicePath is not supported by the driver specified by This.
**/
EFI_STATUS
EFIAPI
SdMmcPciHcDriverBindingSupported (
  IN EFI_DRIVER_BINDING_PROTOCOL  *This,
  IN EFI_HANDLE                   Controller,
  IN EFI_DEVICE_PATH_PROTOCOL     *RemainingDevicePath
  )
{
  EFI_STATUS                Status;
  EFI_DEVICE_PATH_PROTOCOL  *ParentDevicePath;
  EFI_PCI_IO_PROTOCOL       *PciIo;
  PCI_TYPE00                PciData;

  PciIo            = NULL;
  ParentDevicePath = NULL;

  //
  // SdPciHcDxe is a device driver, and should ingore the
  // "RemainingDevicePath" according to EFI spec.
  //
  Status = gBS->OpenProtocol (
                  Controller,
                  &gEfiDevicePathProtocolGuid,
                  (VOID *)&ParentDevicePath,
                  This->DriverBindingHandle,
                  Controller,
                  EFI_OPEN_PROTOCOL_BY_DRIVER
                  );
  if (EFI_ERROR (Status)) {
    //
    // EFI_ALREADY_STARTED is also an error.
    //
    return Status;
  }

  //
  // Close the protocol because we don't use it here.
  //
  gBS->CloseProtocol (
         Controller,
         &gEfiDevicePathProtocolGuid,
         This->DriverBindingHandle,
         Controller
         );

  //
  // Now test the EfiPciIoProtocol.
  //
  Status = gBS->OpenProtocol (
                  Controller,
                  &gEfiPciIoProtocolGuid,
                  (VOID **)&PciIo,
                  This->DriverBindingHandle,
                  Controller,
                  EFI_OPEN_PROTOCOL_BY_DRIVER
                  );
  if (EFI_ERROR (Status)) {
    return Status;
  }

  //
  // Now further check the PCI header: Base class (offset 0x08) and
  // Sub Class (offset 0x05). This controller should be an SD/MMC PCI
  // Host Controller.
  //
  Status = PciIo->Pci.Read (
                        PciIo,
                        EfiPciIoWidthUint8,
                        0,
                        sizeof (PciData),
                        &PciData
                        );
  if (EFI_ERROR (Status)) {
    gBS->CloseProtocol (
           Controller,
           &gEfiPciIoProtocolGuid,
           This->DriverBindingHandle,
           Controller
           );
    return EFI_UNSUPPORTED;
  }

  //
  // Since we already got the PciData, we can close protocol to avoid to carry it
  // on for multiple exit points.
  //
  gBS->CloseProtocol (
         Controller,
         &gEfiPciIoProtocolGuid,
         This->DriverBindingHandle,
         Controller
         );

  //
  // Examine SD PCI Host Controller PCI Configuration table fields.
  //
  if ((PciData.Hdr.ClassCode[2] == PCI_CLASS_SYSTEM_PERIPHERAL) &&
      (PciData.Hdr.ClassCode[1] == PCI_SUBCLASS_SD_HOST_CONTROLLER) &&
      ((PciData.Hdr.ClassCode[0] == 0x00) || (PciData.Hdr.ClassCode[0] == 0x01)))
  {
    return EFI_SUCCESS;
  }

  return EFI_UNSUPPORTED;
}

/**
  Starts a device controller or a bus controller.

  The Start() function is designed to be invoked from the EFI boot service ConnectController().
  As a result, much of the error checking on the parameters to Start() has been moved into this
  common boot service. It is legal to call Start() from other locations,
  but the following calling restrictions must be followed or the system behavior will not be deterministic.
  1. ControllerHandle must be a valid EFI_HANDLE.
  2. If RemainingDevicePath is not NULL, then it must be a pointer to a naturally aligned
     EFI_DEVICE_PATH_PROTOCOL.
  3. Prior to calling Start(), the Supported() function for the driver specified by This must
     have been called with the same calling parameters, and Supported() must have returned EFI_SUCCESS.

  @param[in]  This                 A pointer to the EFI_DRIVER_BINDING_PROTOCOL instance.
  @param[in]  ControllerHandle     The handle of the controller to start. This handle
                                   must support a protocol interface that supplies
                                   an I/O abstraction to the driver.
  @param[in]  RemainingDevicePath  A pointer to the remaining portion of a device path.  This
                                   parameter is ignored by device drivers, and is optional for bus
                                   drivers. For a bus driver, if this parameter is NULL, then handles
                                   for all the children of Controller are created by this driver.
                                   If this parameter is not NULL and the first Device Path Node is
                                   not the End of Device Path Node, then only the handle for the
                                   child device specified by the first Device Path Node of
                                   RemainingDevicePath is created by this driver.
                                   If the first Device Path Node of RemainingDevicePath is
                                   the End of Device Path Node, no child handle is created by this
                                   driver.

  @retval EFI_SUCCESS              The device was started.
  @retval EFI_DEVICE_ERROR         The device could not be started due to a device error.Currently not implemented.
  @retval EFI_OUT_OF_RESOURCES     The request could not be completed due to a lack of resources.
  @retval Others                   The driver failded to start the device.

**/
EFI_STATUS
EFIAPI
SdMmcPciHcDriverBindingStart (
  IN EFI_DRIVER_BINDING_PROTOCOL  *This,
  IN EFI_HANDLE                   Controller,
  IN EFI_DEVICE_PATH_PROTOCOL     *RemainingDevicePath
  )
{
  EFI_STATUS                Status;
  SD_MMC_HC_PRIVATE_DATA    *Private;
  EFI_PCI_IO_PROTOCOL       *PciIo;
  UINT64                    Supports;
  UINT64                    PciAttributes;
  UINT8                     SlotNum;
  UINT8                     FirstBar;
  UINT8                     Slot;
  UINT8                     Index;
  CARD_TYPE_DETECT_ROUTINE  *Routine;
  UINT32                    RoutineNum;
  BOOLEAN                   MediaPresent;
  BOOLEAN                   Support64BitDma;

  DEBUG ((DEBUG_INFO, "SdMmcPciHcDriverBindingStart: Start\n"));

  //
  // Open PCI I/O Protocol and save pointer to open protocol
  // in private data area.
  //
  PciIo  = NULL;
  Status = gBS->OpenProtocol (
                  Controller,
                  &gEfiPciIoProtocolGuid,
                  (VOID **)&PciIo,
                  This->DriverBindingHandle,
                  Controller,
                  EFI_OPEN_PROTOCOL_BY_DRIVER
                  );
  if (EFI_ERROR (Status)) {
    return Status;
  }

  //
  // Enable the SD Host Controller MMIO space
  //
  Private = NULL;
  Status  = PciIo->Attributes (
                     PciIo,
                     EfiPciIoAttributeOperationGet,
                     0,
                     &PciAttributes
                     );

  if (EFI_ERROR (Status)) {
    goto Done;
  }

  Status = PciIo->Attributes (
                    PciIo,
                    EfiPciIoAttributeOperationSupported,
                    0,
                    &Supports
                    );

  if (!EFI_ERROR (Status)) {
    Supports &= (UINT64)EFI_PCI_DEVICE_ENABLE;
    Status    = PciIo->Attributes (
                         PciIo,
                         EfiPciIoAttributeOperationEnable,
                         Supports,
                         NULL
                         );
  } else {
    goto Done;
  }

  Private = AllocateCopyPool (sizeof (SD_MMC_HC_PRIVATE_DATA), &gSdMmcPciHcTemplate);
  if (Private == NULL) {
    Status = EFI_OUT_OF_RESOURCES;
    goto Done;
  }

  Private->ControllerHandle = Controller;
  Private->PciIo            = PciIo;
  Private->PciAttributes    = PciAttributes;
  InitializeListHead (&Private->Queue);

  //
  // Get SD/MMC Pci Host Controller Slot info
  //
  Status = SdMmcHcGetSlotInfo (PciIo, &FirstBar, &SlotNum);
  if (EFI_ERROR (Status)) {
    goto Done;
  }

  //
  // Attempt to locate the singleton instance of the SD/MMC override protocol,
  // which implements platform specific workarounds for non-standard SDHCI
  // implementations.
  //
  if (mOverride == NULL) {
    Status = gBS->LocateProtocol (
                    &gEdkiiSdMmcOverrideProtocolGuid,
                    NULL,
                    (VOID **)&mOverride
                    );
    if (!EFI_ERROR (Status)) {
      DEBUG ((
        DEBUG_INFO,
        "%a: found SD/MMC override protocol\n",
        __FUNCTION__
        ));
    }
  }

  Support64BitDma = TRUE;
  for (Slot = FirstBar; Slot < (FirstBar + SlotNum); Slot++) {
    Private->Slot[Slot].Enable = TRUE;
    //
    // Get SD/MMC Pci Host Controller Version
    //
    Status = SdMmcHcGetControllerVersion (PciIo, Slot, &Private->ControllerVersion[Slot]);
    if (EFI_ERROR (Status)) {
      continue;
    }

    Status = SdMmcHcGetCapability (PciIo, Slot, &Private->Capability[Slot]);
    if (EFI_ERROR (Status)) {
      continue;
    }

    Private->BaseClkFreq[Slot] = Private->Capability[Slot].BaseClkFreq;

    if (mOverride != NULL) {
      if (mOverride->Capability != NULL) {
        Status = mOverride->Capability (
                              Controller,
                              Slot,
                              &Private->Capability[Slot],
                              &Private->BaseClkFreq[Slot]
                              );
        if (EFI_ERROR (Status)) {
          DEBUG ((
            DEBUG_WARN,
            "%a: Failed to override capability - %r\n",
            __FUNCTION__,
            Status
            ));
          continue;
        }
      }

      if (mOverride->NotifyPhase != NULL) {
        Status = mOverride->NotifyPhase (
                              Controller,
                              Slot,
                              EdkiiSdMmcGetOperatingParam,
                              (VOID *)&Private->Slot[Slot].OperatingParameters
                              );
        if (EFI_ERROR (Status)) {
          DEBUG ((DEBUG_WARN, "%a: Failed to get operating parameters, using defaults\n", __FUNCTION__));
        }
      }
    }

    DumpCapabilityReg (Slot, &Private->Capability[Slot]);
    DEBUG ((
      DEBUG_INFO,
      "Slot[%d] Base Clock Frequency: %dMHz\n",
      Slot,
      Private->BaseClkFreq[Slot]
      ));

    //
    // If any of the slots does not support 64b system bus
    // do not enable 64b DMA in the PCI layer.
    //
    if (((Private->ControllerVersion[Slot] == SD_MMC_HC_CTRL_VER_300) &&
         (Private->Capability[Slot].SysBus64V3 == 0)) ||
        ((Private->ControllerVersion[Slot] == SD_MMC_HC_CTRL_VER_400) &&
         (Private->Capability[Slot].SysBus64V3 == 0)) ||
        ((Private->ControllerVersion[Slot] >= SD_MMC_HC_CTRL_VER_410) &&
         (Private->Capability[Slot].SysBus64V4 == 0)))
    {
      Support64BitDma = FALSE;
    }

    Status = SdMmcHcGetMaxCurrent (PciIo, Slot, &Private->MaxCurrent[Slot]);
    if (EFI_ERROR (Status)) {
      continue;
    }

    Private->Slot[Slot].SlotType = Private->Capability[Slot].SlotType;
    if ((Private->Slot[Slot].SlotType != RemovableSlot) && (Private->Slot[Slot].SlotType != EmbeddedSlot)) {
      DEBUG ((DEBUG_INFO, "SdMmcPciHcDxe doesn't support the slot type [%d]!!!\n", Private->Slot[Slot].SlotType));
      continue;
    }

    //
    // Reset the specified slot of the SD/MMC Pci Host Controller
    //
    Status = SdMmcHcReset (Private, Slot);
    if (EFI_ERROR (Status)) {
      continue;
    }

    //
    // Check whether there is a SD/MMC card attached
    //
    if (Private->Slot[Slot].SlotType == RemovableSlot) {
      Status = SdMmcHcCardDetect (PciIo, Slot, &MediaPresent);
      if (EFI_ERROR (Status) && (Status != EFI_MEDIA_CHANGED)) {
        continue;
      } else if (!MediaPresent) {
        DEBUG ((
          DEBUG_INFO,
          "SdMmcHcCardDetect: No device attached in Slot[%d]!!!\n",
          Slot
          ));
        continue;
      }
    }

    Status = SdMmcHcInitHost (Private, Slot);
    if (EFI_ERROR (Status)) {
      continue;
    }

    Private->Slot[Slot].MediaPresent = TRUE;
    Private->Slot[Slot].Initialized  = TRUE;
    RoutineNum                       = sizeof (mCardTypeDetectRoutineTable) / sizeof (CARD_TYPE_DETECT_ROUTINE);
    for (Index = 0; Index < RoutineNum; Index++) {
      Routine = &mCardTypeDetectRoutineTable[Index];
      if (*Routine != NULL) {
        Status = (*Routine)(Private, Slot);
        if (!EFI_ERROR (Status)) {
          break;
        }
      }
    }

    //
    // This card doesn't get initialized correctly.
    //
    if (Index == RoutineNum) {
      Private->Slot[Slot].Initialized = FALSE;
    }
  }

  //
  // Enable 64-bit DMA support in the PCI layer if this controller
  // supports it.
  //
  if (Support64BitDma) {
    Status = PciIo->Attributes (
                      PciIo,
                      EfiPciIoAttributeOperationEnable,
                      EFI_PCI_IO_ATTRIBUTE_DUAL_ADDRESS_CYCLE,
                      NULL
                      );
    if (EFI_ERROR (Status)) {
      DEBUG ((DEBUG_WARN, "SdMmcPciHcDriverBindingStart: failed to enable 64-bit DMA (%r)\n", Status));
    }
  }

  //
  // Start the asynchronous I/O monitor
  //
  Status = gBS->CreateEvent (
                  EVT_TIMER | EVT_NOTIFY_SIGNAL,
                  TPL_NOTIFY,
                  ProcessAsyncTaskList,
                  Private,
                  &Private->TimerEvent
                  );
  if (EFI_ERROR (Status)) {
    goto Done;
  }

  Status = gBS->SetTimer (Private->TimerEvent, TimerPeriodic, SD_MMC_HC_ASYNC_TIMER);
  if (EFI_ERROR (Status)) {
    goto Done;
  }

  //
  // Start the Sd removable device connection enumeration
  //
  Status = gBS->CreateEvent (
                  EVT_TIMER | EVT_NOTIFY_SIGNAL,
                  TPL_CALLBACK,
                  SdMmcPciHcEnumerateDevice,
                  Private,
                  &Private->ConnectEvent
                  );
  if (EFI_ERROR (Status)) {
    goto Done;
  }

  Status = gBS->SetTimer (Private->ConnectEvent, TimerPeriodic, SD_MMC_HC_ENUM_TIMER);
  if (EFI_ERROR (Status)) {
    goto Done;
  }

  Status = gBS->InstallMultipleProtocolInterfaces (
                  &Controller,
                  &gEfiSdMmcPassThruProtocolGuid,
                  &(Private->PassThru),
                  NULL
                  );

  DEBUG ((DEBUG_INFO, "SdMmcPciHcDriverBindingStart: %r End on %x\n", Status, Controller));

Done:
  if (EFI_ERROR (Status)) {
    if ((Private != NULL) && (Private->PciAttributes != 0)) {
      //
      // Restore original PCI attributes
      //
      PciIo->Attributes (
               PciIo,
               EfiPciIoAttributeOperationSet,
               Private->PciAttributes,
               NULL
               );
    }

    gBS->CloseProtocol (
           Controller,
           &gEfiPciIoProtocolGuid,
           This->DriverBindingHandle,
           Controller
           );

    if ((Private != NULL) && (Private->TimerEvent != NULL)) {
      gBS->CloseEvent (Private->TimerEvent);
    }

    if ((Private != NULL) && (Private->ConnectEvent != NULL)) {
      gBS->CloseEvent (Private->ConnectEvent);
    }

    if (Private != NULL) {
      FreePool (Private);
    }
  }

  return Status;
}

/**
  Stops a device controller or a bus controller.

  The Stop() function is designed to be invoked from the EFI boot service DisconnectController().
  As a result, much of the error checking on the parameters to Stop() has been moved
  into this common boot service. It is legal to call Stop() from other locations,
  but the following calling restrictions must be followed or the system behavior will not be deterministic.
  1. ControllerHandle must be a valid EFI_HANDLE that was used on a previous call to this
     same driver's Start() function.
  2. The first NumberOfChildren handles of ChildHandleBuffer must all be a valid
     EFI_HANDLE. In addition, all of these handles must have been created in this driver's
     Start() function, and the Start() function must have called OpenProtocol() on
     ControllerHandle with an Attribute of EFI_OPEN_PROTOCOL_BY_CHILD_CONTROLLER.

  @param[in]  This              A pointer to the EFI_DRIVER_BINDING_PROTOCOL instance.
  @param[in]  ControllerHandle  A handle to the device being stopped. The handle must
                                support a bus specific I/O protocol for the driver
                                to use to stop the device.
  @param[in]  NumberOfChildren  The number of child device handles in ChildHandleBuffer.
  @param[in]  ChildHandleBuffer An array of child handles to be freed. May be NULL
                                if NumberOfChildren is 0.

  @retval EFI_SUCCESS           The device was stopped.
  @retval EFI_DEVICE_ERROR      The device could not be stopped due to a device error.

**/
EFI_STATUS
EFIAPI
SdMmcPciHcDriverBindingStop (
  IN  EFI_DRIVER_BINDING_PROTOCOL  *This,
  IN  EFI_HANDLE                   Controller,
  IN  UINTN                        NumberOfChildren,
  IN  EFI_HANDLE                   *ChildHandleBuffer
  )
{
  EFI_STATUS                     Status;
  EFI_SD_MMC_PASS_THRU_PROTOCOL  *PassThru;
  SD_MMC_HC_PRIVATE_DATA         *Private;
  EFI_PCI_IO_PROTOCOL            *PciIo;
  LIST_ENTRY                     *Link;
  LIST_ENTRY                     *NextLink;
  SD_MMC_HC_TRB                  *Trb;

  DEBUG ((DEBUG_INFO, "SdMmcPciHcDriverBindingStop: Start\n"));

  Status = gBS->OpenProtocol (
                  Controller,
                  &gEfiSdMmcPassThruProtocolGuid,
                  (VOID **)&PassThru,
                  This->DriverBindingHandle,
                  Controller,
                  EFI_OPEN_PROTOCOL_GET_PROTOCOL
                  );
  if (EFI_ERROR (Status)) {
    return Status;
  }

  Private = SD_MMC_HC_PRIVATE_FROM_THIS (PassThru);
  //
  // Close Non-Blocking timer and free Task list.
  //
  if (Private->TimerEvent != NULL) {
    gBS->CloseEvent (Private->TimerEvent);
    Private->TimerEvent = NULL;
  }

  if (Private->ConnectEvent != NULL) {
    gBS->CloseEvent (Private->ConnectEvent);
    Private->ConnectEvent = NULL;
  }

  //
  // As the timer is closed, there is no needs to use TPL lock to
  // protect the critical region "queue".
  //
  for (Link = GetFirstNode (&Private->Queue);
       !IsNull (&Private->Queue, Link);
       Link = NextLink)
  {
    NextLink = GetNextNode (&Private->Queue, Link);
    RemoveEntryList (Link);
    Trb                            = SD_MMC_HC_TRB_FROM_THIS (Link);
    Trb->Packet->TransactionStatus = EFI_ABORTED;
    gBS->SignalEvent (Trb->Event);
    SdMmcFreeTrb (Trb);
  }

  //
  // Uninstall Block I/O protocol from the device handle
  //
  Status = gBS->UninstallProtocolInterface (
                  Controller,
                  &gEfiSdMmcPassThruProtocolGuid,
                  &(Private->PassThru)
                  );

  if (EFI_ERROR (Status)) {
    return Status;
  }

  gBS->CloseProtocol (
         Controller,
         &gEfiPciIoProtocolGuid,
         This->DriverBindingHandle,
         Controller
         );
  //
  // Restore original PCI attributes
  //
  PciIo  = Private->PciIo;
  Status = PciIo->Attributes (
                    PciIo,
                    EfiPciIoAttributeOperationSet,
                    Private->PciAttributes,
                    NULL
                    );
  ASSERT_EFI_ERROR (Status);

  FreePool (Private);

  DEBUG ((DEBUG_INFO, "SdMmcPciHcDriverBindingStop: End with %r\n", Status));

  return Status;
}

/**
<<<<<<< HEAD
=======
  Execute TRB synchronously.

  @param[in] Private  Pointer to driver private data.
  @param[in] Trb      Pointer to TRB to execute.

  @retval EFI_SUCCESS  TRB executed successfully.
  @retval Other        TRB failed.
**/
EFI_STATUS
SdMmcPassThruExecSyncTrb (
  IN SD_MMC_HC_PRIVATE_DATA  *Private,
  IN SD_MMC_HC_TRB           *Trb
  )
{
  EFI_STATUS  Status;
  EFI_TPL     OldTpl;

  //
  // Wait async I/O list is empty before execute sync I/O operation.
  //
  while (TRUE) {
    OldTpl = gBS->RaiseTPL (TPL_NOTIFY);
    if (IsListEmpty (&Private->Queue)) {
      gBS->RestoreTPL (OldTpl);
      break;
    }

    gBS->RestoreTPL (OldTpl);
  }

  while (Trb->Retries) {
    Status = SdMmcWaitTrbEnv (Private, Trb);
    if (EFI_ERROR (Status)) {
      return Status;
    }

    Status = SdMmcExecTrb (Private, Trb);
    if (EFI_ERROR (Status)) {
      return Status;
    }

    Status = SdMmcWaitTrbResult (Private, Trb);
    if (Status == EFI_CRC_ERROR) {
      Trb->Retries--;
    } else {
      return Status;
    }
  }

  return Status;
}

/**
>>>>>>> dc453b51
  Sends SD command to an SD card that is attached to the SD controller.

  The PassThru() function sends the SD command specified by Packet to the SD card
  specified by Slot.

  If Packet is successfully sent to the SD card, then EFI_SUCCESS is returned.

  If a device error occurs while sending the Packet, then EFI_DEVICE_ERROR is returned.

  If Slot is not in a valid range for the SD controller, then EFI_INVALID_PARAMETER
  is returned.

  If Packet defines a data command but both InDataBuffer and OutDataBuffer are NULL,
  EFI_INVALID_PARAMETER is returned.

  @param[in]     This           A pointer to the EFI_SD_MMC_PASS_THRU_PROTOCOL instance.
  @param[in]     Slot           The slot number of the SD card to send the command to.
  @param[in,out] Packet         A pointer to the SD command data structure.
  @param[in]     Event          If Event is NULL, blocking I/O is performed. If Event is
                                not NULL, then nonblocking I/O is performed, and Event
                                will be signaled when the Packet completes.

  @retval EFI_SUCCESS           The SD Command Packet was sent by the host.
  @retval EFI_DEVICE_ERROR      A device error occurred while attempting to send the SD
                                command Packet.
  @retval EFI_INVALID_PARAMETER Packet, Slot, or the contents of the Packet is invalid.
  @retval EFI_INVALID_PARAMETER Packet defines a data command but both InDataBuffer and
                                OutDataBuffer are NULL.
  @retval EFI_NO_MEDIA          SD Device not present in the Slot.
  @retval EFI_UNSUPPORTED       The command described by the SD Command Packet is not
                                supported by the host controller.
  @retval EFI_BAD_BUFFER_SIZE   The InTransferLength or OutTransferLength exceeds the
                                limit supported by SD card ( i.e. if the number of bytes
                                exceed the Last LBA).

**/
EFI_STATUS
EFIAPI
SdMmcPassThruPassThru (
  IN     EFI_SD_MMC_PASS_THRU_PROTOCOL        *This,
  IN     UINT8                                Slot,
  IN OUT EFI_SD_MMC_PASS_THRU_COMMAND_PACKET  *Packet,
  IN     EFI_EVENT                            Event    OPTIONAL
  )
{
<<<<<<< HEAD
  EFI_STATUS                      Status;
  SD_MMC_HC_PRIVATE_DATA          *Private;
  SD_MMC_HC_TRB                   *Trb;
  EFI_TPL                         OldTpl;
=======
  EFI_STATUS              Status;
  SD_MMC_HC_PRIVATE_DATA  *Private;
  SD_MMC_HC_TRB           *Trb;
>>>>>>> dc453b51

  if ((This == NULL) || (Packet == NULL)) {
    return EFI_INVALID_PARAMETER;
  }

  if ((Packet->SdMmcCmdBlk == NULL) || (Packet->SdMmcStatusBlk == NULL)) {
    return EFI_INVALID_PARAMETER;
  }

  if ((Packet->OutDataBuffer == NULL) && (Packet->OutTransferLength != 0)) {
    return EFI_INVALID_PARAMETER;
  }

  if ((Packet->InDataBuffer == NULL) && (Packet->InTransferLength != 0)) {
    return EFI_INVALID_PARAMETER;
  }

  Private = SD_MMC_HC_PRIVATE_FROM_THIS (This);

  if (!Private->Slot[Slot].Enable) {
    return EFI_INVALID_PARAMETER;
  }

  if (!Private->Slot[Slot].MediaPresent) {
    return EFI_NO_MEDIA;
  }

  if (!Private->Slot[Slot].Initialized) {
    return EFI_DEVICE_ERROR;
  }

  Trb = SdMmcCreateTrb (Private, Slot, Packet, Event);
  if (Trb == NULL) {
    return EFI_OUT_OF_RESOURCES;
  }

  //
  // Immediately return for async I/O.
  //
  if (Event != NULL) {
    return EFI_SUCCESS;
  }

  //
  // Wait async I/O list is empty before execute sync I/O operation.
  //
  while (TRUE) {
    OldTpl = gBS->RaiseTPL (TPL_NOTIFY);
    if (IsListEmpty (&Private->Queue)) {
      gBS->RestoreTPL (OldTpl);
      break;
    }
    gBS->RestoreTPL (OldTpl);
  }

  Status = SdMmcWaitTrbEnv (Private, Trb);
  if (EFI_ERROR (Status)) {
    goto Done;
  }

  Status = SdMmcExecTrb (Private, Trb);
  if (EFI_ERROR (Status)) {
    goto Done;
  }

  Status = SdMmcWaitTrbResult (Private, Trb);
  if (EFI_ERROR (Status)) {
    goto Done;
  }

Done:
  SdMmcFreeTrb (Trb);

  return Status;
}

/**
  Used to retrieve next slot numbers supported by the SD controller. The function
  returns information about all available slots (populated or not-populated).

  The GetNextSlot() function retrieves the next slot number on an SD controller.
  If on input Slot is 0xFF, then the slot number of the first slot on the SD controller
  is returned.

  If Slot is a slot number that was returned on a previous call to GetNextSlot(), then
  the slot number of the next slot on the SD controller is returned.

  If Slot is not 0xFF and Slot was not returned on a previous call to GetNextSlot(),
  EFI_INVALID_PARAMETER is returned.

  If Slot is the slot number of the last slot on the SD controller, then EFI_NOT_FOUND
  is returned.

  @param[in]     This           A pointer to the EFI_SD_MMMC_PASS_THRU_PROTOCOL instance.
  @param[in,out] Slot           On input, a pointer to a slot number on the SD controller.
                                On output, a pointer to the next slot number on the SD controller.
                                An input value of 0xFF retrieves the first slot number on the SD
                                controller.

  @retval EFI_SUCCESS           The next slot number on the SD controller was returned in Slot.
  @retval EFI_NOT_FOUND         There are no more slots on this SD controller.
  @retval EFI_INVALID_PARAMETER Slot is not 0xFF and Slot was not returned on a previous call
                                to GetNextSlot().

**/
EFI_STATUS
EFIAPI
SdMmcPassThruGetNextSlot (
  IN     EFI_SD_MMC_PASS_THRU_PROTOCOL  *This,
  IN OUT UINT8                          *Slot
  )
{
  SD_MMC_HC_PRIVATE_DATA  *Private;
  UINT8                   Index;

  if ((This == NULL) || (Slot == NULL)) {
    return EFI_INVALID_PARAMETER;
  }

  Private = SD_MMC_HC_PRIVATE_FROM_THIS (This);

  if (*Slot == 0xFF) {
    for (Index = 0; Index < SD_MMC_HC_MAX_SLOT; Index++) {
      if (Private->Slot[Index].Enable) {
        *Slot                 = Index;
        Private->PreviousSlot = Index;
        return EFI_SUCCESS;
      }
    }

    return EFI_NOT_FOUND;
  } else if (*Slot == Private->PreviousSlot) {
    for (Index = *Slot + 1; Index < SD_MMC_HC_MAX_SLOT; Index++) {
      if (Private->Slot[Index].Enable) {
        *Slot                 = Index;
        Private->PreviousSlot = Index;
        return EFI_SUCCESS;
      }
    }

    return EFI_NOT_FOUND;
  } else {
    return EFI_INVALID_PARAMETER;
  }
}

/**
  Used to allocate and build a device path node for an SD card on the SD controller.

  The BuildDevicePath() function allocates and builds a single device node for the SD
  card specified by Slot.

  If the SD card specified by Slot is not present on the SD controller, then EFI_NOT_FOUND
  is returned.

  If DevicePath is NULL, then EFI_INVALID_PARAMETER is returned.

  If there are not enough resources to allocate the device path node, then EFI_OUT_OF_RESOURCES
  is returned.

  Otherwise, DevicePath is allocated with the boot service AllocatePool(), the contents of
  DevicePath are initialized to describe the SD card specified by Slot, and EFI_SUCCESS is
  returned.

  @param[in]     This           A pointer to the EFI_SD_MMMC_PASS_THRU_PROTOCOL instance.
  @param[in]     Slot           Specifies the slot number of the SD card for which a device
                                path node is to be allocated and built.
  @param[in,out] DevicePath     A pointer to a single device path node that describes the SD
                                card specified by Slot. This function is responsible for
                                allocating the buffer DevicePath with the boot service
                                AllocatePool(). It is the caller's responsibility to free
                                DevicePath when the caller is finished with DevicePath.

  @retval EFI_SUCCESS           The device path node that describes the SD card specified by
                                Slot was allocated and returned in DevicePath.
  @retval EFI_NOT_FOUND         The SD card specified by Slot does not exist on the SD controller.
  @retval EFI_INVALID_PARAMETER DevicePath is NULL.
  @retval EFI_OUT_OF_RESOURCES  There are not enough resources to allocate DevicePath.

**/
EFI_STATUS
EFIAPI
SdMmcPassThruBuildDevicePath (
  IN     EFI_SD_MMC_PASS_THRU_PROTOCOL  *This,
  IN     UINT8                          Slot,
  IN OUT EFI_DEVICE_PATH_PROTOCOL       **DevicePath
  )
{
  SD_MMC_HC_PRIVATE_DATA  *Private;
  SD_DEVICE_PATH          *SdNode;
  EMMC_DEVICE_PATH        *EmmcNode;

  if ((This == NULL) || (DevicePath == NULL) || (Slot >= SD_MMC_HC_MAX_SLOT)) {
    return EFI_INVALID_PARAMETER;
  }

  Private = SD_MMC_HC_PRIVATE_FROM_THIS (This);

  if ((!Private->Slot[Slot].Enable) || (!Private->Slot[Slot].MediaPresent)) {
    return EFI_NOT_FOUND;
  }

  if (Private->Slot[Slot].CardType == SdCardType) {
    SdNode = AllocateCopyPool (sizeof (SD_DEVICE_PATH), &mSdDpTemplate);
    if (SdNode == NULL) {
      return EFI_OUT_OF_RESOURCES;
    }

    SdNode->SlotNumber = Slot;

    *DevicePath = (EFI_DEVICE_PATH_PROTOCOL *)SdNode;
  } else if (Private->Slot[Slot].CardType == EmmcCardType) {
    EmmcNode = AllocateCopyPool (sizeof (EMMC_DEVICE_PATH), &mEmmcDpTemplate);
    if (EmmcNode == NULL) {
      return EFI_OUT_OF_RESOURCES;
    }

    EmmcNode->SlotNumber = Slot;

    *DevicePath = (EFI_DEVICE_PATH_PROTOCOL *)EmmcNode;
  } else {
    //
    // Currently we only support SD and EMMC two device nodes.
    //
    return EFI_NOT_FOUND;
  }

  return EFI_SUCCESS;
}

/**
  This function retrieves an SD card slot number based on the input device path.

  The GetSlotNumber() function retrieves slot number for the SD card specified by
  the DevicePath node. If DevicePath is NULL, EFI_INVALID_PARAMETER is returned.

  If DevicePath is not a device path node type that the SD Pass Thru driver supports,
  EFI_UNSUPPORTED is returned.

  @param[in]  This              A pointer to the EFI_SD_MMC_PASS_THRU_PROTOCOL instance.
  @param[in]  DevicePath        A pointer to the device path node that describes a SD
                                card on the SD controller.
  @param[out] Slot              On return, points to the slot number of an SD card on
                                the SD controller.

  @retval EFI_SUCCESS           SD card slot number is returned in Slot.
  @retval EFI_INVALID_PARAMETER Slot or DevicePath is NULL.
  @retval EFI_UNSUPPORTED       DevicePath is not a device path node type that the SD
                                Pass Thru driver supports.

**/
EFI_STATUS
EFIAPI
SdMmcPassThruGetSlotNumber (
  IN  EFI_SD_MMC_PASS_THRU_PROTOCOL  *This,
  IN  EFI_DEVICE_PATH_PROTOCOL       *DevicePath,
  OUT UINT8                          *Slot
  )
{
  SD_MMC_HC_PRIVATE_DATA  *Private;
  SD_DEVICE_PATH          *SdNode;
  EMMC_DEVICE_PATH        *EmmcNode;
  UINT8                   SlotNumber;

  if ((This == NULL) || (DevicePath == NULL) || (Slot == NULL)) {
    return EFI_INVALID_PARAMETER;
  }

  Private = SD_MMC_HC_PRIVATE_FROM_THIS (This);

  //
  // Check whether the DevicePath belongs to SD_DEVICE_PATH or EMMC_DEVICE_PATH
  //
  if ((DevicePath->Type != MESSAGING_DEVICE_PATH) ||
      ((DevicePath->SubType != MSG_SD_DP) &&
       (DevicePath->SubType != MSG_EMMC_DP)) ||
      (DevicePathNodeLength (DevicePath) != sizeof (SD_DEVICE_PATH)) ||
      (DevicePathNodeLength (DevicePath) != sizeof (EMMC_DEVICE_PATH)))
  {
    return EFI_UNSUPPORTED;
  }

  if (DevicePath->SubType == MSG_SD_DP) {
    SdNode     = (SD_DEVICE_PATH *)DevicePath;
    SlotNumber = SdNode->SlotNumber;
  } else {
    EmmcNode   = (EMMC_DEVICE_PATH *)DevicePath;
    SlotNumber = EmmcNode->SlotNumber;
  }

  if (SlotNumber >= SD_MMC_HC_MAX_SLOT) {
    return EFI_NOT_FOUND;
  }

  if (Private->Slot[SlotNumber].Enable) {
    *Slot = SlotNumber;
    return EFI_SUCCESS;
  } else {
    return EFI_NOT_FOUND;
  }
}

/**
  Resets an SD card that is connected to the SD controller.

  The ResetDevice() function resets the SD card specified by Slot.

  If this SD controller does not support a device reset operation, EFI_UNSUPPORTED is
  returned.

  If Slot is not in a valid slot number for this SD controller, EFI_INVALID_PARAMETER
  is returned.

  If the device reset operation is completed, EFI_SUCCESS is returned.

  @param[in]  This              A pointer to the EFI_SD_MMC_PASS_THRU_PROTOCOL instance.
  @param[in]  Slot              Specifies the slot number of the SD card to be reset.

  @retval EFI_SUCCESS           The SD card specified by Slot was reset.
  @retval EFI_UNSUPPORTED       The SD controller does not support a device reset operation.
  @retval EFI_INVALID_PARAMETER Slot number is invalid.
  @retval EFI_NO_MEDIA          SD Device not present in the Slot.
  @retval EFI_DEVICE_ERROR      The reset command failed due to a device error

**/
EFI_STATUS
EFIAPI
SdMmcPassThruResetDevice (
  IN EFI_SD_MMC_PASS_THRU_PROTOCOL  *This,
  IN UINT8                          Slot
  )
{
  SD_MMC_HC_PRIVATE_DATA  *Private;
  LIST_ENTRY              *Link;
  LIST_ENTRY              *NextLink;
  SD_MMC_HC_TRB           *Trb;
  EFI_TPL                 OldTpl;

  if (This == NULL) {
    return EFI_INVALID_PARAMETER;
  }

  Private = SD_MMC_HC_PRIVATE_FROM_THIS (This);

  if (!Private->Slot[Slot].Enable) {
    return EFI_INVALID_PARAMETER;
  }

  if (!Private->Slot[Slot].MediaPresent) {
    return EFI_NO_MEDIA;
  }

  if (!Private->Slot[Slot].Initialized) {
    return EFI_DEVICE_ERROR;
  }

  //
  // Free all async I/O requests in the queue
  //
  OldTpl = gBS->RaiseTPL (TPL_NOTIFY);

  for (Link = GetFirstNode (&Private->Queue);
       !IsNull (&Private->Queue, Link);
       Link = NextLink)
  {
    NextLink = GetNextNode (&Private->Queue, Link);
    RemoveEntryList (Link);
    Trb                            = SD_MMC_HC_TRB_FROM_THIS (Link);
    Trb->Packet->TransactionStatus = EFI_ABORTED;
    gBS->SignalEvent (Trb->Event);
    SdMmcFreeTrb (Trb);
  }

  gBS->RestoreTPL (OldTpl);

  return EFI_SUCCESS;
}
<|MERGE_RESOLUTION|>--- conflicted
+++ resolved
@@ -1,1498 +1,1432 @@
-/** @file
-  This driver is used to manage SD/MMC PCI host controllers which are compliance
-  with SD Host Controller Simplified Specification version 3.00 plus the 64-bit
-  System Addressing support in SD Host Controller Simplified Specification version
-  4.20.
-
-  It would expose EFI_SD_MMC_PASS_THRU_PROTOCOL for upper layer use.
-
-  Copyright (c) 2018-2020, NVIDIA CORPORATION. All rights reserved.
-  Copyright (c) 2015 - 2019, Intel Corporation. All rights reserved.<BR>
-  SPDX-License-Identifier: BSD-2-Clause-Patent
-
-**/
-
-#include "SdMmcPciHcDxe.h"
-
-EDKII_SD_MMC_OVERRIDE  *mOverride;
-
-//
-// Driver Global Variables
-//
-EFI_DRIVER_BINDING_PROTOCOL  gSdMmcPciHcDriverBinding = {
-  SdMmcPciHcDriverBindingSupported,
-  SdMmcPciHcDriverBindingStart,
-  SdMmcPciHcDriverBindingStop,
-  0x10,
-  NULL,
-  NULL
-};
-
-<<<<<<< HEAD
-#define SLOT_INIT_TEMPLATE {0, UnknownSlot, 0, 0, 0, \
-=======
-#define SLOT_INIT_TEMPLATE  {0, UnknownSlot, 0, 0, 0, 0,\
->>>>>>> dc453b51
-                               {EDKII_SD_MMC_BUS_WIDTH_IGNORE,\
-                               EDKII_SD_MMC_CLOCK_FREQ_IGNORE,\
-                               {EDKII_SD_MMC_DRIVER_STRENGTH_IGNORE}}}
-
-//
-// Template for SD/MMC host controller private data.
-//
-SD_MMC_HC_PRIVATE_DATA  gSdMmcPciHcTemplate = {
-  SD_MMC_HC_PRIVATE_SIGNATURE,      // Signature
-  NULL,                             // ControllerHandle
-  NULL,                             // PciIo
-  {                                 // PassThru
-    sizeof (UINT32),
-    SdMmcPassThruPassThru,
-    SdMmcPassThruGetNextSlot,
-    SdMmcPassThruBuildDevicePath,
-    SdMmcPassThruGetSlotNumber,
-    SdMmcPassThruResetDevice
-  },
-  0,                                // PciAttributes
-  0,                                // PreviousSlot
-  NULL,                             // TimerEvent
-  NULL,                             // ConnectEvent
-                                    // Queue
-  INITIALIZE_LIST_HEAD_VARIABLE (gSdMmcPciHcTemplate.Queue),
-  {                                 // Slot
-    SLOT_INIT_TEMPLATE,
-    SLOT_INIT_TEMPLATE,
-    SLOT_INIT_TEMPLATE,
-    SLOT_INIT_TEMPLATE,
-    SLOT_INIT_TEMPLATE,
-    SLOT_INIT_TEMPLATE
-  },
-  {                                 // Capability
-    { 0 },
-  },
-  {                                 // MaxCurrent
-    0,
-  },
-  {
-    0                               // ControllerVersion
-  }
-};
-
-SD_DEVICE_PATH  mSdDpTemplate = {
-  {
-    MESSAGING_DEVICE_PATH,
-    MSG_SD_DP,
-    {
-      (UINT8)(sizeof (SD_DEVICE_PATH)),
-      (UINT8)((sizeof (SD_DEVICE_PATH)) >> 8)
-    }
-  },
-  0
-};
-
-EMMC_DEVICE_PATH  mEmmcDpTemplate = {
-  {
-    MESSAGING_DEVICE_PATH,
-    MSG_EMMC_DP,
-    {
-      (UINT8)(sizeof (EMMC_DEVICE_PATH)),
-      (UINT8)((sizeof (EMMC_DEVICE_PATH)) >> 8)
-    }
-  },
-  0
-};
-
-//
-// Prioritized function list to detect card type.
-// User could add other card detection logic here.
-//
-CARD_TYPE_DETECT_ROUTINE  mCardTypeDetectRoutineTable[] = {
-  EmmcIdentification,
-  SdCardIdentification,
-  NULL
-};
-
-/**
-  The entry point for SD host controller driver, used to install this driver on the ImageHandle.
-
-  @param[in]  ImageHandle   The firmware allocated handle for this driver image.
-  @param[in]  SystemTable   Pointer to the EFI system table.
-
-  @retval EFI_SUCCESS   Driver loaded.
-  @retval other         Driver not loaded.
-
-**/
-EFI_STATUS
-EFIAPI
-InitializeSdMmcPciHcDxe (
-  IN EFI_HANDLE        ImageHandle,
-  IN EFI_SYSTEM_TABLE  *SystemTable
-  )
-{
-  EFI_STATUS  Status;
-
-  Status = EfiLibInstallDriverBindingComponentName2 (
-             ImageHandle,
-             SystemTable,
-             &gSdMmcPciHcDriverBinding,
-             ImageHandle,
-             &gSdMmcPciHcComponentName,
-             &gSdMmcPciHcComponentName2
-             );
-  ASSERT_EFI_ERROR (Status);
-
-  return Status;
-}
-
-/**
-  Call back function when the timer event is signaled.
-
-  @param[in]  Event     The Event this notify function registered to.
-  @param[in]  Context   Pointer to the context data registered to the
-                        Event.
-
-**/
-VOID
-EFIAPI
-ProcessAsyncTaskList (
-  IN EFI_EVENT  Event,
-  IN VOID       *Context
-  )
-{
-  SD_MMC_HC_PRIVATE_DATA               *Private;
-  LIST_ENTRY                           *Link;
-  SD_MMC_HC_TRB                        *Trb;
-  EFI_STATUS                           Status;
-  EFI_SD_MMC_PASS_THRU_COMMAND_PACKET  *Packet;
-  BOOLEAN                              InfiniteWait;
-  EFI_EVENT                            TrbEvent;
-
-  Private = (SD_MMC_HC_PRIVATE_DATA *)Context;
-
-  //
-  // Check if the first entry in the async I/O queue is done or not.
-  //
-  Status = EFI_SUCCESS;
-  Trb    = NULL;
-  Link   = GetFirstNode (&Private->Queue);
-  if (!IsNull (&Private->Queue, Link)) {
-    Trb = SD_MMC_HC_TRB_FROM_THIS (Link);
-    if (!Private->Slot[Trb->Slot].MediaPresent) {
-      Status = EFI_NO_MEDIA;
-      goto Done;
-    }
-
-    if (!Trb->Started) {
-      //
-      // Check whether the cmd/data line is ready for transfer.
-      //
-      Status = SdMmcCheckTrbEnv (Private, Trb);
-      if (!EFI_ERROR (Status)) {
-        Trb->Started = TRUE;
-        Status       = SdMmcExecTrb (Private, Trb);
-        if (EFI_ERROR (Status)) {
-          goto Done;
-        }
-      } else {
-        goto Done;
-      }
-    }
-
-    Status = SdMmcCheckTrbResult (Private, Trb);
-  }
-
-Done:
-  if ((Trb != NULL) && (Status == EFI_NOT_READY)) {
-    Packet = Trb->Packet;
-    if (Packet->Timeout == 0) {
-      InfiniteWait = TRUE;
-    } else {
-      InfiniteWait = FALSE;
-    }
-
-    if ((!InfiniteWait) && (Trb->Timeout-- == 0)) {
-      RemoveEntryList (Link);
-      Trb->Packet->TransactionStatus = EFI_TIMEOUT;
-      TrbEvent                       = Trb->Event;
-      SdMmcFreeTrb (Trb);
-      DEBUG ((DEBUG_VERBOSE, "ProcessAsyncTaskList(): Signal Event %p EFI_TIMEOUT\n", TrbEvent));
-      gBS->SignalEvent (TrbEvent);
-      return;
-    }
-  }
-  if ((Trb != NULL) && (Status != EFI_NOT_READY)) {
-    RemoveEntryList (Link);
-    Trb->Packet->TransactionStatus = Status;
-    TrbEvent                       = Trb->Event;
-    SdMmcFreeTrb (Trb);
-    DEBUG ((DEBUG_VERBOSE, "ProcessAsyncTaskList(): Signal Event %p with %r\n", TrbEvent, Status));
-    gBS->SignalEvent (TrbEvent);
-  }
-
-  return;
-}
-
-/**
-  Sd removable device enumeration callback function when the timer event is signaled.
-
-  @param[in]  Event     The Event this notify function registered to.
-  @param[in]  Context   Pointer to the context data registered to the
-                        Event.
-
-**/
-VOID
-EFIAPI
-SdMmcPciHcEnumerateDevice (
-  IN EFI_EVENT  Event,
-  IN VOID       *Context
-  )
-{
-  SD_MMC_HC_PRIVATE_DATA    *Private;
-  EFI_STATUS                Status;
-  UINT8                     Slot;
-  BOOLEAN                   MediaPresent;
-  UINT32                    RoutineNum;
-  CARD_TYPE_DETECT_ROUTINE  *Routine;
-  UINTN                     Index;
-  LIST_ENTRY                *Link;
-  LIST_ENTRY                *NextLink;
-  SD_MMC_HC_TRB             *Trb;
-  EFI_TPL                   OldTpl;
-
-  Private = (SD_MMC_HC_PRIVATE_DATA *)Context;
-
-  for (Slot = 0; Slot < SD_MMC_HC_MAX_SLOT; Slot++) {
-    if ((Private->Slot[Slot].Enable) && (Private->Slot[Slot].SlotType == RemovableSlot)) {
-      Status = SdMmcHcCardDetect (Private->PciIo, Slot, &MediaPresent);
-      if ((Status == EFI_MEDIA_CHANGED) && !MediaPresent) {
-        DEBUG ((DEBUG_INFO, "SdMmcPciHcEnumerateDevice: device disconnected at slot %d of pci %p\n", Slot, Private->PciIo));
-        Private->Slot[Slot].MediaPresent = FALSE;
-        Private->Slot[Slot].Initialized  = FALSE;
-        //
-        // Signal all async task events at the slot with EFI_NO_MEDIA status.
-        //
-        OldTpl = gBS->RaiseTPL (TPL_NOTIFY);
-        for (Link = GetFirstNode (&Private->Queue);
-             !IsNull (&Private->Queue, Link);
-             Link = NextLink)
-        {
-          NextLink = GetNextNode (&Private->Queue, Link);
-          Trb      = SD_MMC_HC_TRB_FROM_THIS (Link);
-          if (Trb->Slot == Slot) {
-            RemoveEntryList (Link);
-            Trb->Packet->TransactionStatus = EFI_NO_MEDIA;
-            gBS->SignalEvent (Trb->Event);
-            SdMmcFreeTrb (Trb);
-          }
-        }
-
-        gBS->RestoreTPL (OldTpl);
-        //
-        // Notify the upper layer the connect state change through ReinstallProtocolInterface.
-        //
-        gBS->ReinstallProtocolInterface (
-               Private->ControllerHandle,
-               &gEfiSdMmcPassThruProtocolGuid,
-               &Private->PassThru,
-               &Private->PassThru
-               );
-      }
-
-      if ((Status == EFI_MEDIA_CHANGED) && MediaPresent) {
-        DEBUG ((DEBUG_INFO, "SdMmcPciHcEnumerateDevice: device connected at slot %d of pci %p\n", Slot, Private->PciIo));
-        //
-        // Reset the specified slot of the SD/MMC Pci Host Controller
-        //
-        Status = SdMmcHcReset (Private, Slot);
-        if (EFI_ERROR (Status)) {
-          continue;
-        }
-
-        //
-        // Reinitialize slot and restart identification process for the new attached device
-        //
-        Status = SdMmcHcInitHost (Private, Slot);
-        if (EFI_ERROR (Status)) {
-          continue;
-        }
-
-        Private->Slot[Slot].MediaPresent = TRUE;
-        Private->Slot[Slot].Initialized  = TRUE;
-        RoutineNum                       = sizeof (mCardTypeDetectRoutineTable) / sizeof (CARD_TYPE_DETECT_ROUTINE);
-        for (Index = 0; Index < RoutineNum; Index++) {
-          Routine = &mCardTypeDetectRoutineTable[Index];
-          if (*Routine != NULL) {
-            Status = (*Routine)(Private, Slot);
-            if (!EFI_ERROR (Status)) {
-              break;
-            }
-          }
-        }
-
-        //
-        // This card doesn't get initialized correctly.
-        //
-        if (Index == RoutineNum) {
-          Private->Slot[Slot].Initialized = FALSE;
-        }
-
-        //
-        // Notify the upper layer the connect state change through ReinstallProtocolInterface.
-        //
-        gBS->ReinstallProtocolInterface (
-               Private->ControllerHandle,
-               &gEfiSdMmcPassThruProtocolGuid,
-               &Private->PassThru,
-               &Private->PassThru
-               );
-      }
-    }
-  }
-
-  return;
-}
-
-/**
-  Tests to see if this driver supports a given controller. If a child device is provided,
-  it further tests to see if this driver supports creating a handle for the specified child device.
-
-  This function checks to see if the driver specified by This supports the device specified by
-  ControllerHandle. Drivers will typically use the device path attached to
-  ControllerHandle and/or the services from the bus I/O abstraction attached to
-  ControllerHandle to determine if the driver supports ControllerHandle. This function
-  may be called many times during platform initialization. In order to reduce boot times, the tests
-  performed by this function must be very small, and take as little time as possible to execute. This
-  function must not change the state of any hardware devices, and this function must be aware that the
-  device specified by ControllerHandle may already be managed by the same driver or a
-  different driver. This function must match its calls to AllocatePages() with FreePages(),
-  AllocatePool() with FreePool(), and OpenProtocol() with CloseProtocol().
-  Since ControllerHandle may have been previously started by the same driver, if a protocol is
-  already in the opened state, then it must not be closed with CloseProtocol(). This is required
-  to guarantee the state of ControllerHandle is not modified by this function.
-
-  @param[in]  This                 A pointer to the EFI_DRIVER_BINDING_PROTOCOL instance.
-  @param[in]  ControllerHandle     The handle of the controller to test. This handle
-                                   must support a protocol interface that supplies
-                                   an I/O abstraction to the driver.
-  @param[in]  RemainingDevicePath  A pointer to the remaining portion of a device path.  This
-                                   parameter is ignored by device drivers, and is optional for bus
-                                   drivers. For bus drivers, if this parameter is not NULL, then
-                                   the bus driver must determine if the bus controller specified
-                                   by ControllerHandle and the child controller specified
-                                   by RemainingDevicePath are both supported by this
-                                   bus driver.
-
-  @retval EFI_SUCCESS              The device specified by ControllerHandle and
-                                   RemainingDevicePath is supported by the driver specified by This.
-  @retval EFI_ALREADY_STARTED      The device specified by ControllerHandle and
-                                   RemainingDevicePath is already being managed by the driver
-                                   specified by This.
-  @retval EFI_ACCESS_DENIED        The device specified by ControllerHandle and
-                                   RemainingDevicePath is already being managed by a different
-                                   driver or an application that requires exclusive access.
-                                   Currently not implemented.
-  @retval EFI_UNSUPPORTED          The device specified by ControllerHandle and
-                                   RemainingDevicePath is not supported by the driver specified by This.
-**/
-EFI_STATUS
-EFIAPI
-SdMmcPciHcDriverBindingSupported (
-  IN EFI_DRIVER_BINDING_PROTOCOL  *This,
-  IN EFI_HANDLE                   Controller,
-  IN EFI_DEVICE_PATH_PROTOCOL     *RemainingDevicePath
-  )
-{
-  EFI_STATUS                Status;
-  EFI_DEVICE_PATH_PROTOCOL  *ParentDevicePath;
-  EFI_PCI_IO_PROTOCOL       *PciIo;
-  PCI_TYPE00                PciData;
-
-  PciIo            = NULL;
-  ParentDevicePath = NULL;
-
-  //
-  // SdPciHcDxe is a device driver, and should ingore the
-  // "RemainingDevicePath" according to EFI spec.
-  //
-  Status = gBS->OpenProtocol (
-                  Controller,
-                  &gEfiDevicePathProtocolGuid,
-                  (VOID *)&ParentDevicePath,
-                  This->DriverBindingHandle,
-                  Controller,
-                  EFI_OPEN_PROTOCOL_BY_DRIVER
-                  );
-  if (EFI_ERROR (Status)) {
-    //
-    // EFI_ALREADY_STARTED is also an error.
-    //
-    return Status;
-  }
-
-  //
-  // Close the protocol because we don't use it here.
-  //
-  gBS->CloseProtocol (
-         Controller,
-         &gEfiDevicePathProtocolGuid,
-         This->DriverBindingHandle,
-         Controller
-         );
-
-  //
-  // Now test the EfiPciIoProtocol.
-  //
-  Status = gBS->OpenProtocol (
-                  Controller,
-                  &gEfiPciIoProtocolGuid,
-                  (VOID **)&PciIo,
-                  This->DriverBindingHandle,
-                  Controller,
-                  EFI_OPEN_PROTOCOL_BY_DRIVER
-                  );
-  if (EFI_ERROR (Status)) {
-    return Status;
-  }
-
-  //
-  // Now further check the PCI header: Base class (offset 0x08) and
-  // Sub Class (offset 0x05). This controller should be an SD/MMC PCI
-  // Host Controller.
-  //
-  Status = PciIo->Pci.Read (
-                        PciIo,
-                        EfiPciIoWidthUint8,
-                        0,
-                        sizeof (PciData),
-                        &PciData
-                        );
-  if (EFI_ERROR (Status)) {
-    gBS->CloseProtocol (
-           Controller,
-           &gEfiPciIoProtocolGuid,
-           This->DriverBindingHandle,
-           Controller
-           );
-    return EFI_UNSUPPORTED;
-  }
-
-  //
-  // Since we already got the PciData, we can close protocol to avoid to carry it
-  // on for multiple exit points.
-  //
-  gBS->CloseProtocol (
-         Controller,
-         &gEfiPciIoProtocolGuid,
-         This->DriverBindingHandle,
-         Controller
-         );
-
-  //
-  // Examine SD PCI Host Controller PCI Configuration table fields.
-  //
-  if ((PciData.Hdr.ClassCode[2] == PCI_CLASS_SYSTEM_PERIPHERAL) &&
-      (PciData.Hdr.ClassCode[1] == PCI_SUBCLASS_SD_HOST_CONTROLLER) &&
-      ((PciData.Hdr.ClassCode[0] == 0x00) || (PciData.Hdr.ClassCode[0] == 0x01)))
-  {
-    return EFI_SUCCESS;
-  }
-
-  return EFI_UNSUPPORTED;
-}
-
-/**
-  Starts a device controller or a bus controller.
-
-  The Start() function is designed to be invoked from the EFI boot service ConnectController().
-  As a result, much of the error checking on the parameters to Start() has been moved into this
-  common boot service. It is legal to call Start() from other locations,
-  but the following calling restrictions must be followed or the system behavior will not be deterministic.
-  1. ControllerHandle must be a valid EFI_HANDLE.
-  2. If RemainingDevicePath is not NULL, then it must be a pointer to a naturally aligned
-     EFI_DEVICE_PATH_PROTOCOL.
-  3. Prior to calling Start(), the Supported() function for the driver specified by This must
-     have been called with the same calling parameters, and Supported() must have returned EFI_SUCCESS.
-
-  @param[in]  This                 A pointer to the EFI_DRIVER_BINDING_PROTOCOL instance.
-  @param[in]  ControllerHandle     The handle of the controller to start. This handle
-                                   must support a protocol interface that supplies
-                                   an I/O abstraction to the driver.
-  @param[in]  RemainingDevicePath  A pointer to the remaining portion of a device path.  This
-                                   parameter is ignored by device drivers, and is optional for bus
-                                   drivers. For a bus driver, if this parameter is NULL, then handles
-                                   for all the children of Controller are created by this driver.
-                                   If this parameter is not NULL and the first Device Path Node is
-                                   not the End of Device Path Node, then only the handle for the
-                                   child device specified by the first Device Path Node of
-                                   RemainingDevicePath is created by this driver.
-                                   If the first Device Path Node of RemainingDevicePath is
-                                   the End of Device Path Node, no child handle is created by this
-                                   driver.
-
-  @retval EFI_SUCCESS              The device was started.
-  @retval EFI_DEVICE_ERROR         The device could not be started due to a device error.Currently not implemented.
-  @retval EFI_OUT_OF_RESOURCES     The request could not be completed due to a lack of resources.
-  @retval Others                   The driver failded to start the device.
-
-**/
-EFI_STATUS
-EFIAPI
-SdMmcPciHcDriverBindingStart (
-  IN EFI_DRIVER_BINDING_PROTOCOL  *This,
-  IN EFI_HANDLE                   Controller,
-  IN EFI_DEVICE_PATH_PROTOCOL     *RemainingDevicePath
-  )
-{
-  EFI_STATUS                Status;
-  SD_MMC_HC_PRIVATE_DATA    *Private;
-  EFI_PCI_IO_PROTOCOL       *PciIo;
-  UINT64                    Supports;
-  UINT64                    PciAttributes;
-  UINT8                     SlotNum;
-  UINT8                     FirstBar;
-  UINT8                     Slot;
-  UINT8                     Index;
-  CARD_TYPE_DETECT_ROUTINE  *Routine;
-  UINT32                    RoutineNum;
-  BOOLEAN                   MediaPresent;
-  BOOLEAN                   Support64BitDma;
-
-  DEBUG ((DEBUG_INFO, "SdMmcPciHcDriverBindingStart: Start\n"));
-
-  //
-  // Open PCI I/O Protocol and save pointer to open protocol
-  // in private data area.
-  //
-  PciIo  = NULL;
-  Status = gBS->OpenProtocol (
-                  Controller,
-                  &gEfiPciIoProtocolGuid,
-                  (VOID **)&PciIo,
-                  This->DriverBindingHandle,
-                  Controller,
-                  EFI_OPEN_PROTOCOL_BY_DRIVER
-                  );
-  if (EFI_ERROR (Status)) {
-    return Status;
-  }
-
-  //
-  // Enable the SD Host Controller MMIO space
-  //
-  Private = NULL;
-  Status  = PciIo->Attributes (
-                     PciIo,
-                     EfiPciIoAttributeOperationGet,
-                     0,
-                     &PciAttributes
-                     );
-
-  if (EFI_ERROR (Status)) {
-    goto Done;
-  }
-
-  Status = PciIo->Attributes (
-                    PciIo,
-                    EfiPciIoAttributeOperationSupported,
-                    0,
-                    &Supports
-                    );
-
-  if (!EFI_ERROR (Status)) {
-    Supports &= (UINT64)EFI_PCI_DEVICE_ENABLE;
-    Status    = PciIo->Attributes (
-                         PciIo,
-                         EfiPciIoAttributeOperationEnable,
-                         Supports,
-                         NULL
-                         );
-  } else {
-    goto Done;
-  }
-
-  Private = AllocateCopyPool (sizeof (SD_MMC_HC_PRIVATE_DATA), &gSdMmcPciHcTemplate);
-  if (Private == NULL) {
-    Status = EFI_OUT_OF_RESOURCES;
-    goto Done;
-  }
-
-  Private->ControllerHandle = Controller;
-  Private->PciIo            = PciIo;
-  Private->PciAttributes    = PciAttributes;
-  InitializeListHead (&Private->Queue);
-
-  //
-  // Get SD/MMC Pci Host Controller Slot info
-  //
-  Status = SdMmcHcGetSlotInfo (PciIo, &FirstBar, &SlotNum);
-  if (EFI_ERROR (Status)) {
-    goto Done;
-  }
-
-  //
-  // Attempt to locate the singleton instance of the SD/MMC override protocol,
-  // which implements platform specific workarounds for non-standard SDHCI
-  // implementations.
-  //
-  if (mOverride == NULL) {
-    Status = gBS->LocateProtocol (
-                    &gEdkiiSdMmcOverrideProtocolGuid,
-                    NULL,
-                    (VOID **)&mOverride
-                    );
-    if (!EFI_ERROR (Status)) {
-      DEBUG ((
-        DEBUG_INFO,
-        "%a: found SD/MMC override protocol\n",
-        __FUNCTION__
-        ));
-    }
-  }
-
-  Support64BitDma = TRUE;
-  for (Slot = FirstBar; Slot < (FirstBar + SlotNum); Slot++) {
-    Private->Slot[Slot].Enable = TRUE;
-    //
-    // Get SD/MMC Pci Host Controller Version
-    //
-    Status = SdMmcHcGetControllerVersion (PciIo, Slot, &Private->ControllerVersion[Slot]);
-    if (EFI_ERROR (Status)) {
-      continue;
-    }
-
-    Status = SdMmcHcGetCapability (PciIo, Slot, &Private->Capability[Slot]);
-    if (EFI_ERROR (Status)) {
-      continue;
-    }
-
-    Private->BaseClkFreq[Slot] = Private->Capability[Slot].BaseClkFreq;
-
-    if (mOverride != NULL) {
-      if (mOverride->Capability != NULL) {
-        Status = mOverride->Capability (
-                              Controller,
-                              Slot,
-                              &Private->Capability[Slot],
-                              &Private->BaseClkFreq[Slot]
-                              );
-        if (EFI_ERROR (Status)) {
-          DEBUG ((
-            DEBUG_WARN,
-            "%a: Failed to override capability - %r\n",
-            __FUNCTION__,
-            Status
-            ));
-          continue;
-        }
-      }
-
-      if (mOverride->NotifyPhase != NULL) {
-        Status = mOverride->NotifyPhase (
-                              Controller,
-                              Slot,
-                              EdkiiSdMmcGetOperatingParam,
-                              (VOID *)&Private->Slot[Slot].OperatingParameters
-                              );
-        if (EFI_ERROR (Status)) {
-          DEBUG ((DEBUG_WARN, "%a: Failed to get operating parameters, using defaults\n", __FUNCTION__));
-        }
-      }
-    }
-
-    DumpCapabilityReg (Slot, &Private->Capability[Slot]);
-    DEBUG ((
-      DEBUG_INFO,
-      "Slot[%d] Base Clock Frequency: %dMHz\n",
-      Slot,
-      Private->BaseClkFreq[Slot]
-      ));
-
-    //
-    // If any of the slots does not support 64b system bus
-    // do not enable 64b DMA in the PCI layer.
-    //
-    if (((Private->ControllerVersion[Slot] == SD_MMC_HC_CTRL_VER_300) &&
-         (Private->Capability[Slot].SysBus64V3 == 0)) ||
-        ((Private->ControllerVersion[Slot] == SD_MMC_HC_CTRL_VER_400) &&
-         (Private->Capability[Slot].SysBus64V3 == 0)) ||
-        ((Private->ControllerVersion[Slot] >= SD_MMC_HC_CTRL_VER_410) &&
-         (Private->Capability[Slot].SysBus64V4 == 0)))
-    {
-      Support64BitDma = FALSE;
-    }
-
-    Status = SdMmcHcGetMaxCurrent (PciIo, Slot, &Private->MaxCurrent[Slot]);
-    if (EFI_ERROR (Status)) {
-      continue;
-    }
-
-    Private->Slot[Slot].SlotType = Private->Capability[Slot].SlotType;
-    if ((Private->Slot[Slot].SlotType != RemovableSlot) && (Private->Slot[Slot].SlotType != EmbeddedSlot)) {
-      DEBUG ((DEBUG_INFO, "SdMmcPciHcDxe doesn't support the slot type [%d]!!!\n", Private->Slot[Slot].SlotType));
-      continue;
-    }
-
-    //
-    // Reset the specified slot of the SD/MMC Pci Host Controller
-    //
-    Status = SdMmcHcReset (Private, Slot);
-    if (EFI_ERROR (Status)) {
-      continue;
-    }
-
-    //
-    // Check whether there is a SD/MMC card attached
-    //
-    if (Private->Slot[Slot].SlotType == RemovableSlot) {
-      Status = SdMmcHcCardDetect (PciIo, Slot, &MediaPresent);
-      if (EFI_ERROR (Status) && (Status != EFI_MEDIA_CHANGED)) {
-        continue;
-      } else if (!MediaPresent) {
-        DEBUG ((
-          DEBUG_INFO,
-          "SdMmcHcCardDetect: No device attached in Slot[%d]!!!\n",
-          Slot
-          ));
-        continue;
-      }
-    }
-
-    Status = SdMmcHcInitHost (Private, Slot);
-    if (EFI_ERROR (Status)) {
-      continue;
-    }
-
-    Private->Slot[Slot].MediaPresent = TRUE;
-    Private->Slot[Slot].Initialized  = TRUE;
-    RoutineNum                       = sizeof (mCardTypeDetectRoutineTable) / sizeof (CARD_TYPE_DETECT_ROUTINE);
-    for (Index = 0; Index < RoutineNum; Index++) {
-      Routine = &mCardTypeDetectRoutineTable[Index];
-      if (*Routine != NULL) {
-        Status = (*Routine)(Private, Slot);
-        if (!EFI_ERROR (Status)) {
-          break;
-        }
-      }
-    }
-
-    //
-    // This card doesn't get initialized correctly.
-    //
-    if (Index == RoutineNum) {
-      Private->Slot[Slot].Initialized = FALSE;
-    }
-  }
-
-  //
-  // Enable 64-bit DMA support in the PCI layer if this controller
-  // supports it.
-  //
-  if (Support64BitDma) {
-    Status = PciIo->Attributes (
-                      PciIo,
-                      EfiPciIoAttributeOperationEnable,
-                      EFI_PCI_IO_ATTRIBUTE_DUAL_ADDRESS_CYCLE,
-                      NULL
-                      );
-    if (EFI_ERROR (Status)) {
-      DEBUG ((DEBUG_WARN, "SdMmcPciHcDriverBindingStart: failed to enable 64-bit DMA (%r)\n", Status));
-    }
-  }
-
-  //
-  // Start the asynchronous I/O monitor
-  //
-  Status = gBS->CreateEvent (
-                  EVT_TIMER | EVT_NOTIFY_SIGNAL,
-                  TPL_NOTIFY,
-                  ProcessAsyncTaskList,
-                  Private,
-                  &Private->TimerEvent
-                  );
-  if (EFI_ERROR (Status)) {
-    goto Done;
-  }
-
-  Status = gBS->SetTimer (Private->TimerEvent, TimerPeriodic, SD_MMC_HC_ASYNC_TIMER);
-  if (EFI_ERROR (Status)) {
-    goto Done;
-  }
-
-  //
-  // Start the Sd removable device connection enumeration
-  //
-  Status = gBS->CreateEvent (
-                  EVT_TIMER | EVT_NOTIFY_SIGNAL,
-                  TPL_CALLBACK,
-                  SdMmcPciHcEnumerateDevice,
-                  Private,
-                  &Private->ConnectEvent
-                  );
-  if (EFI_ERROR (Status)) {
-    goto Done;
-  }
-
-  Status = gBS->SetTimer (Private->ConnectEvent, TimerPeriodic, SD_MMC_HC_ENUM_TIMER);
-  if (EFI_ERROR (Status)) {
-    goto Done;
-  }
-
-  Status = gBS->InstallMultipleProtocolInterfaces (
-                  &Controller,
-                  &gEfiSdMmcPassThruProtocolGuid,
-                  &(Private->PassThru),
-                  NULL
-                  );
-
-  DEBUG ((DEBUG_INFO, "SdMmcPciHcDriverBindingStart: %r End on %x\n", Status, Controller));
-
-Done:
-  if (EFI_ERROR (Status)) {
-    if ((Private != NULL) && (Private->PciAttributes != 0)) {
-      //
-      // Restore original PCI attributes
-      //
-      PciIo->Attributes (
-               PciIo,
-               EfiPciIoAttributeOperationSet,
-               Private->PciAttributes,
-               NULL
-               );
-    }
-
-    gBS->CloseProtocol (
-           Controller,
-           &gEfiPciIoProtocolGuid,
-           This->DriverBindingHandle,
-           Controller
-           );
-
-    if ((Private != NULL) && (Private->TimerEvent != NULL)) {
-      gBS->CloseEvent (Private->TimerEvent);
-    }
-
-    if ((Private != NULL) && (Private->ConnectEvent != NULL)) {
-      gBS->CloseEvent (Private->ConnectEvent);
-    }
-
-    if (Private != NULL) {
-      FreePool (Private);
-    }
-  }
-
-  return Status;
-}
-
-/**
-  Stops a device controller or a bus controller.
-
-  The Stop() function is designed to be invoked from the EFI boot service DisconnectController().
-  As a result, much of the error checking on the parameters to Stop() has been moved
-  into this common boot service. It is legal to call Stop() from other locations,
-  but the following calling restrictions must be followed or the system behavior will not be deterministic.
-  1. ControllerHandle must be a valid EFI_HANDLE that was used on a previous call to this
-     same driver's Start() function.
-  2. The first NumberOfChildren handles of ChildHandleBuffer must all be a valid
-     EFI_HANDLE. In addition, all of these handles must have been created in this driver's
-     Start() function, and the Start() function must have called OpenProtocol() on
-     ControllerHandle with an Attribute of EFI_OPEN_PROTOCOL_BY_CHILD_CONTROLLER.
-
-  @param[in]  This              A pointer to the EFI_DRIVER_BINDING_PROTOCOL instance.
-  @param[in]  ControllerHandle  A handle to the device being stopped. The handle must
-                                support a bus specific I/O protocol for the driver
-                                to use to stop the device.
-  @param[in]  NumberOfChildren  The number of child device handles in ChildHandleBuffer.
-  @param[in]  ChildHandleBuffer An array of child handles to be freed. May be NULL
-                                if NumberOfChildren is 0.
-
-  @retval EFI_SUCCESS           The device was stopped.
-  @retval EFI_DEVICE_ERROR      The device could not be stopped due to a device error.
-
-**/
-EFI_STATUS
-EFIAPI
-SdMmcPciHcDriverBindingStop (
-  IN  EFI_DRIVER_BINDING_PROTOCOL  *This,
-  IN  EFI_HANDLE                   Controller,
-  IN  UINTN                        NumberOfChildren,
-  IN  EFI_HANDLE                   *ChildHandleBuffer
-  )
-{
-  EFI_STATUS                     Status;
-  EFI_SD_MMC_PASS_THRU_PROTOCOL  *PassThru;
-  SD_MMC_HC_PRIVATE_DATA         *Private;
-  EFI_PCI_IO_PROTOCOL            *PciIo;
-  LIST_ENTRY                     *Link;
-  LIST_ENTRY                     *NextLink;
-  SD_MMC_HC_TRB                  *Trb;
-
-  DEBUG ((DEBUG_INFO, "SdMmcPciHcDriverBindingStop: Start\n"));
-
-  Status = gBS->OpenProtocol (
-                  Controller,
-                  &gEfiSdMmcPassThruProtocolGuid,
-                  (VOID **)&PassThru,
-                  This->DriverBindingHandle,
-                  Controller,
-                  EFI_OPEN_PROTOCOL_GET_PROTOCOL
-                  );
-  if (EFI_ERROR (Status)) {
-    return Status;
-  }
-
-  Private = SD_MMC_HC_PRIVATE_FROM_THIS (PassThru);
-  //
-  // Close Non-Blocking timer and free Task list.
-  //
-  if (Private->TimerEvent != NULL) {
-    gBS->CloseEvent (Private->TimerEvent);
-    Private->TimerEvent = NULL;
-  }
-
-  if (Private->ConnectEvent != NULL) {
-    gBS->CloseEvent (Private->ConnectEvent);
-    Private->ConnectEvent = NULL;
-  }
-
-  //
-  // As the timer is closed, there is no needs to use TPL lock to
-  // protect the critical region "queue".
-  //
-  for (Link = GetFirstNode (&Private->Queue);
-       !IsNull (&Private->Queue, Link);
-       Link = NextLink)
-  {
-    NextLink = GetNextNode (&Private->Queue, Link);
-    RemoveEntryList (Link);
-    Trb                            = SD_MMC_HC_TRB_FROM_THIS (Link);
-    Trb->Packet->TransactionStatus = EFI_ABORTED;
-    gBS->SignalEvent (Trb->Event);
-    SdMmcFreeTrb (Trb);
-  }
-
-  //
-  // Uninstall Block I/O protocol from the device handle
-  //
-  Status = gBS->UninstallProtocolInterface (
-                  Controller,
-                  &gEfiSdMmcPassThruProtocolGuid,
-                  &(Private->PassThru)
-                  );
-
-  if (EFI_ERROR (Status)) {
-    return Status;
-  }
-
-  gBS->CloseProtocol (
-         Controller,
-         &gEfiPciIoProtocolGuid,
-         This->DriverBindingHandle,
-         Controller
-         );
-  //
-  // Restore original PCI attributes
-  //
-  PciIo  = Private->PciIo;
-  Status = PciIo->Attributes (
-                    PciIo,
-                    EfiPciIoAttributeOperationSet,
-                    Private->PciAttributes,
-                    NULL
-                    );
-  ASSERT_EFI_ERROR (Status);
-
-  FreePool (Private);
-
-  DEBUG ((DEBUG_INFO, "SdMmcPciHcDriverBindingStop: End with %r\n", Status));
-
-  return Status;
-}
-
-/**
-<<<<<<< HEAD
-=======
-  Execute TRB synchronously.
-
-  @param[in] Private  Pointer to driver private data.
-  @param[in] Trb      Pointer to TRB to execute.
-
-  @retval EFI_SUCCESS  TRB executed successfully.
-  @retval Other        TRB failed.
-**/
-EFI_STATUS
-SdMmcPassThruExecSyncTrb (
-  IN SD_MMC_HC_PRIVATE_DATA  *Private,
-  IN SD_MMC_HC_TRB           *Trb
-  )
-{
-  EFI_STATUS  Status;
-  EFI_TPL     OldTpl;
-
-  //
-  // Wait async I/O list is empty before execute sync I/O operation.
-  //
-  while (TRUE) {
-    OldTpl = gBS->RaiseTPL (TPL_NOTIFY);
-    if (IsListEmpty (&Private->Queue)) {
-      gBS->RestoreTPL (OldTpl);
-      break;
-    }
-
-    gBS->RestoreTPL (OldTpl);
-  }
-
-  while (Trb->Retries) {
-    Status = SdMmcWaitTrbEnv (Private, Trb);
-    if (EFI_ERROR (Status)) {
-      return Status;
-    }
-
-    Status = SdMmcExecTrb (Private, Trb);
-    if (EFI_ERROR (Status)) {
-      return Status;
-    }
-
-    Status = SdMmcWaitTrbResult (Private, Trb);
-    if (Status == EFI_CRC_ERROR) {
-      Trb->Retries--;
-    } else {
-      return Status;
-    }
-  }
-
-  return Status;
-}
-
-/**
->>>>>>> dc453b51
-  Sends SD command to an SD card that is attached to the SD controller.
-
-  The PassThru() function sends the SD command specified by Packet to the SD card
-  specified by Slot.
-
-  If Packet is successfully sent to the SD card, then EFI_SUCCESS is returned.
-
-  If a device error occurs while sending the Packet, then EFI_DEVICE_ERROR is returned.
-
-  If Slot is not in a valid range for the SD controller, then EFI_INVALID_PARAMETER
-  is returned.
-
-  If Packet defines a data command but both InDataBuffer and OutDataBuffer are NULL,
-  EFI_INVALID_PARAMETER is returned.
-
-  @param[in]     This           A pointer to the EFI_SD_MMC_PASS_THRU_PROTOCOL instance.
-  @param[in]     Slot           The slot number of the SD card to send the command to.
-  @param[in,out] Packet         A pointer to the SD command data structure.
-  @param[in]     Event          If Event is NULL, blocking I/O is performed. If Event is
-                                not NULL, then nonblocking I/O is performed, and Event
-                                will be signaled when the Packet completes.
-
-  @retval EFI_SUCCESS           The SD Command Packet was sent by the host.
-  @retval EFI_DEVICE_ERROR      A device error occurred while attempting to send the SD
-                                command Packet.
-  @retval EFI_INVALID_PARAMETER Packet, Slot, or the contents of the Packet is invalid.
-  @retval EFI_INVALID_PARAMETER Packet defines a data command but both InDataBuffer and
-                                OutDataBuffer are NULL.
-  @retval EFI_NO_MEDIA          SD Device not present in the Slot.
-  @retval EFI_UNSUPPORTED       The command described by the SD Command Packet is not
-                                supported by the host controller.
-  @retval EFI_BAD_BUFFER_SIZE   The InTransferLength or OutTransferLength exceeds the
-                                limit supported by SD card ( i.e. if the number of bytes
-                                exceed the Last LBA).
-
-**/
-EFI_STATUS
-EFIAPI
-SdMmcPassThruPassThru (
-  IN     EFI_SD_MMC_PASS_THRU_PROTOCOL        *This,
-  IN     UINT8                                Slot,
-  IN OUT EFI_SD_MMC_PASS_THRU_COMMAND_PACKET  *Packet,
-  IN     EFI_EVENT                            Event    OPTIONAL
-  )
-{
-<<<<<<< HEAD
-  EFI_STATUS                      Status;
-  SD_MMC_HC_PRIVATE_DATA          *Private;
-  SD_MMC_HC_TRB                   *Trb;
-  EFI_TPL                         OldTpl;
-=======
-  EFI_STATUS              Status;
-  SD_MMC_HC_PRIVATE_DATA  *Private;
-  SD_MMC_HC_TRB           *Trb;
->>>>>>> dc453b51
-
-  if ((This == NULL) || (Packet == NULL)) {
-    return EFI_INVALID_PARAMETER;
-  }
-
-  if ((Packet->SdMmcCmdBlk == NULL) || (Packet->SdMmcStatusBlk == NULL)) {
-    return EFI_INVALID_PARAMETER;
-  }
-
-  if ((Packet->OutDataBuffer == NULL) && (Packet->OutTransferLength != 0)) {
-    return EFI_INVALID_PARAMETER;
-  }
-
-  if ((Packet->InDataBuffer == NULL) && (Packet->InTransferLength != 0)) {
-    return EFI_INVALID_PARAMETER;
-  }
-
-  Private = SD_MMC_HC_PRIVATE_FROM_THIS (This);
-
-  if (!Private->Slot[Slot].Enable) {
-    return EFI_INVALID_PARAMETER;
-  }
-
-  if (!Private->Slot[Slot].MediaPresent) {
-    return EFI_NO_MEDIA;
-  }
-
-  if (!Private->Slot[Slot].Initialized) {
-    return EFI_DEVICE_ERROR;
-  }
-
-  Trb = SdMmcCreateTrb (Private, Slot, Packet, Event);
-  if (Trb == NULL) {
-    return EFI_OUT_OF_RESOURCES;
-  }
-
-  //
-  // Immediately return for async I/O.
-  //
-  if (Event != NULL) {
-    return EFI_SUCCESS;
-  }
-
-  //
-  // Wait async I/O list is empty before execute sync I/O operation.
-  //
-  while (TRUE) {
-    OldTpl = gBS->RaiseTPL (TPL_NOTIFY);
-    if (IsListEmpty (&Private->Queue)) {
-      gBS->RestoreTPL (OldTpl);
-      break;
-    }
-    gBS->RestoreTPL (OldTpl);
-  }
-
-  Status = SdMmcWaitTrbEnv (Private, Trb);
-  if (EFI_ERROR (Status)) {
-    goto Done;
-  }
-
-  Status = SdMmcExecTrb (Private, Trb);
-  if (EFI_ERROR (Status)) {
-    goto Done;
-  }
-
-  Status = SdMmcWaitTrbResult (Private, Trb);
-  if (EFI_ERROR (Status)) {
-    goto Done;
-  }
-
-Done:
-  SdMmcFreeTrb (Trb);
-
-  return Status;
-}
-
-/**
-  Used to retrieve next slot numbers supported by the SD controller. The function
-  returns information about all available slots (populated or not-populated).
-
-  The GetNextSlot() function retrieves the next slot number on an SD controller.
-  If on input Slot is 0xFF, then the slot number of the first slot on the SD controller
-  is returned.
-
-  If Slot is a slot number that was returned on a previous call to GetNextSlot(), then
-  the slot number of the next slot on the SD controller is returned.
-
-  If Slot is not 0xFF and Slot was not returned on a previous call to GetNextSlot(),
-  EFI_INVALID_PARAMETER is returned.
-
-  If Slot is the slot number of the last slot on the SD controller, then EFI_NOT_FOUND
-  is returned.
-
-  @param[in]     This           A pointer to the EFI_SD_MMMC_PASS_THRU_PROTOCOL instance.
-  @param[in,out] Slot           On input, a pointer to a slot number on the SD controller.
-                                On output, a pointer to the next slot number on the SD controller.
-                                An input value of 0xFF retrieves the first slot number on the SD
-                                controller.
-
-  @retval EFI_SUCCESS           The next slot number on the SD controller was returned in Slot.
-  @retval EFI_NOT_FOUND         There are no more slots on this SD controller.
-  @retval EFI_INVALID_PARAMETER Slot is not 0xFF and Slot was not returned on a previous call
-                                to GetNextSlot().
-
-**/
-EFI_STATUS
-EFIAPI
-SdMmcPassThruGetNextSlot (
-  IN     EFI_SD_MMC_PASS_THRU_PROTOCOL  *This,
-  IN OUT UINT8                          *Slot
-  )
-{
-  SD_MMC_HC_PRIVATE_DATA  *Private;
-  UINT8                   Index;
-
-  if ((This == NULL) || (Slot == NULL)) {
-    return EFI_INVALID_PARAMETER;
-  }
-
-  Private = SD_MMC_HC_PRIVATE_FROM_THIS (This);
-
-  if (*Slot == 0xFF) {
-    for (Index = 0; Index < SD_MMC_HC_MAX_SLOT; Index++) {
-      if (Private->Slot[Index].Enable) {
-        *Slot                 = Index;
-        Private->PreviousSlot = Index;
-        return EFI_SUCCESS;
-      }
-    }
-
-    return EFI_NOT_FOUND;
-  } else if (*Slot == Private->PreviousSlot) {
-    for (Index = *Slot + 1; Index < SD_MMC_HC_MAX_SLOT; Index++) {
-      if (Private->Slot[Index].Enable) {
-        *Slot                 = Index;
-        Private->PreviousSlot = Index;
-        return EFI_SUCCESS;
-      }
-    }
-
-    return EFI_NOT_FOUND;
-  } else {
-    return EFI_INVALID_PARAMETER;
-  }
-}
-
-/**
-  Used to allocate and build a device path node for an SD card on the SD controller.
-
-  The BuildDevicePath() function allocates and builds a single device node for the SD
-  card specified by Slot.
-
-  If the SD card specified by Slot is not present on the SD controller, then EFI_NOT_FOUND
-  is returned.
-
-  If DevicePath is NULL, then EFI_INVALID_PARAMETER is returned.
-
-  If there are not enough resources to allocate the device path node, then EFI_OUT_OF_RESOURCES
-  is returned.
-
-  Otherwise, DevicePath is allocated with the boot service AllocatePool(), the contents of
-  DevicePath are initialized to describe the SD card specified by Slot, and EFI_SUCCESS is
-  returned.
-
-  @param[in]     This           A pointer to the EFI_SD_MMMC_PASS_THRU_PROTOCOL instance.
-  @param[in]     Slot           Specifies the slot number of the SD card for which a device
-                                path node is to be allocated and built.
-  @param[in,out] DevicePath     A pointer to a single device path node that describes the SD
-                                card specified by Slot. This function is responsible for
-                                allocating the buffer DevicePath with the boot service
-                                AllocatePool(). It is the caller's responsibility to free
-                                DevicePath when the caller is finished with DevicePath.
-
-  @retval EFI_SUCCESS           The device path node that describes the SD card specified by
-                                Slot was allocated and returned in DevicePath.
-  @retval EFI_NOT_FOUND         The SD card specified by Slot does not exist on the SD controller.
-  @retval EFI_INVALID_PARAMETER DevicePath is NULL.
-  @retval EFI_OUT_OF_RESOURCES  There are not enough resources to allocate DevicePath.
-
-**/
-EFI_STATUS
-EFIAPI
-SdMmcPassThruBuildDevicePath (
-  IN     EFI_SD_MMC_PASS_THRU_PROTOCOL  *This,
-  IN     UINT8                          Slot,
-  IN OUT EFI_DEVICE_PATH_PROTOCOL       **DevicePath
-  )
-{
-  SD_MMC_HC_PRIVATE_DATA  *Private;
-  SD_DEVICE_PATH          *SdNode;
-  EMMC_DEVICE_PATH        *EmmcNode;
-
-  if ((This == NULL) || (DevicePath == NULL) || (Slot >= SD_MMC_HC_MAX_SLOT)) {
-    return EFI_INVALID_PARAMETER;
-  }
-
-  Private = SD_MMC_HC_PRIVATE_FROM_THIS (This);
-
-  if ((!Private->Slot[Slot].Enable) || (!Private->Slot[Slot].MediaPresent)) {
-    return EFI_NOT_FOUND;
-  }
-
-  if (Private->Slot[Slot].CardType == SdCardType) {
-    SdNode = AllocateCopyPool (sizeof (SD_DEVICE_PATH), &mSdDpTemplate);
-    if (SdNode == NULL) {
-      return EFI_OUT_OF_RESOURCES;
-    }
-
-    SdNode->SlotNumber = Slot;
-
-    *DevicePath = (EFI_DEVICE_PATH_PROTOCOL *)SdNode;
-  } else if (Private->Slot[Slot].CardType == EmmcCardType) {
-    EmmcNode = AllocateCopyPool (sizeof (EMMC_DEVICE_PATH), &mEmmcDpTemplate);
-    if (EmmcNode == NULL) {
-      return EFI_OUT_OF_RESOURCES;
-    }
-
-    EmmcNode->SlotNumber = Slot;
-
-    *DevicePath = (EFI_DEVICE_PATH_PROTOCOL *)EmmcNode;
-  } else {
-    //
-    // Currently we only support SD and EMMC two device nodes.
-    //
-    return EFI_NOT_FOUND;
-  }
-
-  return EFI_SUCCESS;
-}
-
-/**
-  This function retrieves an SD card slot number based on the input device path.
-
-  The GetSlotNumber() function retrieves slot number for the SD card specified by
-  the DevicePath node. If DevicePath is NULL, EFI_INVALID_PARAMETER is returned.
-
-  If DevicePath is not a device path node type that the SD Pass Thru driver supports,
-  EFI_UNSUPPORTED is returned.
-
-  @param[in]  This              A pointer to the EFI_SD_MMC_PASS_THRU_PROTOCOL instance.
-  @param[in]  DevicePath        A pointer to the device path node that describes a SD
-                                card on the SD controller.
-  @param[out] Slot              On return, points to the slot number of an SD card on
-                                the SD controller.
-
-  @retval EFI_SUCCESS           SD card slot number is returned in Slot.
-  @retval EFI_INVALID_PARAMETER Slot or DevicePath is NULL.
-  @retval EFI_UNSUPPORTED       DevicePath is not a device path node type that the SD
-                                Pass Thru driver supports.
-
-**/
-EFI_STATUS
-EFIAPI
-SdMmcPassThruGetSlotNumber (
-  IN  EFI_SD_MMC_PASS_THRU_PROTOCOL  *This,
-  IN  EFI_DEVICE_PATH_PROTOCOL       *DevicePath,
-  OUT UINT8                          *Slot
-  )
-{
-  SD_MMC_HC_PRIVATE_DATA  *Private;
-  SD_DEVICE_PATH          *SdNode;
-  EMMC_DEVICE_PATH        *EmmcNode;
-  UINT8                   SlotNumber;
-
-  if ((This == NULL) || (DevicePath == NULL) || (Slot == NULL)) {
-    return EFI_INVALID_PARAMETER;
-  }
-
-  Private = SD_MMC_HC_PRIVATE_FROM_THIS (This);
-
-  //
-  // Check whether the DevicePath belongs to SD_DEVICE_PATH or EMMC_DEVICE_PATH
-  //
-  if ((DevicePath->Type != MESSAGING_DEVICE_PATH) ||
-      ((DevicePath->SubType != MSG_SD_DP) &&
-       (DevicePath->SubType != MSG_EMMC_DP)) ||
-      (DevicePathNodeLength (DevicePath) != sizeof (SD_DEVICE_PATH)) ||
-      (DevicePathNodeLength (DevicePath) != sizeof (EMMC_DEVICE_PATH)))
-  {
-    return EFI_UNSUPPORTED;
-  }
-
-  if (DevicePath->SubType == MSG_SD_DP) {
-    SdNode     = (SD_DEVICE_PATH *)DevicePath;
-    SlotNumber = SdNode->SlotNumber;
-  } else {
-    EmmcNode   = (EMMC_DEVICE_PATH *)DevicePath;
-    SlotNumber = EmmcNode->SlotNumber;
-  }
-
-  if (SlotNumber >= SD_MMC_HC_MAX_SLOT) {
-    return EFI_NOT_FOUND;
-  }
-
-  if (Private->Slot[SlotNumber].Enable) {
-    *Slot = SlotNumber;
-    return EFI_SUCCESS;
-  } else {
-    return EFI_NOT_FOUND;
-  }
-}
-
-/**
-  Resets an SD card that is connected to the SD controller.
-
-  The ResetDevice() function resets the SD card specified by Slot.
-
-  If this SD controller does not support a device reset operation, EFI_UNSUPPORTED is
-  returned.
-
-  If Slot is not in a valid slot number for this SD controller, EFI_INVALID_PARAMETER
-  is returned.
-
-  If the device reset operation is completed, EFI_SUCCESS is returned.
-
-  @param[in]  This              A pointer to the EFI_SD_MMC_PASS_THRU_PROTOCOL instance.
-  @param[in]  Slot              Specifies the slot number of the SD card to be reset.
-
-  @retval EFI_SUCCESS           The SD card specified by Slot was reset.
-  @retval EFI_UNSUPPORTED       The SD controller does not support a device reset operation.
-  @retval EFI_INVALID_PARAMETER Slot number is invalid.
-  @retval EFI_NO_MEDIA          SD Device not present in the Slot.
-  @retval EFI_DEVICE_ERROR      The reset command failed due to a device error
-
-**/
-EFI_STATUS
-EFIAPI
-SdMmcPassThruResetDevice (
-  IN EFI_SD_MMC_PASS_THRU_PROTOCOL  *This,
-  IN UINT8                          Slot
-  )
-{
-  SD_MMC_HC_PRIVATE_DATA  *Private;
-  LIST_ENTRY              *Link;
-  LIST_ENTRY              *NextLink;
-  SD_MMC_HC_TRB           *Trb;
-  EFI_TPL                 OldTpl;
-
-  if (This == NULL) {
-    return EFI_INVALID_PARAMETER;
-  }
-
-  Private = SD_MMC_HC_PRIVATE_FROM_THIS (This);
-
-  if (!Private->Slot[Slot].Enable) {
-    return EFI_INVALID_PARAMETER;
-  }
-
-  if (!Private->Slot[Slot].MediaPresent) {
-    return EFI_NO_MEDIA;
-  }
-
-  if (!Private->Slot[Slot].Initialized) {
-    return EFI_DEVICE_ERROR;
-  }
-
-  //
-  // Free all async I/O requests in the queue
-  //
-  OldTpl = gBS->RaiseTPL (TPL_NOTIFY);
-
-  for (Link = GetFirstNode (&Private->Queue);
-       !IsNull (&Private->Queue, Link);
-       Link = NextLink)
-  {
-    NextLink = GetNextNode (&Private->Queue, Link);
-    RemoveEntryList (Link);
-    Trb                            = SD_MMC_HC_TRB_FROM_THIS (Link);
-    Trb->Packet->TransactionStatus = EFI_ABORTED;
-    gBS->SignalEvent (Trb->Event);
-    SdMmcFreeTrb (Trb);
-  }
-
-  gBS->RestoreTPL (OldTpl);
-
-  return EFI_SUCCESS;
-}
+/** @file
+  This driver is used to manage SD/MMC PCI host controllers which are compliance
+  with SD Host Controller Simplified Specification version 3.00 plus the 64-bit
+  System Addressing support in SD Host Controller Simplified Specification version
+  4.20.
+
+  It would expose EFI_SD_MMC_PASS_THRU_PROTOCOL for upper layer use.
+
+  Copyright (c) 2018-2020, NVIDIA CORPORATION. All rights reserved.
+  Copyright (c) 2015 - 2019, Intel Corporation. All rights reserved.<BR>
+  SPDX-License-Identifier: BSD-2-Clause-Patent
+
+**/
+
+#include "SdMmcPciHcDxe.h"
+
+EDKII_SD_MMC_OVERRIDE  *mOverride;
+
+//
+// Driver Global Variables
+//
+EFI_DRIVER_BINDING_PROTOCOL  gSdMmcPciHcDriverBinding = {
+  SdMmcPciHcDriverBindingSupported,
+  SdMmcPciHcDriverBindingStart,
+  SdMmcPciHcDriverBindingStop,
+  0x10,
+  NULL,
+  NULL
+};
+
+#define SLOT_INIT_TEMPLATE {0, UnknownSlot, 0, 0, 0, \
+                               {EDKII_SD_MMC_BUS_WIDTH_IGNORE,\
+                               EDKII_SD_MMC_CLOCK_FREQ_IGNORE,\
+                               {EDKII_SD_MMC_DRIVER_STRENGTH_IGNORE}}}
+
+//
+// Template for SD/MMC host controller private data.
+//
+SD_MMC_HC_PRIVATE_DATA  gSdMmcPciHcTemplate = {
+  SD_MMC_HC_PRIVATE_SIGNATURE,      // Signature
+  NULL,                             // ControllerHandle
+  NULL,                             // PciIo
+  {                                 // PassThru
+    sizeof (UINT32),
+    SdMmcPassThruPassThru,
+    SdMmcPassThruGetNextSlot,
+    SdMmcPassThruBuildDevicePath,
+    SdMmcPassThruGetSlotNumber,
+    SdMmcPassThruResetDevice
+  },
+  0,                                // PciAttributes
+  0,                                // PreviousSlot
+  NULL,                             // TimerEvent
+  NULL,                             // ConnectEvent
+                                    // Queue
+  INITIALIZE_LIST_HEAD_VARIABLE (gSdMmcPciHcTemplate.Queue),
+  {                                 // Slot
+    SLOT_INIT_TEMPLATE,
+    SLOT_INIT_TEMPLATE,
+    SLOT_INIT_TEMPLATE,
+    SLOT_INIT_TEMPLATE,
+    SLOT_INIT_TEMPLATE,
+    SLOT_INIT_TEMPLATE
+  },
+  {                                 // Capability
+    { 0 },
+  },
+  {                                 // MaxCurrent
+    0,
+  },
+  {
+    0                               // ControllerVersion
+  }
+};
+
+SD_DEVICE_PATH  mSdDpTemplate = {
+  {
+    MESSAGING_DEVICE_PATH,
+    MSG_SD_DP,
+    {
+      (UINT8)(sizeof (SD_DEVICE_PATH)),
+      (UINT8)((sizeof (SD_DEVICE_PATH)) >> 8)
+    }
+  },
+  0
+};
+
+EMMC_DEVICE_PATH  mEmmcDpTemplate = {
+  {
+    MESSAGING_DEVICE_PATH,
+    MSG_EMMC_DP,
+    {
+      (UINT8)(sizeof (EMMC_DEVICE_PATH)),
+      (UINT8)((sizeof (EMMC_DEVICE_PATH)) >> 8)
+    }
+  },
+  0
+};
+
+//
+// Prioritized function list to detect card type.
+// User could add other card detection logic here.
+//
+CARD_TYPE_DETECT_ROUTINE  mCardTypeDetectRoutineTable[] = {
+  EmmcIdentification,
+  SdCardIdentification,
+  NULL
+};
+
+/**
+  The entry point for SD host controller driver, used to install this driver on the ImageHandle.
+
+  @param[in]  ImageHandle   The firmware allocated handle for this driver image.
+  @param[in]  SystemTable   Pointer to the EFI system table.
+
+  @retval EFI_SUCCESS   Driver loaded.
+  @retval other         Driver not loaded.
+
+**/
+EFI_STATUS
+EFIAPI
+InitializeSdMmcPciHcDxe (
+  IN EFI_HANDLE        ImageHandle,
+  IN EFI_SYSTEM_TABLE  *SystemTable
+  )
+{
+  EFI_STATUS  Status;
+
+  Status = EfiLibInstallDriverBindingComponentName2 (
+             ImageHandle,
+             SystemTable,
+             &gSdMmcPciHcDriverBinding,
+             ImageHandle,
+             &gSdMmcPciHcComponentName,
+             &gSdMmcPciHcComponentName2
+             );
+  ASSERT_EFI_ERROR (Status);
+
+  return Status;
+}
+
+/**
+  Call back function when the timer event is signaled.
+
+  @param[in]  Event     The Event this notify function registered to.
+  @param[in]  Context   Pointer to the context data registered to the
+                        Event.
+
+**/
+VOID
+EFIAPI
+ProcessAsyncTaskList (
+  IN EFI_EVENT  Event,
+  IN VOID       *Context
+  )
+{
+  SD_MMC_HC_PRIVATE_DATA               *Private;
+  LIST_ENTRY                           *Link;
+  SD_MMC_HC_TRB                        *Trb;
+  EFI_STATUS                           Status;
+  EFI_SD_MMC_PASS_THRU_COMMAND_PACKET  *Packet;
+  BOOLEAN                              InfiniteWait;
+  EFI_EVENT                            TrbEvent;
+
+  Private = (SD_MMC_HC_PRIVATE_DATA *)Context;
+
+  //
+  // Check if the first entry in the async I/O queue is done or not.
+  //
+  Status = EFI_SUCCESS;
+  Trb    = NULL;
+  Link   = GetFirstNode (&Private->Queue);
+  if (!IsNull (&Private->Queue, Link)) {
+    Trb = SD_MMC_HC_TRB_FROM_THIS (Link);
+    if (!Private->Slot[Trb->Slot].MediaPresent) {
+      Status = EFI_NO_MEDIA;
+      goto Done;
+    }
+
+    if (!Trb->Started) {
+      //
+      // Check whether the cmd/data line is ready for transfer.
+      //
+      Status = SdMmcCheckTrbEnv (Private, Trb);
+      if (!EFI_ERROR (Status)) {
+        Trb->Started = TRUE;
+        Status       = SdMmcExecTrb (Private, Trb);
+        if (EFI_ERROR (Status)) {
+          goto Done;
+        }
+      } else {
+        goto Done;
+      }
+    }
+
+    Status = SdMmcCheckTrbResult (Private, Trb);
+  }
+
+Done:
+  if ((Trb != NULL) && (Status == EFI_NOT_READY)) {
+    Packet = Trb->Packet;
+    if (Packet->Timeout == 0) {
+      InfiniteWait = TRUE;
+    } else {
+      InfiniteWait = FALSE;
+    }
+
+    if ((!InfiniteWait) && (Trb->Timeout-- == 0)) {
+      RemoveEntryList (Link);
+      Trb->Packet->TransactionStatus = EFI_TIMEOUT;
+      TrbEvent                       = Trb->Event;
+      SdMmcFreeTrb (Trb);
+      DEBUG ((DEBUG_VERBOSE, "ProcessAsyncTaskList(): Signal Event %p EFI_TIMEOUT\n", TrbEvent));
+      gBS->SignalEvent (TrbEvent);
+      return;
+    }
+  }
+  if ((Trb != NULL) && (Status != EFI_NOT_READY)) {
+    RemoveEntryList (Link);
+    Trb->Packet->TransactionStatus = Status;
+    TrbEvent                       = Trb->Event;
+    SdMmcFreeTrb (Trb);
+    DEBUG ((DEBUG_VERBOSE, "ProcessAsyncTaskList(): Signal Event %p with %r\n", TrbEvent, Status));
+    gBS->SignalEvent (TrbEvent);
+  }
+
+  return;
+}
+
+/**
+  Sd removable device enumeration callback function when the timer event is signaled.
+
+  @param[in]  Event     The Event this notify function registered to.
+  @param[in]  Context   Pointer to the context data registered to the
+                        Event.
+
+**/
+VOID
+EFIAPI
+SdMmcPciHcEnumerateDevice (
+  IN EFI_EVENT  Event,
+  IN VOID       *Context
+  )
+{
+  SD_MMC_HC_PRIVATE_DATA    *Private;
+  EFI_STATUS                Status;
+  UINT8                     Slot;
+  BOOLEAN                   MediaPresent;
+  UINT32                    RoutineNum;
+  CARD_TYPE_DETECT_ROUTINE  *Routine;
+  UINTN                     Index;
+  LIST_ENTRY                *Link;
+  LIST_ENTRY                *NextLink;
+  SD_MMC_HC_TRB             *Trb;
+  EFI_TPL                   OldTpl;
+
+  Private = (SD_MMC_HC_PRIVATE_DATA *)Context;
+
+  for (Slot = 0; Slot < SD_MMC_HC_MAX_SLOT; Slot++) {
+    if ((Private->Slot[Slot].Enable) && (Private->Slot[Slot].SlotType == RemovableSlot)) {
+      Status = SdMmcHcCardDetect (Private->PciIo, Slot, &MediaPresent);
+      if ((Status == EFI_MEDIA_CHANGED) && !MediaPresent) {
+        DEBUG ((DEBUG_INFO, "SdMmcPciHcEnumerateDevice: device disconnected at slot %d of pci %p\n", Slot, Private->PciIo));
+        Private->Slot[Slot].MediaPresent = FALSE;
+        Private->Slot[Slot].Initialized  = FALSE;
+        //
+        // Signal all async task events at the slot with EFI_NO_MEDIA status.
+        //
+        OldTpl = gBS->RaiseTPL (TPL_NOTIFY);
+        for (Link = GetFirstNode (&Private->Queue);
+             !IsNull (&Private->Queue, Link);
+             Link = NextLink)
+        {
+          NextLink = GetNextNode (&Private->Queue, Link);
+          Trb      = SD_MMC_HC_TRB_FROM_THIS (Link);
+          if (Trb->Slot == Slot) {
+            RemoveEntryList (Link);
+            Trb->Packet->TransactionStatus = EFI_NO_MEDIA;
+            gBS->SignalEvent (Trb->Event);
+            SdMmcFreeTrb (Trb);
+          }
+        }
+
+        gBS->RestoreTPL (OldTpl);
+        //
+        // Notify the upper layer the connect state change through ReinstallProtocolInterface.
+        //
+        gBS->ReinstallProtocolInterface (
+               Private->ControllerHandle,
+               &gEfiSdMmcPassThruProtocolGuid,
+               &Private->PassThru,
+               &Private->PassThru
+               );
+      }
+
+      if ((Status == EFI_MEDIA_CHANGED) && MediaPresent) {
+        DEBUG ((DEBUG_INFO, "SdMmcPciHcEnumerateDevice: device connected at slot %d of pci %p\n", Slot, Private->PciIo));
+        //
+        // Reset the specified slot of the SD/MMC Pci Host Controller
+        //
+        Status = SdMmcHcReset (Private, Slot);
+        if (EFI_ERROR (Status)) {
+          continue;
+        }
+
+        //
+        // Reinitialize slot and restart identification process for the new attached device
+        //
+        Status = SdMmcHcInitHost (Private, Slot);
+        if (EFI_ERROR (Status)) {
+          continue;
+        }
+
+        Private->Slot[Slot].MediaPresent = TRUE;
+        Private->Slot[Slot].Initialized  = TRUE;
+        RoutineNum                       = sizeof (mCardTypeDetectRoutineTable) / sizeof (CARD_TYPE_DETECT_ROUTINE);
+        for (Index = 0; Index < RoutineNum; Index++) {
+          Routine = &mCardTypeDetectRoutineTable[Index];
+          if (*Routine != NULL) {
+            Status = (*Routine)(Private, Slot);
+            if (!EFI_ERROR (Status)) {
+              break;
+            }
+          }
+        }
+
+        //
+        // This card doesn't get initialized correctly.
+        //
+        if (Index == RoutineNum) {
+          Private->Slot[Slot].Initialized = FALSE;
+        }
+
+        //
+        // Notify the upper layer the connect state change through ReinstallProtocolInterface.
+        //
+        gBS->ReinstallProtocolInterface (
+               Private->ControllerHandle,
+               &gEfiSdMmcPassThruProtocolGuid,
+               &Private->PassThru,
+               &Private->PassThru
+               );
+      }
+    }
+  }
+
+  return;
+}
+
+/**
+  Tests to see if this driver supports a given controller. If a child device is provided,
+  it further tests to see if this driver supports creating a handle for the specified child device.
+
+  This function checks to see if the driver specified by This supports the device specified by
+  ControllerHandle. Drivers will typically use the device path attached to
+  ControllerHandle and/or the services from the bus I/O abstraction attached to
+  ControllerHandle to determine if the driver supports ControllerHandle. This function
+  may be called many times during platform initialization. In order to reduce boot times, the tests
+  performed by this function must be very small, and take as little time as possible to execute. This
+  function must not change the state of any hardware devices, and this function must be aware that the
+  device specified by ControllerHandle may already be managed by the same driver or a
+  different driver. This function must match its calls to AllocatePages() with FreePages(),
+  AllocatePool() with FreePool(), and OpenProtocol() with CloseProtocol().
+  Since ControllerHandle may have been previously started by the same driver, if a protocol is
+  already in the opened state, then it must not be closed with CloseProtocol(). This is required
+  to guarantee the state of ControllerHandle is not modified by this function.
+
+  @param[in]  This                 A pointer to the EFI_DRIVER_BINDING_PROTOCOL instance.
+  @param[in]  ControllerHandle     The handle of the controller to test. This handle
+                                   must support a protocol interface that supplies
+                                   an I/O abstraction to the driver.
+  @param[in]  RemainingDevicePath  A pointer to the remaining portion of a device path.  This
+                                   parameter is ignored by device drivers, and is optional for bus
+                                   drivers. For bus drivers, if this parameter is not NULL, then
+                                   the bus driver must determine if the bus controller specified
+                                   by ControllerHandle and the child controller specified
+                                   by RemainingDevicePath are both supported by this
+                                   bus driver.
+
+  @retval EFI_SUCCESS              The device specified by ControllerHandle and
+                                   RemainingDevicePath is supported by the driver specified by This.
+  @retval EFI_ALREADY_STARTED      The device specified by ControllerHandle and
+                                   RemainingDevicePath is already being managed by the driver
+                                   specified by This.
+  @retval EFI_ACCESS_DENIED        The device specified by ControllerHandle and
+                                   RemainingDevicePath is already being managed by a different
+                                   driver or an application that requires exclusive access.
+                                   Currently not implemented.
+  @retval EFI_UNSUPPORTED          The device specified by ControllerHandle and
+                                   RemainingDevicePath is not supported by the driver specified by This.
+**/
+EFI_STATUS
+EFIAPI
+SdMmcPciHcDriverBindingSupported (
+  IN EFI_DRIVER_BINDING_PROTOCOL  *This,
+  IN EFI_HANDLE                   Controller,
+  IN EFI_DEVICE_PATH_PROTOCOL     *RemainingDevicePath
+  )
+{
+  EFI_STATUS                Status;
+  EFI_DEVICE_PATH_PROTOCOL  *ParentDevicePath;
+  EFI_PCI_IO_PROTOCOL       *PciIo;
+  PCI_TYPE00                PciData;
+
+  PciIo            = NULL;
+  ParentDevicePath = NULL;
+
+  //
+  // SdPciHcDxe is a device driver, and should ingore the
+  // "RemainingDevicePath" according to EFI spec.
+  //
+  Status = gBS->OpenProtocol (
+                  Controller,
+                  &gEfiDevicePathProtocolGuid,
+                  (VOID *)&ParentDevicePath,
+                  This->DriverBindingHandle,
+                  Controller,
+                  EFI_OPEN_PROTOCOL_BY_DRIVER
+                  );
+  if (EFI_ERROR (Status)) {
+    //
+    // EFI_ALREADY_STARTED is also an error.
+    //
+    return Status;
+  }
+
+  //
+  // Close the protocol because we don't use it here.
+  //
+  gBS->CloseProtocol (
+         Controller,
+         &gEfiDevicePathProtocolGuid,
+         This->DriverBindingHandle,
+         Controller
+         );
+
+  //
+  // Now test the EfiPciIoProtocol.
+  //
+  Status = gBS->OpenProtocol (
+                  Controller,
+                  &gEfiPciIoProtocolGuid,
+                  (VOID **)&PciIo,
+                  This->DriverBindingHandle,
+                  Controller,
+                  EFI_OPEN_PROTOCOL_BY_DRIVER
+                  );
+  if (EFI_ERROR (Status)) {
+    return Status;
+  }
+
+  //
+  // Now further check the PCI header: Base class (offset 0x08) and
+  // Sub Class (offset 0x05). This controller should be an SD/MMC PCI
+  // Host Controller.
+  //
+  Status = PciIo->Pci.Read (
+                        PciIo,
+                        EfiPciIoWidthUint8,
+                        0,
+                        sizeof (PciData),
+                        &PciData
+                        );
+  if (EFI_ERROR (Status)) {
+    gBS->CloseProtocol (
+           Controller,
+           &gEfiPciIoProtocolGuid,
+           This->DriverBindingHandle,
+           Controller
+           );
+    return EFI_UNSUPPORTED;
+  }
+
+  //
+  // Since we already got the PciData, we can close protocol to avoid to carry it
+  // on for multiple exit points.
+  //
+  gBS->CloseProtocol (
+         Controller,
+         &gEfiPciIoProtocolGuid,
+         This->DriverBindingHandle,
+         Controller
+         );
+
+  //
+  // Examine SD PCI Host Controller PCI Configuration table fields.
+  //
+  if ((PciData.Hdr.ClassCode[2] == PCI_CLASS_SYSTEM_PERIPHERAL) &&
+      (PciData.Hdr.ClassCode[1] == PCI_SUBCLASS_SD_HOST_CONTROLLER) &&
+      ((PciData.Hdr.ClassCode[0] == 0x00) || (PciData.Hdr.ClassCode[0] == 0x01)))
+  {
+    return EFI_SUCCESS;
+  }
+
+  return EFI_UNSUPPORTED;
+}
+
+/**
+  Starts a device controller or a bus controller.
+
+  The Start() function is designed to be invoked from the EFI boot service ConnectController().
+  As a result, much of the error checking on the parameters to Start() has been moved into this
+  common boot service. It is legal to call Start() from other locations,
+  but the following calling restrictions must be followed or the system behavior will not be deterministic.
+  1. ControllerHandle must be a valid EFI_HANDLE.
+  2. If RemainingDevicePath is not NULL, then it must be a pointer to a naturally aligned
+     EFI_DEVICE_PATH_PROTOCOL.
+  3. Prior to calling Start(), the Supported() function for the driver specified by This must
+     have been called with the same calling parameters, and Supported() must have returned EFI_SUCCESS.
+
+  @param[in]  This                 A pointer to the EFI_DRIVER_BINDING_PROTOCOL instance.
+  @param[in]  ControllerHandle     The handle of the controller to start. This handle
+                                   must support a protocol interface that supplies
+                                   an I/O abstraction to the driver.
+  @param[in]  RemainingDevicePath  A pointer to the remaining portion of a device path.  This
+                                   parameter is ignored by device drivers, and is optional for bus
+                                   drivers. For a bus driver, if this parameter is NULL, then handles
+                                   for all the children of Controller are created by this driver.
+                                   If this parameter is not NULL and the first Device Path Node is
+                                   not the End of Device Path Node, then only the handle for the
+                                   child device specified by the first Device Path Node of
+                                   RemainingDevicePath is created by this driver.
+                                   If the first Device Path Node of RemainingDevicePath is
+                                   the End of Device Path Node, no child handle is created by this
+                                   driver.
+
+  @retval EFI_SUCCESS              The device was started.
+  @retval EFI_DEVICE_ERROR         The device could not be started due to a device error.Currently not implemented.
+  @retval EFI_OUT_OF_RESOURCES     The request could not be completed due to a lack of resources.
+  @retval Others                   The driver failded to start the device.
+
+**/
+EFI_STATUS
+EFIAPI
+SdMmcPciHcDriverBindingStart (
+  IN EFI_DRIVER_BINDING_PROTOCOL  *This,
+  IN EFI_HANDLE                   Controller,
+  IN EFI_DEVICE_PATH_PROTOCOL     *RemainingDevicePath
+  )
+{
+  EFI_STATUS                Status;
+  SD_MMC_HC_PRIVATE_DATA    *Private;
+  EFI_PCI_IO_PROTOCOL       *PciIo;
+  UINT64                    Supports;
+  UINT64                    PciAttributes;
+  UINT8                     SlotNum;
+  UINT8                     FirstBar;
+  UINT8                     Slot;
+  UINT8                     Index;
+  CARD_TYPE_DETECT_ROUTINE  *Routine;
+  UINT32                    RoutineNum;
+  BOOLEAN                   MediaPresent;
+  BOOLEAN                   Support64BitDma;
+
+  DEBUG ((DEBUG_INFO, "SdMmcPciHcDriverBindingStart: Start\n"));
+
+  //
+  // Open PCI I/O Protocol and save pointer to open protocol
+  // in private data area.
+  //
+  PciIo  = NULL;
+  Status = gBS->OpenProtocol (
+                  Controller,
+                  &gEfiPciIoProtocolGuid,
+                  (VOID **)&PciIo,
+                  This->DriverBindingHandle,
+                  Controller,
+                  EFI_OPEN_PROTOCOL_BY_DRIVER
+                  );
+  if (EFI_ERROR (Status)) {
+    return Status;
+  }
+
+  //
+  // Enable the SD Host Controller MMIO space
+  //
+  Private = NULL;
+  Status  = PciIo->Attributes (
+                     PciIo,
+                     EfiPciIoAttributeOperationGet,
+                     0,
+                     &PciAttributes
+                     );
+
+  if (EFI_ERROR (Status)) {
+    goto Done;
+  }
+
+  Status = PciIo->Attributes (
+                    PciIo,
+                    EfiPciIoAttributeOperationSupported,
+                    0,
+                    &Supports
+                    );
+
+  if (!EFI_ERROR (Status)) {
+    Supports &= (UINT64)EFI_PCI_DEVICE_ENABLE;
+    Status    = PciIo->Attributes (
+                         PciIo,
+                         EfiPciIoAttributeOperationEnable,
+                         Supports,
+                         NULL
+                         );
+  } else {
+    goto Done;
+  }
+
+  Private = AllocateCopyPool (sizeof (SD_MMC_HC_PRIVATE_DATA), &gSdMmcPciHcTemplate);
+  if (Private == NULL) {
+    Status = EFI_OUT_OF_RESOURCES;
+    goto Done;
+  }
+
+  Private->ControllerHandle = Controller;
+  Private->PciIo            = PciIo;
+  Private->PciAttributes    = PciAttributes;
+  InitializeListHead (&Private->Queue);
+
+  //
+  // Get SD/MMC Pci Host Controller Slot info
+  //
+  Status = SdMmcHcGetSlotInfo (PciIo, &FirstBar, &SlotNum);
+  if (EFI_ERROR (Status)) {
+    goto Done;
+  }
+
+  //
+  // Attempt to locate the singleton instance of the SD/MMC override protocol,
+  // which implements platform specific workarounds for non-standard SDHCI
+  // implementations.
+  //
+  if (mOverride == NULL) {
+    Status = gBS->LocateProtocol (
+                    &gEdkiiSdMmcOverrideProtocolGuid,
+                    NULL,
+                    (VOID **)&mOverride
+                    );
+    if (!EFI_ERROR (Status)) {
+      DEBUG ((
+        DEBUG_INFO,
+        "%a: found SD/MMC override protocol\n",
+        __FUNCTION__
+        ));
+    }
+  }
+
+  Support64BitDma = TRUE;
+  for (Slot = FirstBar; Slot < (FirstBar + SlotNum); Slot++) {
+    Private->Slot[Slot].Enable = TRUE;
+    //
+    // Get SD/MMC Pci Host Controller Version
+    //
+    Status = SdMmcHcGetControllerVersion (PciIo, Slot, &Private->ControllerVersion[Slot]);
+    if (EFI_ERROR (Status)) {
+      continue;
+    }
+
+    Status = SdMmcHcGetCapability (PciIo, Slot, &Private->Capability[Slot]);
+    if (EFI_ERROR (Status)) {
+      continue;
+    }
+
+    Private->BaseClkFreq[Slot] = Private->Capability[Slot].BaseClkFreq;
+
+    if (mOverride != NULL) {
+      if (mOverride->Capability != NULL) {
+        Status = mOverride->Capability (
+                              Controller,
+                              Slot,
+                              &Private->Capability[Slot],
+                              &Private->BaseClkFreq[Slot]
+                              );
+        if (EFI_ERROR (Status)) {
+          DEBUG ((
+            DEBUG_WARN,
+            "%a: Failed to override capability - %r\n",
+            __FUNCTION__,
+            Status
+            ));
+          continue;
+        }
+      }
+
+      if (mOverride->NotifyPhase != NULL) {
+        Status = mOverride->NotifyPhase (
+                              Controller,
+                              Slot,
+                              EdkiiSdMmcGetOperatingParam,
+                              (VOID *)&Private->Slot[Slot].OperatingParameters
+                              );
+        if (EFI_ERROR (Status)) {
+          DEBUG ((DEBUG_WARN, "%a: Failed to get operating parameters, using defaults\n", __FUNCTION__));
+        }
+      }
+    }
+
+    DumpCapabilityReg (Slot, &Private->Capability[Slot]);
+    DEBUG ((
+      DEBUG_INFO,
+      "Slot[%d] Base Clock Frequency: %dMHz\n",
+      Slot,
+      Private->BaseClkFreq[Slot]
+      ));
+
+    //
+    // If any of the slots does not support 64b system bus
+    // do not enable 64b DMA in the PCI layer.
+    //
+    if (((Private->ControllerVersion[Slot] == SD_MMC_HC_CTRL_VER_300) &&
+         (Private->Capability[Slot].SysBus64V3 == 0)) ||
+        ((Private->ControllerVersion[Slot] == SD_MMC_HC_CTRL_VER_400) &&
+         (Private->Capability[Slot].SysBus64V3 == 0)) ||
+        ((Private->ControllerVersion[Slot] >= SD_MMC_HC_CTRL_VER_410) &&
+         (Private->Capability[Slot].SysBus64V4 == 0)))
+    {
+      Support64BitDma = FALSE;
+    }
+
+    Status = SdMmcHcGetMaxCurrent (PciIo, Slot, &Private->MaxCurrent[Slot]);
+    if (EFI_ERROR (Status)) {
+      continue;
+    }
+
+    Private->Slot[Slot].SlotType = Private->Capability[Slot].SlotType;
+    if ((Private->Slot[Slot].SlotType != RemovableSlot) && (Private->Slot[Slot].SlotType != EmbeddedSlot)) {
+      DEBUG ((DEBUG_INFO, "SdMmcPciHcDxe doesn't support the slot type [%d]!!!\n", Private->Slot[Slot].SlotType));
+      continue;
+    }
+
+    //
+    // Reset the specified slot of the SD/MMC Pci Host Controller
+    //
+    Status = SdMmcHcReset (Private, Slot);
+    if (EFI_ERROR (Status)) {
+      continue;
+    }
+
+    //
+    // Check whether there is a SD/MMC card attached
+    //
+    if (Private->Slot[Slot].SlotType == RemovableSlot) {
+      Status = SdMmcHcCardDetect (PciIo, Slot, &MediaPresent);
+      if (EFI_ERROR (Status) && (Status != EFI_MEDIA_CHANGED)) {
+        continue;
+      } else if (!MediaPresent) {
+        DEBUG ((
+          DEBUG_INFO,
+          "SdMmcHcCardDetect: No device attached in Slot[%d]!!!\n",
+          Slot
+          ));
+        continue;
+      }
+    }
+
+    Status = SdMmcHcInitHost (Private, Slot);
+    if (EFI_ERROR (Status)) {
+      continue;
+    }
+
+    Private->Slot[Slot].MediaPresent = TRUE;
+    Private->Slot[Slot].Initialized  = TRUE;
+    RoutineNum                       = sizeof (mCardTypeDetectRoutineTable) / sizeof (CARD_TYPE_DETECT_ROUTINE);
+    for (Index = 0; Index < RoutineNum; Index++) {
+      Routine = &mCardTypeDetectRoutineTable[Index];
+      if (*Routine != NULL) {
+        Status = (*Routine)(Private, Slot);
+        if (!EFI_ERROR (Status)) {
+          break;
+        }
+      }
+    }
+
+    //
+    // This card doesn't get initialized correctly.
+    //
+    if (Index == RoutineNum) {
+      Private->Slot[Slot].Initialized = FALSE;
+    }
+  }
+
+  //
+  // Enable 64-bit DMA support in the PCI layer if this controller
+  // supports it.
+  //
+  if (Support64BitDma) {
+    Status = PciIo->Attributes (
+                      PciIo,
+                      EfiPciIoAttributeOperationEnable,
+                      EFI_PCI_IO_ATTRIBUTE_DUAL_ADDRESS_CYCLE,
+                      NULL
+                      );
+    if (EFI_ERROR (Status)) {
+      DEBUG ((DEBUG_WARN, "SdMmcPciHcDriverBindingStart: failed to enable 64-bit DMA (%r)\n", Status));
+    }
+  }
+
+  //
+  // Start the asynchronous I/O monitor
+  //
+  Status = gBS->CreateEvent (
+                  EVT_TIMER | EVT_NOTIFY_SIGNAL,
+                  TPL_NOTIFY,
+                  ProcessAsyncTaskList,
+                  Private,
+                  &Private->TimerEvent
+                  );
+  if (EFI_ERROR (Status)) {
+    goto Done;
+  }
+
+  Status = gBS->SetTimer (Private->TimerEvent, TimerPeriodic, SD_MMC_HC_ASYNC_TIMER);
+  if (EFI_ERROR (Status)) {
+    goto Done;
+  }
+
+  //
+  // Start the Sd removable device connection enumeration
+  //
+  Status = gBS->CreateEvent (
+                  EVT_TIMER | EVT_NOTIFY_SIGNAL,
+                  TPL_CALLBACK,
+                  SdMmcPciHcEnumerateDevice,
+                  Private,
+                  &Private->ConnectEvent
+                  );
+  if (EFI_ERROR (Status)) {
+    goto Done;
+  }
+
+  Status = gBS->SetTimer (Private->ConnectEvent, TimerPeriodic, SD_MMC_HC_ENUM_TIMER);
+  if (EFI_ERROR (Status)) {
+    goto Done;
+  }
+
+  Status = gBS->InstallMultipleProtocolInterfaces (
+                  &Controller,
+                  &gEfiSdMmcPassThruProtocolGuid,
+                  &(Private->PassThru),
+                  NULL
+                  );
+
+  DEBUG ((DEBUG_INFO, "SdMmcPciHcDriverBindingStart: %r End on %x\n", Status, Controller));
+
+Done:
+  if (EFI_ERROR (Status)) {
+    if ((Private != NULL) && (Private->PciAttributes != 0)) {
+      //
+      // Restore original PCI attributes
+      //
+      PciIo->Attributes (
+               PciIo,
+               EfiPciIoAttributeOperationSet,
+               Private->PciAttributes,
+               NULL
+               );
+    }
+
+    gBS->CloseProtocol (
+           Controller,
+           &gEfiPciIoProtocolGuid,
+           This->DriverBindingHandle,
+           Controller
+           );
+
+    if ((Private != NULL) && (Private->TimerEvent != NULL)) {
+      gBS->CloseEvent (Private->TimerEvent);
+    }
+
+    if ((Private != NULL) && (Private->ConnectEvent != NULL)) {
+      gBS->CloseEvent (Private->ConnectEvent);
+    }
+
+    if (Private != NULL) {
+      FreePool (Private);
+    }
+  }
+
+  return Status;
+}
+
+/**
+  Stops a device controller or a bus controller.
+
+  The Stop() function is designed to be invoked from the EFI boot service DisconnectController().
+  As a result, much of the error checking on the parameters to Stop() has been moved
+  into this common boot service. It is legal to call Stop() from other locations,
+  but the following calling restrictions must be followed or the system behavior will not be deterministic.
+  1. ControllerHandle must be a valid EFI_HANDLE that was used on a previous call to this
+     same driver's Start() function.
+  2. The first NumberOfChildren handles of ChildHandleBuffer must all be a valid
+     EFI_HANDLE. In addition, all of these handles must have been created in this driver's
+     Start() function, and the Start() function must have called OpenProtocol() on
+     ControllerHandle with an Attribute of EFI_OPEN_PROTOCOL_BY_CHILD_CONTROLLER.
+
+  @param[in]  This              A pointer to the EFI_DRIVER_BINDING_PROTOCOL instance.
+  @param[in]  ControllerHandle  A handle to the device being stopped. The handle must
+                                support a bus specific I/O protocol for the driver
+                                to use to stop the device.
+  @param[in]  NumberOfChildren  The number of child device handles in ChildHandleBuffer.
+  @param[in]  ChildHandleBuffer An array of child handles to be freed. May be NULL
+                                if NumberOfChildren is 0.
+
+  @retval EFI_SUCCESS           The device was stopped.
+  @retval EFI_DEVICE_ERROR      The device could not be stopped due to a device error.
+
+**/
+EFI_STATUS
+EFIAPI
+SdMmcPciHcDriverBindingStop (
+  IN  EFI_DRIVER_BINDING_PROTOCOL  *This,
+  IN  EFI_HANDLE                   Controller,
+  IN  UINTN                        NumberOfChildren,
+  IN  EFI_HANDLE                   *ChildHandleBuffer
+  )
+{
+  EFI_STATUS                     Status;
+  EFI_SD_MMC_PASS_THRU_PROTOCOL  *PassThru;
+  SD_MMC_HC_PRIVATE_DATA         *Private;
+  EFI_PCI_IO_PROTOCOL            *PciIo;
+  LIST_ENTRY                     *Link;
+  LIST_ENTRY                     *NextLink;
+  SD_MMC_HC_TRB                  *Trb;
+
+  DEBUG ((DEBUG_INFO, "SdMmcPciHcDriverBindingStop: Start\n"));
+
+  Status = gBS->OpenProtocol (
+                  Controller,
+                  &gEfiSdMmcPassThruProtocolGuid,
+                  (VOID **)&PassThru,
+                  This->DriverBindingHandle,
+                  Controller,
+                  EFI_OPEN_PROTOCOL_GET_PROTOCOL
+                  );
+  if (EFI_ERROR (Status)) {
+    return Status;
+  }
+
+  Private = SD_MMC_HC_PRIVATE_FROM_THIS (PassThru);
+  //
+  // Close Non-Blocking timer and free Task list.
+  //
+  if (Private->TimerEvent != NULL) {
+    gBS->CloseEvent (Private->TimerEvent);
+    Private->TimerEvent = NULL;
+  }
+
+  if (Private->ConnectEvent != NULL) {
+    gBS->CloseEvent (Private->ConnectEvent);
+    Private->ConnectEvent = NULL;
+  }
+
+  //
+  // As the timer is closed, there is no needs to use TPL lock to
+  // protect the critical region "queue".
+  //
+  for (Link = GetFirstNode (&Private->Queue);
+       !IsNull (&Private->Queue, Link);
+       Link = NextLink)
+  {
+    NextLink = GetNextNode (&Private->Queue, Link);
+    RemoveEntryList (Link);
+    Trb                            = SD_MMC_HC_TRB_FROM_THIS (Link);
+    Trb->Packet->TransactionStatus = EFI_ABORTED;
+    gBS->SignalEvent (Trb->Event);
+    SdMmcFreeTrb (Trb);
+  }
+
+  //
+  // Uninstall Block I/O protocol from the device handle
+  //
+  Status = gBS->UninstallProtocolInterface (
+                  Controller,
+                  &gEfiSdMmcPassThruProtocolGuid,
+                  &(Private->PassThru)
+                  );
+
+  if (EFI_ERROR (Status)) {
+    return Status;
+  }
+
+  gBS->CloseProtocol (
+         Controller,
+         &gEfiPciIoProtocolGuid,
+         This->DriverBindingHandle,
+         Controller
+         );
+  //
+  // Restore original PCI attributes
+  //
+  PciIo  = Private->PciIo;
+  Status = PciIo->Attributes (
+                    PciIo,
+                    EfiPciIoAttributeOperationSet,
+                    Private->PciAttributes,
+                    NULL
+                    );
+  ASSERT_EFI_ERROR (Status);
+
+  FreePool (Private);
+
+  DEBUG ((DEBUG_INFO, "SdMmcPciHcDriverBindingStop: End with %r\n", Status));
+
+  return Status;
+}
+
+/**
+  Sends SD command to an SD card that is attached to the SD controller.
+
+  The PassThru() function sends the SD command specified by Packet to the SD card
+  specified by Slot.
+
+  If Packet is successfully sent to the SD card, then EFI_SUCCESS is returned.
+
+  If a device error occurs while sending the Packet, then EFI_DEVICE_ERROR is returned.
+
+  If Slot is not in a valid range for the SD controller, then EFI_INVALID_PARAMETER
+  is returned.
+
+  If Packet defines a data command but both InDataBuffer and OutDataBuffer are NULL,
+  EFI_INVALID_PARAMETER is returned.
+
+  @param[in]     This           A pointer to the EFI_SD_MMC_PASS_THRU_PROTOCOL instance.
+  @param[in]     Slot           The slot number of the SD card to send the command to.
+  @param[in,out] Packet         A pointer to the SD command data structure.
+  @param[in]     Event          If Event is NULL, blocking I/O is performed. If Event is
+                                not NULL, then nonblocking I/O is performed, and Event
+                                will be signaled when the Packet completes.
+
+  @retval EFI_SUCCESS           The SD Command Packet was sent by the host.
+  @retval EFI_DEVICE_ERROR      A device error occurred while attempting to send the SD
+                                command Packet.
+  @retval EFI_INVALID_PARAMETER Packet, Slot, or the contents of the Packet is invalid.
+  @retval EFI_INVALID_PARAMETER Packet defines a data command but both InDataBuffer and
+                                OutDataBuffer are NULL.
+  @retval EFI_NO_MEDIA          SD Device not present in the Slot.
+  @retval EFI_UNSUPPORTED       The command described by the SD Command Packet is not
+                                supported by the host controller.
+  @retval EFI_BAD_BUFFER_SIZE   The InTransferLength or OutTransferLength exceeds the
+                                limit supported by SD card ( i.e. if the number of bytes
+                                exceed the Last LBA).
+
+**/
+EFI_STATUS
+EFIAPI
+SdMmcPassThruPassThru (
+  IN     EFI_SD_MMC_PASS_THRU_PROTOCOL        *This,
+  IN     UINT8                                Slot,
+  IN OUT EFI_SD_MMC_PASS_THRU_COMMAND_PACKET  *Packet,
+  IN     EFI_EVENT                            Event    OPTIONAL
+  )
+{
+  EFI_STATUS                      Status;
+  SD_MMC_HC_PRIVATE_DATA          *Private;
+  SD_MMC_HC_TRB                   *Trb;
+  EFI_TPL                         OldTpl;
+
+  if ((This == NULL) || (Packet == NULL)) {
+    return EFI_INVALID_PARAMETER;
+  }
+
+  if ((Packet->SdMmcCmdBlk == NULL) || (Packet->SdMmcStatusBlk == NULL)) {
+    return EFI_INVALID_PARAMETER;
+  }
+
+  if ((Packet->OutDataBuffer == NULL) && (Packet->OutTransferLength != 0)) {
+    return EFI_INVALID_PARAMETER;
+  }
+
+  if ((Packet->InDataBuffer == NULL) && (Packet->InTransferLength != 0)) {
+    return EFI_INVALID_PARAMETER;
+  }
+
+  Private = SD_MMC_HC_PRIVATE_FROM_THIS (This);
+
+  if (!Private->Slot[Slot].Enable) {
+    return EFI_INVALID_PARAMETER;
+  }
+
+  if (!Private->Slot[Slot].MediaPresent) {
+    return EFI_NO_MEDIA;
+  }
+
+  if (!Private->Slot[Slot].Initialized) {
+    return EFI_DEVICE_ERROR;
+  }
+
+  Trb = SdMmcCreateTrb (Private, Slot, Packet, Event);
+  if (Trb == NULL) {
+    return EFI_OUT_OF_RESOURCES;
+  }
+
+  //
+  // Immediately return for async I/O.
+  //
+  if (Event != NULL) {
+    return EFI_SUCCESS;
+  }
+
+  //
+  // Wait async I/O list is empty before execute sync I/O operation.
+  //
+  while (TRUE) {
+    OldTpl = gBS->RaiseTPL (TPL_NOTIFY);
+    if (IsListEmpty (&Private->Queue)) {
+      gBS->RestoreTPL (OldTpl);
+      break;
+    }
+    gBS->RestoreTPL (OldTpl);
+  }
+
+  Status = SdMmcWaitTrbEnv (Private, Trb);
+  if (EFI_ERROR (Status)) {
+    goto Done;
+  }
+
+  Status = SdMmcExecTrb (Private, Trb);
+  if (EFI_ERROR (Status)) {
+    goto Done;
+  }
+
+  Status = SdMmcWaitTrbResult (Private, Trb);
+  if (EFI_ERROR (Status)) {
+    goto Done;
+  }
+
+Done:
+  SdMmcFreeTrb (Trb);
+
+  return Status;
+}
+
+/**
+  Used to retrieve next slot numbers supported by the SD controller. The function
+  returns information about all available slots (populated or not-populated).
+
+  The GetNextSlot() function retrieves the next slot number on an SD controller.
+  If on input Slot is 0xFF, then the slot number of the first slot on the SD controller
+  is returned.
+
+  If Slot is a slot number that was returned on a previous call to GetNextSlot(), then
+  the slot number of the next slot on the SD controller is returned.
+
+  If Slot is not 0xFF and Slot was not returned on a previous call to GetNextSlot(),
+  EFI_INVALID_PARAMETER is returned.
+
+  If Slot is the slot number of the last slot on the SD controller, then EFI_NOT_FOUND
+  is returned.
+
+  @param[in]     This           A pointer to the EFI_SD_MMMC_PASS_THRU_PROTOCOL instance.
+  @param[in,out] Slot           On input, a pointer to a slot number on the SD controller.
+                                On output, a pointer to the next slot number on the SD controller.
+                                An input value of 0xFF retrieves the first slot number on the SD
+                                controller.
+
+  @retval EFI_SUCCESS           The next slot number on the SD controller was returned in Slot.
+  @retval EFI_NOT_FOUND         There are no more slots on this SD controller.
+  @retval EFI_INVALID_PARAMETER Slot is not 0xFF and Slot was not returned on a previous call
+                                to GetNextSlot().
+
+**/
+EFI_STATUS
+EFIAPI
+SdMmcPassThruGetNextSlot (
+  IN     EFI_SD_MMC_PASS_THRU_PROTOCOL  *This,
+  IN OUT UINT8                          *Slot
+  )
+{
+  SD_MMC_HC_PRIVATE_DATA  *Private;
+  UINT8                   Index;
+
+  if ((This == NULL) || (Slot == NULL)) {
+    return EFI_INVALID_PARAMETER;
+  }
+
+  Private = SD_MMC_HC_PRIVATE_FROM_THIS (This);
+
+  if (*Slot == 0xFF) {
+    for (Index = 0; Index < SD_MMC_HC_MAX_SLOT; Index++) {
+      if (Private->Slot[Index].Enable) {
+        *Slot                 = Index;
+        Private->PreviousSlot = Index;
+        return EFI_SUCCESS;
+      }
+    }
+
+    return EFI_NOT_FOUND;
+  } else if (*Slot == Private->PreviousSlot) {
+    for (Index = *Slot + 1; Index < SD_MMC_HC_MAX_SLOT; Index++) {
+      if (Private->Slot[Index].Enable) {
+        *Slot                 = Index;
+        Private->PreviousSlot = Index;
+        return EFI_SUCCESS;
+      }
+    }
+
+    return EFI_NOT_FOUND;
+  } else {
+    return EFI_INVALID_PARAMETER;
+  }
+}
+
+/**
+  Used to allocate and build a device path node for an SD card on the SD controller.
+
+  The BuildDevicePath() function allocates and builds a single device node for the SD
+  card specified by Slot.
+
+  If the SD card specified by Slot is not present on the SD controller, then EFI_NOT_FOUND
+  is returned.
+
+  If DevicePath is NULL, then EFI_INVALID_PARAMETER is returned.
+
+  If there are not enough resources to allocate the device path node, then EFI_OUT_OF_RESOURCES
+  is returned.
+
+  Otherwise, DevicePath is allocated with the boot service AllocatePool(), the contents of
+  DevicePath are initialized to describe the SD card specified by Slot, and EFI_SUCCESS is
+  returned.
+
+  @param[in]     This           A pointer to the EFI_SD_MMMC_PASS_THRU_PROTOCOL instance.
+  @param[in]     Slot           Specifies the slot number of the SD card for which a device
+                                path node is to be allocated and built.
+  @param[in,out] DevicePath     A pointer to a single device path node that describes the SD
+                                card specified by Slot. This function is responsible for
+                                allocating the buffer DevicePath with the boot service
+                                AllocatePool(). It is the caller's responsibility to free
+                                DevicePath when the caller is finished with DevicePath.
+
+  @retval EFI_SUCCESS           The device path node that describes the SD card specified by
+                                Slot was allocated and returned in DevicePath.
+  @retval EFI_NOT_FOUND         The SD card specified by Slot does not exist on the SD controller.
+  @retval EFI_INVALID_PARAMETER DevicePath is NULL.
+  @retval EFI_OUT_OF_RESOURCES  There are not enough resources to allocate DevicePath.
+
+**/
+EFI_STATUS
+EFIAPI
+SdMmcPassThruBuildDevicePath (
+  IN     EFI_SD_MMC_PASS_THRU_PROTOCOL  *This,
+  IN     UINT8                          Slot,
+  IN OUT EFI_DEVICE_PATH_PROTOCOL       **DevicePath
+  )
+{
+  SD_MMC_HC_PRIVATE_DATA  *Private;
+  SD_DEVICE_PATH          *SdNode;
+  EMMC_DEVICE_PATH        *EmmcNode;
+
+  if ((This == NULL) || (DevicePath == NULL) || (Slot >= SD_MMC_HC_MAX_SLOT)) {
+    return EFI_INVALID_PARAMETER;
+  }
+
+  Private = SD_MMC_HC_PRIVATE_FROM_THIS (This);
+
+  if ((!Private->Slot[Slot].Enable) || (!Private->Slot[Slot].MediaPresent)) {
+    return EFI_NOT_FOUND;
+  }
+
+  if (Private->Slot[Slot].CardType == SdCardType) {
+    SdNode = AllocateCopyPool (sizeof (SD_DEVICE_PATH), &mSdDpTemplate);
+    if (SdNode == NULL) {
+      return EFI_OUT_OF_RESOURCES;
+    }
+
+    SdNode->SlotNumber = Slot;
+
+    *DevicePath = (EFI_DEVICE_PATH_PROTOCOL *)SdNode;
+  } else if (Private->Slot[Slot].CardType == EmmcCardType) {
+    EmmcNode = AllocateCopyPool (sizeof (EMMC_DEVICE_PATH), &mEmmcDpTemplate);
+    if (EmmcNode == NULL) {
+      return EFI_OUT_OF_RESOURCES;
+    }
+
+    EmmcNode->SlotNumber = Slot;
+
+    *DevicePath = (EFI_DEVICE_PATH_PROTOCOL *)EmmcNode;
+  } else {
+    //
+    // Currently we only support SD and EMMC two device nodes.
+    //
+    return EFI_NOT_FOUND;
+  }
+
+  return EFI_SUCCESS;
+}
+
+/**
+  This function retrieves an SD card slot number based on the input device path.
+
+  The GetSlotNumber() function retrieves slot number for the SD card specified by
+  the DevicePath node. If DevicePath is NULL, EFI_INVALID_PARAMETER is returned.
+
+  If DevicePath is not a device path node type that the SD Pass Thru driver supports,
+  EFI_UNSUPPORTED is returned.
+
+  @param[in]  This              A pointer to the EFI_SD_MMC_PASS_THRU_PROTOCOL instance.
+  @param[in]  DevicePath        A pointer to the device path node that describes a SD
+                                card on the SD controller.
+  @param[out] Slot              On return, points to the slot number of an SD card on
+                                the SD controller.
+
+  @retval EFI_SUCCESS           SD card slot number is returned in Slot.
+  @retval EFI_INVALID_PARAMETER Slot or DevicePath is NULL.
+  @retval EFI_UNSUPPORTED       DevicePath is not a device path node type that the SD
+                                Pass Thru driver supports.
+
+**/
+EFI_STATUS
+EFIAPI
+SdMmcPassThruGetSlotNumber (
+  IN  EFI_SD_MMC_PASS_THRU_PROTOCOL  *This,
+  IN  EFI_DEVICE_PATH_PROTOCOL       *DevicePath,
+  OUT UINT8                          *Slot
+  )
+{
+  SD_MMC_HC_PRIVATE_DATA  *Private;
+  SD_DEVICE_PATH          *SdNode;
+  EMMC_DEVICE_PATH        *EmmcNode;
+  UINT8                   SlotNumber;
+
+  if ((This == NULL) || (DevicePath == NULL) || (Slot == NULL)) {
+    return EFI_INVALID_PARAMETER;
+  }
+
+  Private = SD_MMC_HC_PRIVATE_FROM_THIS (This);
+
+  //
+  // Check whether the DevicePath belongs to SD_DEVICE_PATH or EMMC_DEVICE_PATH
+  //
+  if ((DevicePath->Type != MESSAGING_DEVICE_PATH) ||
+      ((DevicePath->SubType != MSG_SD_DP) &&
+       (DevicePath->SubType != MSG_EMMC_DP)) ||
+      (DevicePathNodeLength (DevicePath) != sizeof (SD_DEVICE_PATH)) ||
+      (DevicePathNodeLength (DevicePath) != sizeof (EMMC_DEVICE_PATH)))
+  {
+    return EFI_UNSUPPORTED;
+  }
+
+  if (DevicePath->SubType == MSG_SD_DP) {
+    SdNode     = (SD_DEVICE_PATH *)DevicePath;
+    SlotNumber = SdNode->SlotNumber;
+  } else {
+    EmmcNode   = (EMMC_DEVICE_PATH *)DevicePath;
+    SlotNumber = EmmcNode->SlotNumber;
+  }
+
+  if (SlotNumber >= SD_MMC_HC_MAX_SLOT) {
+    return EFI_NOT_FOUND;
+  }
+
+  if (Private->Slot[SlotNumber].Enable) {
+    *Slot = SlotNumber;
+    return EFI_SUCCESS;
+  } else {
+    return EFI_NOT_FOUND;
+  }
+}
+
+/**
+  Resets an SD card that is connected to the SD controller.
+
+  The ResetDevice() function resets the SD card specified by Slot.
+
+  If this SD controller does not support a device reset operation, EFI_UNSUPPORTED is
+  returned.
+
+  If Slot is not in a valid slot number for this SD controller, EFI_INVALID_PARAMETER
+  is returned.
+
+  If the device reset operation is completed, EFI_SUCCESS is returned.
+
+  @param[in]  This              A pointer to the EFI_SD_MMC_PASS_THRU_PROTOCOL instance.
+  @param[in]  Slot              Specifies the slot number of the SD card to be reset.
+
+  @retval EFI_SUCCESS           The SD card specified by Slot was reset.
+  @retval EFI_UNSUPPORTED       The SD controller does not support a device reset operation.
+  @retval EFI_INVALID_PARAMETER Slot number is invalid.
+  @retval EFI_NO_MEDIA          SD Device not present in the Slot.
+  @retval EFI_DEVICE_ERROR      The reset command failed due to a device error
+
+**/
+EFI_STATUS
+EFIAPI
+SdMmcPassThruResetDevice (
+  IN EFI_SD_MMC_PASS_THRU_PROTOCOL  *This,
+  IN UINT8                          Slot
+  )
+{
+  SD_MMC_HC_PRIVATE_DATA  *Private;
+  LIST_ENTRY              *Link;
+  LIST_ENTRY              *NextLink;
+  SD_MMC_HC_TRB           *Trb;
+  EFI_TPL                 OldTpl;
+
+  if (This == NULL) {
+    return EFI_INVALID_PARAMETER;
+  }
+
+  Private = SD_MMC_HC_PRIVATE_FROM_THIS (This);
+
+  if (!Private->Slot[Slot].Enable) {
+    return EFI_INVALID_PARAMETER;
+  }
+
+  if (!Private->Slot[Slot].MediaPresent) {
+    return EFI_NO_MEDIA;
+  }
+
+  if (!Private->Slot[Slot].Initialized) {
+    return EFI_DEVICE_ERROR;
+  }
+
+  //
+  // Free all async I/O requests in the queue
+  //
+  OldTpl = gBS->RaiseTPL (TPL_NOTIFY);
+
+  for (Link = GetFirstNode (&Private->Queue);
+       !IsNull (&Private->Queue, Link);
+       Link = NextLink)
+  {
+    NextLink = GetNextNode (&Private->Queue, Link);
+    RemoveEntryList (Link);
+    Trb                            = SD_MMC_HC_TRB_FROM_THIS (Link);
+    Trb->Packet->TransactionStatus = EFI_ABORTED;
+    gBS->SignalEvent (Trb->Event);
+    SdMmcFreeTrb (Trb);
+  }
+
+  gBS->RestoreTPL (OldTpl);
+
+  return EFI_SUCCESS;
+}