/** @file
  This file provides some helper functions which are specific for SD card device.

  Copyright (c) 2018 - 2020, NVIDIA CORPORATION. All rights reserved.
  Copyright (c) 2015 - 2021, Intel Corporation. All rights reserved.<BR>
  SPDX-License-Identifier: BSD-2-Clause-Patent

**/

#include "SdMmcPciHcDxe.h"

/**
  Send command GO_IDLE_STATE to the device to make it go to Idle State.

  Refer to SD Physical Layer Simplified Spec 4.1 Section 4.7 for details.

  @param[in] PassThru       A pointer to the EFI_SD_MMC_PASS_THRU_PROTOCOL instance.
  @param[in] Slot           The slot number of the SD card to send the command to.

  @retval EFI_SUCCESS       The SD device is reset correctly.
  @retval Others            The device reset fails.

**/
EFI_STATUS
SdCardReset (
  IN EFI_SD_MMC_PASS_THRU_PROTOCOL  *PassThru,
  IN UINT8                          Slot
  )
{
  EFI_SD_MMC_COMMAND_BLOCK             SdMmcCmdBlk;
  EFI_SD_MMC_STATUS_BLOCK              SdMmcStatusBlk;
  EFI_SD_MMC_PASS_THRU_COMMAND_PACKET  Packet;
  EFI_STATUS                           Status;

  ZeroMem (&SdMmcCmdBlk, sizeof (SdMmcCmdBlk));
  ZeroMem (&SdMmcStatusBlk, sizeof (SdMmcStatusBlk));
  ZeroMem (&Packet, sizeof (Packet));

  Packet.SdMmcCmdBlk    = &SdMmcCmdBlk;
  Packet.SdMmcStatusBlk = &SdMmcStatusBlk;
  Packet.Timeout        = SD_MMC_HC_GENERIC_TIMEOUT;

  SdMmcCmdBlk.CommandIndex = SD_GO_IDLE_STATE;
  SdMmcCmdBlk.CommandType  = SdMmcCommandTypeBc;

  Status = SdMmcPassThruPassThru (PassThru, Slot, &Packet, NULL);

  return Status;
}

/**
  Send command SEND_IF_COND to the device to inquiry the SD Memory Card interface
  condition.

  Refer to SD Physical Layer Simplified Spec 4.1 Section 4.7 for details.

  @param[in] PassThru       A pointer to the EFI_SD_MMC_PASS_THRU_PROTOCOL instance.
  @param[in] Slot           The slot number of the SD card to send the command to.
  @param[in] SupplyVoltage  The supplied voltage by the host.
  @param[in] CheckPattern   The check pattern to be sent to the device.

  @retval EFI_SUCCESS       The operation is done correctly.
  @retval Others            The operation fails.

**/
EFI_STATUS
SdCardVoltageCheck (
  IN EFI_SD_MMC_PASS_THRU_PROTOCOL  *PassThru,
  IN UINT8                          Slot,
  IN UINT8                          SupplyVoltage,
  IN UINT8                          CheckPattern
  )
{
  EFI_SD_MMC_COMMAND_BLOCK             SdMmcCmdBlk;
  EFI_SD_MMC_STATUS_BLOCK              SdMmcStatusBlk;
  EFI_SD_MMC_PASS_THRU_COMMAND_PACKET  Packet;
  EFI_STATUS                           Status;

  ZeroMem (&SdMmcCmdBlk, sizeof (SdMmcCmdBlk));
  ZeroMem (&SdMmcStatusBlk, sizeof (SdMmcStatusBlk));
  ZeroMem (&Packet, sizeof (Packet));

  Packet.SdMmcCmdBlk    = &SdMmcCmdBlk;
  Packet.SdMmcStatusBlk = &SdMmcStatusBlk;
  Packet.Timeout        = SD_MMC_HC_GENERIC_TIMEOUT;

  SdMmcCmdBlk.CommandIndex    = SD_SEND_IF_COND;
  SdMmcCmdBlk.CommandType     = SdMmcCommandTypeBcr;
  SdMmcCmdBlk.ResponseType    = SdMmcResponseTypeR7;
  SdMmcCmdBlk.CommandArgument = (SupplyVoltage << 8) | CheckPattern;

  Status = SdMmcPassThruPassThru (PassThru, Slot, &Packet, NULL);

  if (!EFI_ERROR (Status)) {
    if (SdMmcStatusBlk.Resp0 != SdMmcCmdBlk.CommandArgument) {
      return EFI_DEVICE_ERROR;
    }
  }

  return Status;
}

/**
  Send command SDIO_SEND_OP_COND to the device to see whether it is SDIO device.

  Refer to SDIO Simplified Spec 3 Section 3.2 for details.

  @param[in] PassThru       A pointer to the EFI_SD_MMC_PASS_THRU_PROTOCOL instance.
  @param[in] Slot           The slot number of the SD card to send the command to.
  @param[in] VoltageWindow  The supply voltage window.
  @param[in] S18R           The boolean to show if it should switch to 1.8v.

  @retval EFI_SUCCESS       The operation is done correctly.
  @retval Others            The operation fails.

**/
EFI_STATUS
SdioSendOpCond (
  IN EFI_SD_MMC_PASS_THRU_PROTOCOL  *PassThru,
  IN UINT8                          Slot,
  IN UINT32                         VoltageWindow,
  IN BOOLEAN                        S18R
  )
{
  EFI_SD_MMC_COMMAND_BLOCK             SdMmcCmdBlk;
  EFI_SD_MMC_STATUS_BLOCK              SdMmcStatusBlk;
  EFI_SD_MMC_PASS_THRU_COMMAND_PACKET  Packet;
  EFI_STATUS                           Status;
  UINT32                               Switch;

  ZeroMem (&SdMmcCmdBlk, sizeof (SdMmcCmdBlk));
  ZeroMem (&SdMmcStatusBlk, sizeof (SdMmcStatusBlk));
  ZeroMem (&Packet, sizeof (Packet));

  Packet.SdMmcCmdBlk    = &SdMmcCmdBlk;
  Packet.SdMmcStatusBlk = &SdMmcStatusBlk;
  Packet.Timeout        = SD_MMC_HC_GENERIC_TIMEOUT;

  SdMmcCmdBlk.CommandIndex = SDIO_SEND_OP_COND;
  SdMmcCmdBlk.CommandType  = SdMmcCommandTypeBcr;
  SdMmcCmdBlk.ResponseType = SdMmcResponseTypeR4;

  Switch = S18R ? BIT24 : 0;

  SdMmcCmdBlk.CommandArgument = (VoltageWindow & 0xFFFFFF) | Switch;

  Status = SdMmcPassThruPassThru (PassThru, Slot, &Packet, NULL);

  return Status;
}

/**
  Send command SD_SEND_OP_COND to the device to see whether it is SDIO device.

  Refer to SD Physical Layer Simplified Spec 4.1 Section 4.7 for details.

  @param[in]  PassThru       A pointer to the EFI_SD_MMC_PASS_THRU_PROTOCOL instance.
  @param[in]  Slot           The slot number of the SD card to send the command to.
  @param[in]  Rca            The relative device address of addressed device.
  @param[in]  VoltageWindow  The supply voltage window.
  @param[in]  S18R           The boolean to show if it should switch to 1.8v.
  @param[in]  Xpc            The boolean to show if it should provide 0.36w power control.
  @param[in]  Hcs            The boolean to show if it support host capacity info.
  @param[out] Ocr            The buffer to store returned OCR register value.

  @retval EFI_SUCCESS        The operation is done correctly.
  @retval Others             The operation fails.

**/
EFI_STATUS
SdCardSendOpCond (
  IN     EFI_SD_MMC_PASS_THRU_PROTOCOL  *PassThru,
  IN     UINT8                          Slot,
  IN     UINT16                         Rca,
  IN     UINT32                         VoltageWindow,
  IN     BOOLEAN                        S18R,
  IN     BOOLEAN                        Xpc,
  IN     BOOLEAN                        Hcs,
  OUT UINT32                            *Ocr
  )
{
  EFI_SD_MMC_COMMAND_BLOCK             SdMmcCmdBlk;
  EFI_SD_MMC_STATUS_BLOCK              SdMmcStatusBlk;
  EFI_SD_MMC_PASS_THRU_COMMAND_PACKET  Packet;
  EFI_STATUS                           Status;
  UINT32                               Switch;
  UINT32                               MaxPower;
  UINT32                               HostCapacity;

  ZeroMem (&SdMmcCmdBlk, sizeof (SdMmcCmdBlk));
  ZeroMem (&SdMmcStatusBlk, sizeof (SdMmcStatusBlk));
  ZeroMem (&Packet, sizeof (Packet));

  Packet.SdMmcCmdBlk    = &SdMmcCmdBlk;
  Packet.SdMmcStatusBlk = &SdMmcStatusBlk;
  Packet.Timeout        = SD_MMC_HC_GENERIC_TIMEOUT;

  SdMmcCmdBlk.CommandIndex    = SD_APP_CMD;
  SdMmcCmdBlk.CommandType     = SdMmcCommandTypeAc;
  SdMmcCmdBlk.ResponseType    = SdMmcResponseTypeR1;
  SdMmcCmdBlk.CommandArgument = (UINT32)Rca << 16;

  Status = SdMmcPassThruPassThru (PassThru, Slot, &Packet, NULL);
  if (EFI_ERROR (Status)) {
    return Status;
  }

  SdMmcCmdBlk.CommandIndex = SD_SEND_OP_COND;
  SdMmcCmdBlk.CommandType  = SdMmcCommandTypeBcr;
  SdMmcCmdBlk.ResponseType = SdMmcResponseTypeR3;

  Switch       = S18R ? BIT24 : 0;
  MaxPower     = Xpc ? BIT28 : 0;
  HostCapacity = Hcs ? BIT30 : 0;

  SdMmcCmdBlk.CommandArgument = (VoltageWindow & 0xFFFFFF) | Switch | MaxPower | HostCapacity;

  Status = SdMmcPassThruPassThru (PassThru, Slot, &Packet, NULL);
  if (!EFI_ERROR (Status)) {
    //
    // For details, refer to SD Host Controller Simplified Spec 3.0 Table 2-12.
    //
    *Ocr = SdMmcStatusBlk.Resp0;
  }

  return Status;
}

/**
  Broadcast command ALL_SEND_CID to the bus to ask all the SD devices to send the
  data of their CID registers.

  Refer to SD Physical Layer Simplified Spec 4.1 Section 4.7 for details.

  @param[in] PassThru       A pointer to the EFI_SD_MMC_PASS_THRU_PROTOCOL instance.
  @param[in] Slot           The slot number of the SD card to send the command to.

  @retval EFI_SUCCESS       The operation is done correctly.
  @retval Others            The operation fails.

**/
EFI_STATUS
SdCardAllSendCid (
  IN EFI_SD_MMC_PASS_THRU_PROTOCOL  *PassThru,
  IN UINT8                          Slot
  )
{
  EFI_SD_MMC_COMMAND_BLOCK             SdMmcCmdBlk;
  EFI_SD_MMC_STATUS_BLOCK              SdMmcStatusBlk;
  EFI_SD_MMC_PASS_THRU_COMMAND_PACKET  Packet;
  EFI_STATUS                           Status;

  ZeroMem (&SdMmcCmdBlk, sizeof (SdMmcCmdBlk));
  ZeroMem (&SdMmcStatusBlk, sizeof (SdMmcStatusBlk));
  ZeroMem (&Packet, sizeof (Packet));

  Packet.SdMmcCmdBlk    = &SdMmcCmdBlk;
  Packet.SdMmcStatusBlk = &SdMmcStatusBlk;
  Packet.Timeout        = SD_MMC_HC_GENERIC_TIMEOUT;

  SdMmcCmdBlk.CommandIndex = SD_ALL_SEND_CID;
  SdMmcCmdBlk.CommandType  = SdMmcCommandTypeBcr;
  SdMmcCmdBlk.ResponseType = SdMmcResponseTypeR2;

  Status = SdMmcPassThruPassThru (PassThru, Slot, &Packet, NULL);

  return Status;
}

/**
  Send command SET_RELATIVE_ADDR to the SD device to assign a Relative device
  Address (RCA).

  Refer to SD Physical Layer Simplified Spec 4.1 Section 4.7 for details.

  @param[in]  PassThru      A pointer to the EFI_SD_MMC_PASS_THRU_PROTOCOL instance.
  @param[in]  Slot          The slot number of the SD card to send the command to.
  @param[out] Rca           The relative device address to assign.

  @retval EFI_SUCCESS       The operation is done correctly.
  @retval Others            The operation fails.

**/
EFI_STATUS
SdCardSetRca (
  IN     EFI_SD_MMC_PASS_THRU_PROTOCOL  *PassThru,
  IN     UINT8                          Slot,
  OUT UINT16                            *Rca
  )
{
  EFI_SD_MMC_COMMAND_BLOCK             SdMmcCmdBlk;
  EFI_SD_MMC_STATUS_BLOCK              SdMmcStatusBlk;
  EFI_SD_MMC_PASS_THRU_COMMAND_PACKET  Packet;
  EFI_STATUS                           Status;

  ZeroMem (&SdMmcCmdBlk, sizeof (SdMmcCmdBlk));
  ZeroMem (&SdMmcStatusBlk, sizeof (SdMmcStatusBlk));
  ZeroMem (&Packet, sizeof (Packet));

  Packet.SdMmcCmdBlk    = &SdMmcCmdBlk;
  Packet.SdMmcStatusBlk = &SdMmcStatusBlk;
  Packet.Timeout        = SD_MMC_HC_GENERIC_TIMEOUT;

  SdMmcCmdBlk.CommandIndex = SD_SET_RELATIVE_ADDR;
  SdMmcCmdBlk.CommandType  = SdMmcCommandTypeBcr;
  SdMmcCmdBlk.ResponseType = SdMmcResponseTypeR6;

  Status = SdMmcPassThruPassThru (PassThru, Slot, &Packet, NULL);
  if (!EFI_ERROR (Status)) {
    *Rca = (UINT16)(SdMmcStatusBlk.Resp0 >> 16);
  }

  return Status;
}

/**
  Send command SELECT_DESELECT_CARD to the SD device to select/deselect it.

  Refer to SD Physical Layer Simplified Spec 4.1 Section 4.7 for details.

  @param[in]  PassThru      A pointer to the EFI_SD_MMC_PASS_THRU_PROTOCOL instance.
  @param[in]  Slot          The slot number of the SD card to send the command to.
  @param[in]  Rca           The relative device address of selected device.

  @retval EFI_SUCCESS       The operation is done correctly.
  @retval Others            The operation fails.

**/
EFI_STATUS
SdCardSelect (
  IN EFI_SD_MMC_PASS_THRU_PROTOCOL  *PassThru,
  IN UINT8                          Slot,
  IN UINT16                         Rca
  )
{
  EFI_SD_MMC_COMMAND_BLOCK             SdMmcCmdBlk;
  EFI_SD_MMC_STATUS_BLOCK              SdMmcStatusBlk;
  EFI_SD_MMC_PASS_THRU_COMMAND_PACKET  Packet;
  EFI_STATUS                           Status;

  ZeroMem (&SdMmcCmdBlk, sizeof (SdMmcCmdBlk));
  ZeroMem (&SdMmcStatusBlk, sizeof (SdMmcStatusBlk));
  ZeroMem (&Packet, sizeof (Packet));

  Packet.SdMmcCmdBlk    = &SdMmcCmdBlk;
  Packet.SdMmcStatusBlk = &SdMmcStatusBlk;
  Packet.Timeout        = SD_MMC_HC_GENERIC_TIMEOUT;

  SdMmcCmdBlk.CommandIndex = SD_SELECT_DESELECT_CARD;
  SdMmcCmdBlk.CommandType  = SdMmcCommandTypeAc;
  if (Rca != 0) {
    SdMmcCmdBlk.ResponseType = SdMmcResponseTypeR1b;
  }

  SdMmcCmdBlk.CommandArgument = (UINT32)Rca << 16;

  Status = SdMmcPassThruPassThru (PassThru, Slot, &Packet, NULL);

  return Status;
}

/**
  Send command VOLTAGE_SWITCH to the SD device to switch the voltage of the device.

  Refer to SD Physical Layer Simplified Spec 4.1 Section 4.7 for details.

  @param[in]  PassThru      A pointer to the EFI_SD_MMC_PASS_THRU_PROTOCOL instance.
  @param[in]  Slot          The slot number of the SD card to send the command to.

  @retval EFI_SUCCESS       The operation is done correctly.
  @retval Others            The operation fails.

**/
EFI_STATUS
SdCardVoltageSwitch (
  IN EFI_SD_MMC_PASS_THRU_PROTOCOL  *PassThru,
  IN UINT8                          Slot
  )
{
  EFI_SD_MMC_COMMAND_BLOCK             SdMmcCmdBlk;
  EFI_SD_MMC_STATUS_BLOCK              SdMmcStatusBlk;
  EFI_SD_MMC_PASS_THRU_COMMAND_PACKET  Packet;
  EFI_STATUS                           Status;

  ZeroMem (&SdMmcCmdBlk, sizeof (SdMmcCmdBlk));
  ZeroMem (&SdMmcStatusBlk, sizeof (SdMmcStatusBlk));
  ZeroMem (&Packet, sizeof (Packet));

  Packet.SdMmcCmdBlk    = &SdMmcCmdBlk;
  Packet.SdMmcStatusBlk = &SdMmcStatusBlk;
  Packet.Timeout        = SD_MMC_HC_GENERIC_TIMEOUT;

  SdMmcCmdBlk.CommandIndex    = SD_VOLTAGE_SWITCH;
  SdMmcCmdBlk.CommandType     = SdMmcCommandTypeAc;
  SdMmcCmdBlk.ResponseType    = SdMmcResponseTypeR1;
  SdMmcCmdBlk.CommandArgument = 0;

  Status = SdMmcPassThruPassThru (PassThru, Slot, &Packet, NULL);

  return Status;
}

/**
  Send command SET_BUS_WIDTH to the SD device to set the bus width.

  Refer to SD Physical Layer Simplified Spec 4.1 Section 4.7 for details.

  @param[in] PassThru       A pointer to the EFI_SD_MMC_PASS_THRU_PROTOCOL instance.
  @param[in] Slot           The slot number of the SD card to send the command to.
  @param[in] Rca            The relative device address of addressed device.
  @param[in] BusWidth       The bus width to be set, it could be 1 or 4.

  @retval EFI_SUCCESS       The operation is done correctly.
  @retval Others            The operation fails.

**/
EFI_STATUS
SdCardSetBusWidth (
  IN EFI_SD_MMC_PASS_THRU_PROTOCOL  *PassThru,
  IN UINT8                          Slot,
  IN UINT16                         Rca,
  IN UINT8                          BusWidth
  )
{
  EFI_SD_MMC_COMMAND_BLOCK             SdMmcCmdBlk;
  EFI_SD_MMC_STATUS_BLOCK              SdMmcStatusBlk;
  EFI_SD_MMC_PASS_THRU_COMMAND_PACKET  Packet;
  EFI_STATUS                           Status;
  UINT8                                Value;

  ZeroMem (&SdMmcCmdBlk, sizeof (SdMmcCmdBlk));
  ZeroMem (&SdMmcStatusBlk, sizeof (SdMmcStatusBlk));
  ZeroMem (&Packet, sizeof (Packet));

  Packet.SdMmcCmdBlk    = &SdMmcCmdBlk;
  Packet.SdMmcStatusBlk = &SdMmcStatusBlk;
  Packet.Timeout        = SD_MMC_HC_GENERIC_TIMEOUT;

  SdMmcCmdBlk.CommandIndex    = SD_APP_CMD;
  SdMmcCmdBlk.CommandType     = SdMmcCommandTypeAc;
  SdMmcCmdBlk.ResponseType    = SdMmcResponseTypeR1;
  SdMmcCmdBlk.CommandArgument = (UINT32)Rca << 16;

  Status = SdMmcPassThruPassThru (PassThru, Slot, &Packet, NULL);
  if (EFI_ERROR (Status)) {
    return Status;
  }

  SdMmcCmdBlk.CommandIndex = SD_SET_BUS_WIDTH;
  SdMmcCmdBlk.CommandType  = SdMmcCommandTypeAc;
  SdMmcCmdBlk.ResponseType = SdMmcResponseTypeR1;

  if (BusWidth == 1) {
    Value = 0;
  } else if (BusWidth == 4) {
    Value = 2;
  } else {
    return EFI_INVALID_PARAMETER;
  }

  SdMmcCmdBlk.CommandArgument = Value & 0x3;

  Status = SdMmcPassThruPassThru (PassThru, Slot, &Packet, NULL);
  return Status;
}

/**
  Send command SWITCH_FUNC to the SD device to check switchable function or switch card function.

  Refer to SD Physical Layer Simplified Spec 4.1 Section 4.7 for details.

  @param[in]  PassThru       A pointer to the EFI_SD_MMC_PASS_THRU_PROTOCOL instance.
  @param[in]  Slot           The slot number of the SD card to send the command to.
  @param[in]  BusTiming      Target bus timing based on which access group value will be set.
  @param[in]  CommandSystem  The value for command set group.
  @param[in]  DriverStrength The value for driver strength group.
  @param[in]  PowerLimit     The value for power limit group.
  @param[in]  Mode           Switch or check function.
  @param[out] SwitchResp     The return switch function status.

  @retval EFI_SUCCESS       The operation is done correctly.
  @retval Others            The operation fails.

**/
EFI_STATUS
SdCardSwitch (
  IN     EFI_SD_MMC_PASS_THRU_PROTOCOL  *PassThru,
  IN     UINT8                          Slot,
  IN     SD_MMC_BUS_MODE                BusTiming,
  IN     UINT8                          CommandSystem,
  IN     SD_DRIVER_STRENGTH_TYPE        DriverStrength,
  IN     UINT8                          PowerLimit,
  IN     BOOLEAN                        Mode,
  OUT UINT8                             *SwitchResp
  )
{
  EFI_SD_MMC_COMMAND_BLOCK             SdMmcCmdBlk;
  EFI_SD_MMC_STATUS_BLOCK              SdMmcStatusBlk;
  EFI_SD_MMC_PASS_THRU_COMMAND_PACKET  Packet;
  EFI_STATUS                           Status;
  UINT32                               ModeValue;
  UINT8                                AccessMode;

  ZeroMem (&SdMmcCmdBlk, sizeof (SdMmcCmdBlk));
  ZeroMem (&SdMmcStatusBlk, sizeof (SdMmcStatusBlk));
  ZeroMem (&Packet, sizeof (Packet));

  Packet.SdMmcCmdBlk    = &SdMmcCmdBlk;
  Packet.SdMmcStatusBlk = &SdMmcStatusBlk;
  Packet.Timeout        = SD_MMC_HC_GENERIC_TIMEOUT;

  SdMmcCmdBlk.CommandIndex = SD_SWITCH_FUNC;
  SdMmcCmdBlk.CommandType  = SdMmcCommandTypeAdtc;
  SdMmcCmdBlk.ResponseType = SdMmcResponseTypeR1;

  ModeValue = Mode ? BIT31 : 0;

  switch (BusTiming) {
    case SdMmcUhsDdr50:
      AccessMode = 0x4;
      break;
    case SdMmcUhsSdr104:
      AccessMode = 0x3;
      break;
    case SdMmcUhsSdr50:
      AccessMode = 0x2;
      break;
    case SdMmcUhsSdr25:
    case SdMmcSdHs:
      AccessMode = 0x1;
      break;
    case SdMmcUhsSdr12:
    case SdMmcSdDs:
      AccessMode = 0;
      break;
    default:
      AccessMode = 0xF;
  }

  SdMmcCmdBlk.CommandArgument = (AccessMode & 0xF) | ((CommandSystem & 0xF) << 4) | \
                                ((DriverStrength & 0xF) << 8) | ((PowerLimit & 0xF) << 12) | \
                                ModeValue;

  Packet.InDataBuffer     = SwitchResp;
  Packet.InTransferLength = 64;

  Status = SdMmcPassThruPassThru (PassThru, Slot, &Packet, NULL);
  if (EFI_ERROR (Status)) {
    return Status;
  }

  if (Mode) {
    if ((((AccessMode & 0xF) != 0xF) && ((SwitchResp[16] & 0xF) != AccessMode)) ||
        (((CommandSystem & 0xF) != 0xF) && (((SwitchResp[16] >> 4) & 0xF) != CommandSystem)) ||
        (((DriverStrength & 0xF) != 0xF) && ((SwitchResp[15] & 0xF) != DriverStrength)) ||
        (((PowerLimit & 0xF) != 0xF) && (((SwitchResp[15] >> 4) & 0xF) != PowerLimit)))
    {
      return EFI_DEVICE_ERROR;
    }
  }

  return Status;
}

/**
  Send command SEND_STATUS to the addressed SD device to get its status register.

  Refer to SD Physical Layer Simplified Spec 4.1 Section 4.7 for details.

  @param[in]  PassThru      A pointer to the EFI_SD_MMC_PASS_THRU_PROTOCOL instance.
  @param[in]  Slot          The slot number of the SD card to send the command to.
  @param[in]  Rca           The relative device address of addressed device.
  @param[out] DevStatus     The returned device status.

  @retval EFI_SUCCESS       The operation is done correctly.
  @retval Others            The operation fails.

**/
EFI_STATUS
SdCardSendStatus (
  IN     EFI_SD_MMC_PASS_THRU_PROTOCOL  *PassThru,
  IN     UINT8                          Slot,
  IN     UINT16                         Rca,
  OUT UINT32                            *DevStatus
  )
{
  EFI_SD_MMC_COMMAND_BLOCK             SdMmcCmdBlk;
  EFI_SD_MMC_STATUS_BLOCK              SdMmcStatusBlk;
  EFI_SD_MMC_PASS_THRU_COMMAND_PACKET  Packet;
  EFI_STATUS                           Status;

  ZeroMem (&SdMmcCmdBlk, sizeof (SdMmcCmdBlk));
  ZeroMem (&SdMmcStatusBlk, sizeof (SdMmcStatusBlk));
  ZeroMem (&Packet, sizeof (Packet));

  Packet.SdMmcCmdBlk    = &SdMmcCmdBlk;
  Packet.SdMmcStatusBlk = &SdMmcStatusBlk;
  Packet.Timeout        = SD_MMC_HC_GENERIC_TIMEOUT;

  SdMmcCmdBlk.CommandIndex    = SD_SEND_STATUS;
  SdMmcCmdBlk.CommandType     = SdMmcCommandTypeAc;
  SdMmcCmdBlk.ResponseType    = SdMmcResponseTypeR1;
  SdMmcCmdBlk.CommandArgument = (UINT32)Rca << 16;

  Status = SdMmcPassThruPassThru (PassThru, Slot, &Packet, NULL);
  if (!EFI_ERROR (Status)) {
    *DevStatus = SdMmcStatusBlk.Resp0;
  }

  return Status;
}

/**
  Send command SEND_TUNING_BLOCK to the SD device for HS200 optimal sampling point
  detection.

  It may be sent up to 40 times until the host finishes the tuning procedure.

  Refer to SD Physical Layer Simplified Spec 4.1 Section 4.7 for details.

  @param[in] PassThru       A pointer to the EFI_SD_MMC_PASS_THRU_PROTOCOL instance.
  @param[in] Slot           The slot number of the SD card to send the command to.

  @retval EFI_SUCCESS       The operation is done correctly.
  @retval Others            The operation fails.

**/
EFI_STATUS
SdCardSendTuningBlk (
  IN EFI_SD_MMC_PASS_THRU_PROTOCOL  *PassThru,
  IN UINT8                          Slot
  )
{
  EFI_SD_MMC_COMMAND_BLOCK             SdMmcCmdBlk;
  EFI_SD_MMC_STATUS_BLOCK              SdMmcStatusBlk;
  EFI_SD_MMC_PASS_THRU_COMMAND_PACKET  Packet;
  EFI_STATUS                           Status;
  UINT8                                TuningBlock[64];

  ZeroMem (&SdMmcCmdBlk, sizeof (SdMmcCmdBlk));
  ZeroMem (&SdMmcStatusBlk, sizeof (SdMmcStatusBlk));
  ZeroMem (&Packet, sizeof (Packet));

  Packet.SdMmcCmdBlk    = &SdMmcCmdBlk;
  Packet.SdMmcStatusBlk = &SdMmcStatusBlk;
  Packet.Timeout        = SD_MMC_HC_GENERIC_TIMEOUT;

  SdMmcCmdBlk.CommandIndex    = SD_SEND_TUNING_BLOCK;
  SdMmcCmdBlk.CommandType     = SdMmcCommandTypeAdtc;
  SdMmcCmdBlk.ResponseType    = SdMmcResponseTypeR1;
  SdMmcCmdBlk.CommandArgument = 0;

  Packet.InDataBuffer     = TuningBlock;
  Packet.InTransferLength = sizeof (TuningBlock);

  Status = SdMmcPassThruPassThru (PassThru, Slot, &Packet, NULL);

  return Status;
}

/**
  Tunning the sampling point of SDR104 or SDR50 bus speed mode.

  Command SD_SEND_TUNING_BLOCK may be sent up to 40 times until the host finishes the
  tuning procedure.

  Refer to SD Physical Layer Simplified Spec 4.1 Section 4.7 and
  SD Host Controller Simplified Spec 3.0 section Figure 3-7 for details.

  @param[in] PciIo          A pointer to the EFI_PCI_IO_PROTOCOL instance.
  @param[in] PassThru       A pointer to the EFI_SD_MMC_PASS_THRU_PROTOCOL instance.
  @param[in] Slot           The slot number of the SD card to send the command to.

  @retval EFI_SUCCESS       The operation is done correctly.
  @retval Others            The operation fails.

**/
EFI_STATUS
SdCardTuningClock (
  IN EFI_PCI_IO_PROTOCOL            *PciIo,
  IN EFI_SD_MMC_PASS_THRU_PROTOCOL  *PassThru,
  IN UINT8                          Slot
  )
{
  EFI_STATUS  Status;
  UINT8       HostCtrl2;
  UINT8       Retry;

  //
  // Notify the host that the sampling clock tuning procedure starts.
  //
  HostCtrl2 = BIT6;
  Status    = SdMmcHcOrMmio (PciIo, Slot, SD_MMC_HC_HOST_CTRL2, sizeof (HostCtrl2), &HostCtrl2);
  if (EFI_ERROR (Status)) {
    return Status;
  }

  //
  // Ask the device to send a sequence of tuning blocks till the tuning procedure is done.
  //
  Retry = 0;
  do {
    Status = SdCardSendTuningBlk (PassThru, Slot);
    if (EFI_ERROR (Status)) {
      DEBUG ((DEBUG_ERROR, "SdCardSendTuningBlk: Send tuning block fails with %r\n", Status));
      return Status;
    }

    Status = SdMmcHcRwMmio (PciIo, Slot, SD_MMC_HC_HOST_CTRL2, TRUE, sizeof (HostCtrl2), &HostCtrl2);
    if (EFI_ERROR (Status)) {
      return Status;
    }

    if ((HostCtrl2 & (BIT6 | BIT7)) == 0) {
      break;
    }

    if ((HostCtrl2 & (BIT6 | BIT7)) == BIT7) {
      return EFI_SUCCESS;
    }
  } while (++Retry < 40);

  DEBUG ((DEBUG_ERROR, "SdCardTuningClock: Send tuning block fails at %d times with HostCtrl2 %02x\n", Retry, HostCtrl2));
  //
  // Abort the tuning procedure and reset the tuning circuit.
  //
  HostCtrl2 = (UINT8) ~(BIT6 | BIT7);
  Status    = SdMmcHcAndMmio (PciIo, Slot, SD_MMC_HC_HOST_CTRL2, sizeof (HostCtrl2), &HostCtrl2);
  if (EFI_ERROR (Status)) {
    return Status;
  }

  return EFI_DEVICE_ERROR;
}

/**
  Switch the bus width to specified width.

  Refer to SD Physical Layer Simplified Spec 4.1 Section 4.7 and
  SD Host Controller Simplified Spec 3.0 section Figure 3-7 for details.

  @param[in] PciIo          A pointer to the EFI_PCI_IO_PROTOCOL instance.
  @param[in] PassThru       A pointer to the EFI_SD_MMC_PASS_THRU_PROTOCOL instance.
  @param[in] Slot           The slot number of the SD card to send the command to.
  @param[in] Rca            The relative device address to be assigned.
  @param[in] BusWidth       The bus width to be set, it could be 4 or 8.

  @retval EFI_SUCCESS       The operation is done correctly.
  @retval Others            The operation fails.

**/
EFI_STATUS
SdCardSwitchBusWidth (
  IN EFI_PCI_IO_PROTOCOL            *PciIo,
  IN EFI_SD_MMC_PASS_THRU_PROTOCOL  *PassThru,
  IN UINT8                          Slot,
  IN UINT16                         Rca,
  IN UINT8                          BusWidth
  )
{
  EFI_STATUS  Status;
  UINT32      DevStatus;

  Status = SdCardSetBusWidth (PassThru, Slot, Rca, BusWidth);
  if (EFI_ERROR (Status)) {
    DEBUG ((DEBUG_ERROR, "SdCardSwitchBusWidth: Switch to bus width %d fails with %r\n", BusWidth, Status));
    return Status;
  }

  Status = SdCardSendStatus (PassThru, Slot, Rca, &DevStatus);
  if (EFI_ERROR (Status)) {
    DEBUG ((DEBUG_ERROR, "SdCardSwitchBusWidth: Send status fails with %r\n", Status));
    return Status;
  }

  //
  // Check the switch operation is really successful or not.
  //
  if ((DevStatus >> 16) != 0) {
    DEBUG ((DEBUG_ERROR, "SdCardSwitchBusWidth: The switch operation fails as DevStatus is 0x%08x\n", DevStatus));
    return EFI_DEVICE_ERROR;
  }

  Status = SdMmcHcSetBusWidth (PciIo, Slot, BusWidth);

  return Status;
}

/**
  Check if passed BusTiming is supported in both controller and card.

  @param[in] Private                  Pointer to controller private data
  @param[in] SlotIndex                Index of the slot in the controller
  @param[in] CardSupportedBusTimings  Bitmask indicating which bus timings are supported by card
  @param[in] IsInUhsI                 Flag indicating if link is in UHS-I

  @retval TRUE  Both card and controller support given BusTiming
  @retval FALSE Card or controller doesn't support given BusTiming
**/
BOOLEAN
SdIsBusTimingSupported (
  IN SD_MMC_HC_PRIVATE_DATA  *Private,
  IN UINT8                   SlotIndex,
  IN UINT8                   CardSupportedBusTimings,
  IN BOOLEAN                 IsInUhsI,
  IN SD_MMC_BUS_MODE         BusTiming
  )
{
  SD_MMC_HC_SLOT_CAP  *Capability;

  Capability = &Private->Capability[SlotIndex];

  if (IsInUhsI) {
    switch (BusTiming) {
      case SdMmcUhsSdr104:
        if ((Capability->Sdr104 != 0) && ((CardSupportedBusTimings & BIT3) != 0)) {
          return TRUE;
        }

        break;
      case SdMmcUhsDdr50:
        if ((Capability->Ddr50 != 0) && ((CardSupportedBusTimings & BIT4) != 0)) {
          return TRUE;
        }

        break;
      case SdMmcUhsSdr50:
        if ((Capability->Sdr50 != 0) && ((CardSupportedBusTimings & BIT2) != 0)) {
          return TRUE;
        }

        break;
      case SdMmcUhsSdr25:
        if ((CardSupportedBusTimings & BIT1) != 0) {
          return TRUE;
        }

        break;
      case SdMmcUhsSdr12:
        if ((CardSupportedBusTimings & BIT0) != 0) {
          return TRUE;
        }

        break;
      default:
        break;
    }
  } else {
    switch (BusTiming) {
      case SdMmcSdHs:
        if ((Capability->HighSpeed != 0) && ((CardSupportedBusTimings & BIT1) != 0)) {
          return TRUE;
        }

        break;
      case SdMmcSdDs:
        if ((CardSupportedBusTimings & BIT0) != 0) {
          return TRUE;
        }

        break;
      default:
        break;
    }
  }

  return FALSE;
}

/**
  Get the target bus timing to set on the link. This function
  will try to select highest bus timing supported by card, controller
  and the driver.

  @param[in] Private                  Pointer to controller private data
  @param[in] SlotIndex                Index of the slot in the controller
  @param[in] CardSupportedBusTimings  Bitmask indicating which bus timings are supported by card
  @param[in] IsInUhsI                 Flag indicating if link is in UHS-I

  @return  Bus timing value that should be set on link
**/
SD_MMC_BUS_MODE
SdGetTargetBusTiming (
  IN SD_MMC_HC_PRIVATE_DATA  *Private,
  IN UINT8                   SlotIndex,
  IN UINT8                   CardSupportedBusTimings,
  IN BOOLEAN                 IsInUhsI
  )
{
  SD_MMC_BUS_MODE  BusTiming;

  if (IsInUhsI) {
    BusTiming = SdMmcUhsSdr104;
  } else {
    BusTiming = SdMmcSdHs;
  }

  while (BusTiming > SdMmcSdDs) {
    if (SdIsBusTimingSupported (Private, SlotIndex, CardSupportedBusTimings, IsInUhsI, BusTiming)) {
      break;
    }

    BusTiming--;
  }

  return BusTiming;
}

/**
  Get the target bus width to be set on the bus.

  @param[in] Private    Pointer to controller private data
  @param[in] SlotIndex  Index of the slot in the controller
  @param[in] BusTiming  Bus timing set on the bus

  @return Bus width to be set on the bus
**/
UINT8
SdGetTargetBusWidth (
  IN SD_MMC_HC_PRIVATE_DATA  *Private,
  IN UINT8                   SlotIndex,
  IN SD_MMC_BUS_MODE         BusTiming
  )
{
  UINT8  BusWidth;
  UINT8  PreferredBusWidth;

  PreferredBusWidth = Private->Slot[SlotIndex].OperatingParameters.BusWidth;

  if ((BusTiming == SdMmcSdDs) || (BusTiming == SdMmcSdHs)) {
    if ((PreferredBusWidth != EDKII_SD_MMC_BUS_WIDTH_IGNORE) &&
        ((PreferredBusWidth == 1) || (PreferredBusWidth == 4)))
    {
      BusWidth = PreferredBusWidth;
    } else {
      BusWidth = 4;
    }
  } else {
    //
    // UHS-I modes support only 4-bit width.
    // Switch to 4-bit has been done before calling this function anyway so
    // this is purely informational.
    //
    BusWidth = 4;
  }

  return BusWidth;
}

/**
  Get the target clock frequency to be set on the bus.

  @param[in] Private    Pointer to controller private data
  @param[in] SlotIndex  Index of the slot in the controller
  @param[in] BusTiming  Bus timing to be set on the bus

  @return Value of the clock frequency to be set on bus in MHz
**/
UINT32
SdGetTargetBusClockFreq (
  IN SD_MMC_HC_PRIVATE_DATA  *Private,
  IN UINT8                   SlotIndex,
  IN SD_MMC_BUS_MODE         BusTiming
  )
{
  UINT32  PreferredClockFreq;
  UINT32  MaxClockFreq;

  PreferredClockFreq = Private->Slot[SlotIndex].OperatingParameters.ClockFreq;

  switch (BusTiming) {
    case SdMmcUhsSdr104:
      MaxClockFreq = 208;
      break;
    case SdMmcUhsSdr50:
      MaxClockFreq = 100;
      break;
    case SdMmcUhsDdr50:
    case SdMmcUhsSdr25:
    case SdMmcSdHs:
      MaxClockFreq = 50;
      break;
    case SdMmcUhsSdr12:
    case SdMmcSdDs:
    default:
      MaxClockFreq = 25;
  }

  if ((PreferredClockFreq != EDKII_SD_MMC_CLOCK_FREQ_IGNORE) && (PreferredClockFreq < MaxClockFreq)) {
    return PreferredClockFreq;
  } else {
    return MaxClockFreq;
  }
}

/**
  Get the driver strength to be set on bus.

  @param[in] Private                       Pointer to controller private data
  @param[in] SlotIndex                     Index of the slot in the controller
  @param[in] CardSupportedDriverStrengths  Bitmask indicating which driver strengths are supported on the card
  @param[in] BusTiming                     Bus timing set on the bus

  @return Value of the driver strength to be set on the bus
**/
EDKII_SD_MMC_DRIVER_STRENGTH
SdGetTargetDriverStrength (
  IN SD_MMC_HC_PRIVATE_DATA  *Private,
  IN UINT8                   SlotIndex,
  IN UINT8                   CardSupportedDriverStrengths,
  IN SD_MMC_BUS_MODE         BusTiming
  )
{
  EDKII_SD_MMC_DRIVER_STRENGTH  PreferredDriverStrength;
  EDKII_SD_MMC_DRIVER_STRENGTH  DriverStrength;

  if ((BusTiming == SdMmcSdDs) || (BusTiming == SdMmcSdHs)) {
    DriverStrength.Sd = SdDriverStrengthIgnore;
    return DriverStrength;
  }

  PreferredDriverStrength = Private->Slot[SlotIndex].OperatingParameters.DriverStrength;
  DriverStrength.Sd       = SdDriverStrengthTypeB;

  if ((PreferredDriverStrength.Sd != EDKII_SD_MMC_DRIVER_STRENGTH_IGNORE) &&
      (CardSupportedDriverStrengths & (BIT0 << PreferredDriverStrength.Sd)))
  {
    if (((PreferredDriverStrength.Sd == SdDriverStrengthTypeA) &&
         (Private->Capability[SlotIndex].DriverTypeA != 0)) ||
        ((PreferredDriverStrength.Sd == SdDriverStrengthTypeC) &&
         (Private->Capability[SlotIndex].DriverTypeC != 0)) ||
        ((PreferredDriverStrength.Sd == SdDriverStrengthTypeD) &&
         (Private->Capability[SlotIndex].DriverTypeD != 0)))
    {
      DriverStrength.Sd = PreferredDriverStrength.Sd;
    }
  }

  return DriverStrength;
}

/**
  Get the target settings for the bus mode.

  @param[in]  Private          Pointer to controller private data
  @param[in]  SlotIndex        Index of the slot in the controller
  @param[in]  SwitchQueryResp  Pointer to switch query response
  @param[in]  IsInUhsI         Flag indicating if link is in UHS-I mode
  @param[out] BusMode          Target configuration of the bus
**/
VOID
SdGetTargetBusMode (
  IN SD_MMC_HC_PRIVATE_DATA  *Private,
  IN UINT8                   SlotIndex,
  IN UINT8                   *SwitchQueryResp,
  IN BOOLEAN                 IsInUhsI,
  OUT SD_MMC_BUS_SETTINGS    *BusMode
  )
{
  BusMode->BusTiming      = SdGetTargetBusTiming (Private, SlotIndex, SwitchQueryResp[13], IsInUhsI);
  BusMode->BusWidth       = SdGetTargetBusWidth (Private, SlotIndex, BusMode->BusTiming);
  BusMode->ClockFreq      = SdGetTargetBusClockFreq (Private, SlotIndex, BusMode->BusTiming);
  BusMode->DriverStrength = SdGetTargetDriverStrength (Private, SlotIndex, SwitchQueryResp[9], BusMode->BusTiming);
}

/**
  Switch the high speed timing according to request.

  Refer to SD Physical Layer Simplified Spec 4.1 Section 4.7 and
  SD Host Controller Simplified Spec 3.0 section Figure 2-29 for details.

  @param[in] PciIo          A pointer to the EFI_PCI_IO_PROTOCOL instance.
  @param[in] PassThru       A pointer to the EFI_SD_MMC_PASS_THRU_PROTOCOL instance.
  @param[in] Slot           The slot number of the SD card to send the command to.
  @param[in] Rca            The relative device address to be assigned.
  @param[in] S18A           The boolean to show if it's a UHS-I SD card.

  @retval EFI_SUCCESS       The operation is done correctly.
  @retval Others            The operation fails.

**/
EFI_STATUS
SdCardSetBusMode (
  IN EFI_PCI_IO_PROTOCOL            *PciIo,
  IN EFI_SD_MMC_PASS_THRU_PROTOCOL  *PassThru,
  IN UINT8                          Slot,
  IN UINT16                         Rca,
  IN BOOLEAN                        S18A
  )
{
  EFI_STATUS              Status;
  SD_MMC_HC_SLOT_CAP      *Capability;
  UINT8                   HostCtrl1;
  UINT8                   SwitchResp[64];
  SD_MMC_HC_PRIVATE_DATA  *Private;
  SD_MMC_BUS_SETTINGS     BusMode;

  Private = SD_MMC_HC_PRIVATE_FROM_THIS (PassThru);

  Capability = &Private->Capability[Slot];

  Status = SdCardSelect (PassThru, Slot, Rca);
  if (EFI_ERROR (Status)) {
    return Status;
  }

  if (S18A) {
    //
    // For UHS-I speed modes 4-bit data bus is requiered so we
    // switch here irrespective of platform preference.
    //
    Status = SdCardSwitchBusWidth (PciIo, PassThru, Slot, Rca, 4);
    if (EFI_ERROR (Status)) {
      return Status;
    }
  }

  //
  // Get the supported bus speed from SWITCH cmd return data group #1.
  //
  Status = SdCardSwitch (PassThru, Slot, 0xFF, 0xF, SdDriverStrengthIgnore, 0xF, FALSE, SwitchResp);
  if (EFI_ERROR (Status)) {
    return Status;
  }

  SdGetTargetBusMode (Private, Slot, SwitchResp, S18A, &BusMode);

  DEBUG ((
    DEBUG_INFO,
    "SdCardSetBusMode: Target bus mode: bus timing = %d, bus width = %d, clock freq[MHz] = %d, driver strength = %d\n",
    BusMode.BusTiming,
    BusMode.BusWidth,
    BusMode.ClockFreq,
    BusMode.DriverStrength.Sd
    ));

  if (!S18A) {
    Status = SdCardSwitchBusWidth (PciIo, PassThru, Slot, Rca, BusMode.BusWidth);
    if (EFI_ERROR (Status)) {
      return Status;
    }
  }

  Status = SdCardSwitch (PassThru, Slot, BusMode.BusTiming, 0xF, BusMode.DriverStrength.Sd, 0xF, TRUE, SwitchResp);
  if (EFI_ERROR (Status)) {
    return Status;
  }

  Status = SdMmcSetDriverStrength (Private->PciIo, Slot, BusMode.DriverStrength.Sd);
  if (EFI_ERROR (Status)) {
    return Status;
  }

  //
  // Set to High Speed timing
  //
  if (BusMode.BusTiming == SdMmcSdHs) {
    HostCtrl1 = BIT2;
    Status    = SdMmcHcOrMmio (PciIo, Slot, SD_MMC_HC_HOST_CTRL1, sizeof (HostCtrl1), &HostCtrl1);
    if (EFI_ERROR (Status)) {
      return Status;
    }
  }

  Status = SdMmcHcUhsSignaling (Private->ControllerHandle, PciIo, Slot, BusMode.BusTiming);
  if (EFI_ERROR (Status)) {
    return Status;
  }

  Status = SdMmcHcClockSupply (PciIo, Slot, BusMode.ClockFreq * 1000, Private->BaseClkFreq[Slot], Private->ControllerVersion[Slot]);
  if (EFI_ERROR (Status)) {
    return Status;
  }

  if (mOverride != NULL && mOverride->NotifyPhase != NULL) {
    Status = mOverride->NotifyPhase (
                          Private->ControllerHandle,
                          Slot,
                          EdkiiSdMmcSwitchClockFreqPost,
                          &BusMode.BusTiming
                          );
    if (EFI_ERROR (Status)) {
      DEBUG ((
        DEBUG_ERROR,
        "%a: SD/MMC switch clock freq post notifier callback failed - %r\n",
        __FUNCTION__,
        Status
        ));
      return Status;
    }
  }

  if ((BusMode.BusTiming == SdMmcUhsSdr104) || ((BusMode.BusTiming == SdMmcUhsSdr50) && (Capability->TuningSDR50 != 0))) {
    Status = SdCardTuningClock (PciIo, PassThru, Slot);
    if (EFI_ERROR (Status)) {
      return Status;
    }
  }

  return Status;
}

/**
  Execute SD device identification procedure.

  Refer to SD Physical Layer Simplified Spec 4.1 Section 3.6 for details.

  @param[in] Private        A pointer to the SD_MMC_HC_PRIVATE_DATA instance.
  @param[in] Slot           The slot number of the SD card to send the command to.

  @retval EFI_SUCCESS       There is a SD card.
  @retval Others            There is not a SD card.

**/
EFI_STATUS
SdCardIdentification (
  IN SD_MMC_HC_PRIVATE_DATA  *Private,
  IN UINT8                   Slot
  )
{
  EFI_STATUS                     Status;
  EFI_PCI_IO_PROTOCOL            *PciIo;
  EFI_SD_MMC_PASS_THRU_PROTOCOL  *PassThru;
  UINT32                         Ocr;
  UINT32                         ResponseOcr;
  UINT16                         Rca;
  BOOLEAN                        Xpc;
  BOOLEAN                        S18r;
  UINT64                         MaxCurrent;
  UINT16                         ControllerVer;
  UINT8                          PowerCtrl;
  UINT32                         PresentState;
  UINT8                          HostCtrl2;
  UINTN                          Retry;
  BOOLEAN                        Force3p3v;

  Force3p3v = FALSE;

  PciIo    = Private->PciIo;
  PassThru = &Private->PassThru;

  //
<<<<<<< HEAD
  // Step 12 of SD Host Controller Simplified Specification Version 3.00, 3.6.1 Signal Voltage Switch Procedure: Retry 3.3V if 1.8V fails.
=======
  // 1. Send Cmd0 to the device
  //
  Status = SdCardReset (PassThru, Slot);
  if (EFI_ERROR (Status)) {
    DEBUG ((DEBUG_INFO, "SdCardIdentification: Executing Cmd0 fails with %r\n", Status));
    return Status;
  }

  //
  // 2. Send Cmd8 to the device
  //
  Status = SdCardVoltageCheck (PassThru, Slot, 0x1, 0xFF);
  if (EFI_ERROR (Status)) {
    DEBUG ((DEBUG_INFO, "SdCardIdentification: Executing Cmd8 fails with %r\n", Status));
    return Status;
  }

  //
  // 3. Send SDIO Cmd5 to the device to the SDIO device OCR register.
  //
  Status = SdioSendOpCond (PassThru, Slot, 0, FALSE);
  if (!EFI_ERROR (Status)) {
    DEBUG ((DEBUG_INFO, "SdCardIdentification: Found SDIO device, ignore it as we don't support\n"));
    return EFI_DEVICE_ERROR;
  }

  //
  // 4. Send Acmd41 with voltage window 0 to the device
>>>>>>> dc453b51
  //
  do {
    //
    // 1. Send Cmd0 to the device
    //
    Status = SdCardReset (PassThru, Slot);
    if (EFI_ERROR (Status)) {
      DEBUG ((DEBUG_INFO, "SdCardIdentification: Executing Cmd0 fails with %r\n", Status));
      return Status;
    }
    //
    // 2. Send Cmd8 to the device
    //
    Status = SdCardVoltageCheck (PassThru, Slot, 0x1, 0xFF);
    if (EFI_ERROR (Status)) {
      DEBUG ((DEBUG_INFO, "SdCardIdentification: Executing Cmd8 fails with %r\n", Status));
      return Status;
    }
    //
    // 3. Send SDIO Cmd5 to the device to the SDIO device OCR register.
    //
<<<<<<< HEAD
    Status = SdioSendOpCond (PassThru, Slot, 0, FALSE);
    if (!EFI_ERROR (Status)) {
      DEBUG ((DEBUG_INFO, "SdCardIdentification: Found SDIO device, ignore it as we don't support\n"));
      return EFI_DEVICE_ERROR;
    }
    //
    // 4. Send Acmd41 with voltage window 0 to the device
    //
    Status = SdCardSendOpCond (PassThru, Slot, 0, 0, FALSE, FALSE, FALSE, &Ocr);
=======
    MaxCurrent = (((UINT32)Private->MaxCurrent[Slot] >> 16) & 0xFF) * 4;
  } else {
    ASSERT (FALSE);
    return EFI_DEVICE_ERROR;
  }

  if (MaxCurrent >= 150) {
    Xpc = TRUE;
  } else {
    Xpc = FALSE;
  }

  Status = SdMmcHcRwMmio (PciIo, Slot, SD_MMC_HC_CTRL_VER, TRUE, sizeof (ControllerVer), &ControllerVer);
  if (EFI_ERROR (Status)) {
    return Status;
  }

  if (((ControllerVer & 0xFF) >= SD_MMC_HC_CTRL_VER_300) &&
      ((ControllerVer & 0xFF) <= SD_MMC_HC_CTRL_VER_420))
  {
    S18r = TRUE;
  } else if (((ControllerVer & 0xFF) == SD_MMC_HC_CTRL_VER_100) || ((ControllerVer & 0xFF) == SD_MMC_HC_CTRL_VER_200)) {
    S18r = FALSE;
  } else {
    ASSERT (FALSE);
    return EFI_UNSUPPORTED;
  }

  //
  // 5. Repeatly send Acmd41 with supply voltage window to the device.
  //    Note here we only support the cards complied with SD physical
  //    layer simplified spec version 2.0 and version 3.0 and above.
  //
  Ocr   = 0;
  Retry = 0;
  do {
    Status = SdCardSendOpCond (PassThru, Slot, 0, Ocr, S18r, Xpc, TRUE, &Ocr);
>>>>>>> dc453b51
    if (EFI_ERROR (Status)) {
      DEBUG ((DEBUG_INFO, "SdCardIdentification: Executing SdCardSendOpCond fails with %r\n", Status));
      return EFI_DEVICE_ERROR;
    }

    if (Private->Capability[Slot].Voltage33 != 0) {
      //
      // Support 3.3V
      //
      MaxCurrent = ((UINT32)Private->MaxCurrent[Slot] & 0xFF) * 4;
    } else if (Private->Capability[Slot].Voltage30 != 0) {
      //
      // Support 3.0V
      //
      MaxCurrent = (((UINT32)Private->MaxCurrent[Slot] >> 8) & 0xFF) * 4;
    } else if (Private->Capability[Slot].Voltage18 != 0) {
      //
      // Support 1.8V
      //
      MaxCurrent = (((UINT32)Private->MaxCurrent[Slot] >> 16) & 0xFF) * 4;
    } else {
      ASSERT (FALSE);
      return EFI_DEVICE_ERROR;
    }
<<<<<<< HEAD

    if (MaxCurrent >= 150) {
      Xpc = TRUE;
    } else {
      Xpc = FALSE;
    }

    Status = SdMmcHcRwMmio (PciIo, Slot, SD_MMC_HC_CTRL_VER, TRUE, sizeof (ControllerVer), &ControllerVer);
=======

    gBS->Stall (10 * 1000);
  } while ((Ocr & BIT31) == 0);

  //
  // 6. If the S18A bit is set and the Host Controller supports 1.8V signaling
  //    (One of support bits is set to 1: SDR50, SDR104 or DDR50 in the
  //    Capabilities register), switch its voltage to 1.8V.
  //
  if (((Private->Capability[Slot].Sdr50 != 0) ||
       (Private->Capability[Slot].Sdr104 != 0) ||
       (Private->Capability[Slot].Ddr50 != 0)) &&
      ((Ocr & BIT24) != 0))
  {
    Status = SdCardVoltageSwitch (PassThru, Slot);
>>>>>>> dc453b51
    if (EFI_ERROR (Status)) {
      return Status;
    }

    if (((ControllerVer & 0xFF) >= SD_MMC_HC_CTRL_VER_300) &&
        ((ControllerVer & 0xFF) <= SD_MMC_HC_CTRL_VER_420)) {
      S18r = TRUE;
    } else if (((ControllerVer & 0xFF) == SD_MMC_HC_CTRL_VER_100) || ((ControllerVer & 0xFF) == SD_MMC_HC_CTRL_VER_200)) {
      S18r = FALSE;
    } else {
      ASSERT (FALSE);
      return EFI_UNSUPPORTED;
    }
    //
    // 1.8V had failed in the previous run, forcing a retry with 3.3V instead
    //
    if (Force3p3v == TRUE) {
      S18r = FALSE;
      Force3p3v = FALSE;
    }

    //
    // 5. Repeatly send Acmd41 with supply voltage window to the device.
    //    Note here we only support the cards complied with SD physical
    //    layer simplified spec version 2.0 and version 3.0 and above.
    //
    DEBUG ((DEBUG_ERROR, "SdCardIdentification: First Ocr: 0x%X, S18r: 0x%X, Xpc: 0x%X\n", Ocr, S18r, Xpc));
    ResponseOcr = Ocr;
    Ocr   = 0;
    Retry = 0;
    do {
      Status = SdCardSendOpCond (PassThru, Slot, 0, ResponseOcr, S18r, Xpc, TRUE, &Ocr);
      if (EFI_ERROR (Status)) {
        DEBUG ((DEBUG_ERROR, "SdCardIdentification: SdCardSendOpCond fails with %r Ocr %x, S18r %x, Xpc %x\n", Status, Ocr, S18r, Xpc));
        return EFI_DEVICE_ERROR;
      }

      if (Retry++ == 100) {
        DEBUG ((DEBUG_ERROR, "SdCardIdentification: SdCardSendOpCond fails too many times\n"));
        return EFI_DEVICE_ERROR;
      }
<<<<<<< HEAD
      gBS->Stall(10 * 1000);
    } while ((Ocr & BIT31) == 0);
    DEBUG ((DEBUG_ERROR, "SdCardIdentification: Second Ocr: 0x%X\n", Ocr));
    //
    // 6. If the S18A bit is set and the Host Controller supports 1.8V signaling
    //    (One of support bits is set to 1: SDR50, SDR104 or DDR50 in the
    //    Capabilities register), switch its voltage to 1.8V.
    //
    if ((Private->Capability[Slot].Sdr50 != 0 ||
        Private->Capability[Slot].Sdr104 != 0 ||
        Private->Capability[Slot].Ddr50 != 0) &&
        ((Ocr & BIT24) != 0)) {
      Status = SdCardVoltageSwitch (PassThru, Slot);
      if (EFI_ERROR (Status)) {
        DEBUG ((DEBUG_ERROR, "SdCardIdentification: Executing SdCardVoltageSwitch fails with %r\n", Status));
=======

      HostCtrl2 = BIT3;
      SdMmcHcOrMmio (PciIo, Slot, SD_MMC_HC_HOST_CTRL2, sizeof (HostCtrl2), &HostCtrl2);

      gBS->Stall (5000);

      SdMmcHcRwMmio (PciIo, Slot, SD_MMC_HC_HOST_CTRL2, TRUE, sizeof (HostCtrl2), &HostCtrl2);
      if ((HostCtrl2 & BIT3) == 0) {
        DEBUG ((DEBUG_ERROR, "SdCardIdentification: SwitchVoltage fails with HostCtrl2 = 0x%x\n", HostCtrl2));
>>>>>>> dc453b51
        Status = EFI_DEVICE_ERROR;
        goto Error;
      } else {
        Status = SdMmcHcStopClock (PciIo, Slot);
        if (EFI_ERROR (Status)) {
          Status = EFI_DEVICE_ERROR;
          goto Error;
        }

        SdMmcHcRwMmio (PciIo, Slot, SD_MMC_HC_PRESENT_STATE, TRUE, sizeof (PresentState), &PresentState);
        if (((PresentState >> 20) & 0xF) != 0) {
          DEBUG ((DEBUG_ERROR, "SdCardIdentification: SwitchVoltage fails with PresentState = 0x%x\n", PresentState));
          Status = EFI_DEVICE_ERROR;
          goto Error;
        }
        HostCtrl2  = BIT3;
        SdMmcHcOrMmio (PciIo, Slot, SD_MMC_HC_HOST_CTRL2, sizeof (HostCtrl2), &HostCtrl2);

        gBS->Stall (5000);

        SdMmcHcRwMmio (PciIo, Slot, SD_MMC_HC_HOST_CTRL2, TRUE, sizeof (HostCtrl2), &HostCtrl2);
        if ((HostCtrl2 & BIT3) == 0) {
          DEBUG ((DEBUG_ERROR, "SdCardIdentification: SwitchVoltage fails with HostCtrl2 = 0x%x\n", HostCtrl2));
          Status = EFI_DEVICE_ERROR;
          goto Error;
        }

        //
        // PCH:RestrictedBegin
        //
        // Workaround to add a delay of 100ms in order for clock to stabilize before turning on the SD clock again.
        // HSDES ID: 1507602829
        //
        // PCH:RestrictedEnd
        //
        gBS->Stall (50000);
        SdMmcHcInitClockFreq (PciIo, Slot, Private->BaseClkFreq[Slot], Private->ControllerVersion[Slot]);

        gBS->Stall (1000);

        SdMmcHcRwMmio (PciIo, Slot, SD_MMC_HC_PRESENT_STATE, TRUE, sizeof (PresentState), &PresentState);
        if (((PresentState >> 20) & 0xF) != 0xF) {
          DEBUG ((DEBUG_ERROR, "SdCardIdentification: SwitchVoltage fails with PresentState = 0x%x, It should be 0xF\n", PresentState));
          Status = SdMmcHcReset (Private, Slot);
          Status = SdMmcHcInitHost (Private, Slot);
          Force3p3v = TRUE;
          DEBUG ((DEBUG_ERROR, "SdCardIdentification: Switching to 1.8V had failed in the previous run, forcing a retry with 3.3V instead\n"));
        }
      }
      if (((PresentState >> 20) & 0xF) == 0xF) {
        DEBUG ((DEBUG_INFO, "SdCardIdentification: Switch to 1.8v signal voltage success\n"));
      }
    }
<<<<<<< HEAD
  } while(Force3p3v);
=======

    DEBUG ((DEBUG_INFO, "SdCardIdentification: Switch to 1.8v signal voltage success\n"));
  }
>>>>>>> dc453b51

  Status = SdCardAllSendCid (PassThru, Slot);
  if (EFI_ERROR (Status)) {
    DEBUG ((DEBUG_ERROR, "SdCardIdentification: Executing SdCardAllSendCid fails with %r\n", Status));
    return Status;
  }

  Status = SdCardSetRca (PassThru, Slot, &Rca);
  if (EFI_ERROR (Status)) {
    DEBUG ((DEBUG_ERROR, "SdCardIdentification: Executing SdCardSetRca fails with %r\n", Status));
    return Status;
  }

  //
  // Enter Data Tranfer Mode.
  //
  DEBUG ((DEBUG_INFO, "SdCardIdentification: Found a SD device at slot [%d]\n", Slot));
  Private->Slot[Slot].CardType = SdCardType;

  Status = SdCardSetBusMode (PciIo, PassThru, Slot, Rca, ((Ocr & BIT24) != 0));

  return Status;

Error:
  //
  // Set SD Bus Power = 0
  //
  PowerCtrl = (UINT8) ~BIT0;
  Status    = SdMmcHcAndMmio (PciIo, Slot, SD_MMC_HC_POWER_CTRL, sizeof (PowerCtrl), &PowerCtrl);
  return EFI_DEVICE_ERROR;
}
<|MERGE_RESOLUTION|>--- conflicted
+++ resolved
@@ -1,1553 +1,1446 @@
-/** @file
-  This file provides some helper functions which are specific for SD card device.
-
-  Copyright (c) 2018 - 2020, NVIDIA CORPORATION. All rights reserved.
-  Copyright (c) 2015 - 2021, Intel Corporation. All rights reserved.<BR>
-  SPDX-License-Identifier: BSD-2-Clause-Patent
-
-**/
-
-#include "SdMmcPciHcDxe.h"
-
-/**
-  Send command GO_IDLE_STATE to the device to make it go to Idle State.
-
-  Refer to SD Physical Layer Simplified Spec 4.1 Section 4.7 for details.
-
-  @param[in] PassThru       A pointer to the EFI_SD_MMC_PASS_THRU_PROTOCOL instance.
-  @param[in] Slot           The slot number of the SD card to send the command to.
-
-  @retval EFI_SUCCESS       The SD device is reset correctly.
-  @retval Others            The device reset fails.
-
-**/
-EFI_STATUS
-SdCardReset (
-  IN EFI_SD_MMC_PASS_THRU_PROTOCOL  *PassThru,
-  IN UINT8                          Slot
-  )
-{
-  EFI_SD_MMC_COMMAND_BLOCK             SdMmcCmdBlk;
-  EFI_SD_MMC_STATUS_BLOCK              SdMmcStatusBlk;
-  EFI_SD_MMC_PASS_THRU_COMMAND_PACKET  Packet;
-  EFI_STATUS                           Status;
-
-  ZeroMem (&SdMmcCmdBlk, sizeof (SdMmcCmdBlk));
-  ZeroMem (&SdMmcStatusBlk, sizeof (SdMmcStatusBlk));
-  ZeroMem (&Packet, sizeof (Packet));
-
-  Packet.SdMmcCmdBlk    = &SdMmcCmdBlk;
-  Packet.SdMmcStatusBlk = &SdMmcStatusBlk;
-  Packet.Timeout        = SD_MMC_HC_GENERIC_TIMEOUT;
-
-  SdMmcCmdBlk.CommandIndex = SD_GO_IDLE_STATE;
-  SdMmcCmdBlk.CommandType  = SdMmcCommandTypeBc;
-
-  Status = SdMmcPassThruPassThru (PassThru, Slot, &Packet, NULL);
-
-  return Status;
-}
-
-/**
-  Send command SEND_IF_COND to the device to inquiry the SD Memory Card interface
-  condition.
-
-  Refer to SD Physical Layer Simplified Spec 4.1 Section 4.7 for details.
-
-  @param[in] PassThru       A pointer to the EFI_SD_MMC_PASS_THRU_PROTOCOL instance.
-  @param[in] Slot           The slot number of the SD card to send the command to.
-  @param[in] SupplyVoltage  The supplied voltage by the host.
-  @param[in] CheckPattern   The check pattern to be sent to the device.
-
-  @retval EFI_SUCCESS       The operation is done correctly.
-  @retval Others            The operation fails.
-
-**/
-EFI_STATUS
-SdCardVoltageCheck (
-  IN EFI_SD_MMC_PASS_THRU_PROTOCOL  *PassThru,
-  IN UINT8                          Slot,
-  IN UINT8                          SupplyVoltage,
-  IN UINT8                          CheckPattern
-  )
-{
-  EFI_SD_MMC_COMMAND_BLOCK             SdMmcCmdBlk;
-  EFI_SD_MMC_STATUS_BLOCK              SdMmcStatusBlk;
-  EFI_SD_MMC_PASS_THRU_COMMAND_PACKET  Packet;
-  EFI_STATUS                           Status;
-
-  ZeroMem (&SdMmcCmdBlk, sizeof (SdMmcCmdBlk));
-  ZeroMem (&SdMmcStatusBlk, sizeof (SdMmcStatusBlk));
-  ZeroMem (&Packet, sizeof (Packet));
-
-  Packet.SdMmcCmdBlk    = &SdMmcCmdBlk;
-  Packet.SdMmcStatusBlk = &SdMmcStatusBlk;
-  Packet.Timeout        = SD_MMC_HC_GENERIC_TIMEOUT;
-
-  SdMmcCmdBlk.CommandIndex    = SD_SEND_IF_COND;
-  SdMmcCmdBlk.CommandType     = SdMmcCommandTypeBcr;
-  SdMmcCmdBlk.ResponseType    = SdMmcResponseTypeR7;
-  SdMmcCmdBlk.CommandArgument = (SupplyVoltage << 8) | CheckPattern;
-
-  Status = SdMmcPassThruPassThru (PassThru, Slot, &Packet, NULL);
-
-  if (!EFI_ERROR (Status)) {
-    if (SdMmcStatusBlk.Resp0 != SdMmcCmdBlk.CommandArgument) {
-      return EFI_DEVICE_ERROR;
-    }
-  }
-
-  return Status;
-}
-
-/**
-  Send command SDIO_SEND_OP_COND to the device to see whether it is SDIO device.
-
-  Refer to SDIO Simplified Spec 3 Section 3.2 for details.
-
-  @param[in] PassThru       A pointer to the EFI_SD_MMC_PASS_THRU_PROTOCOL instance.
-  @param[in] Slot           The slot number of the SD card to send the command to.
-  @param[in] VoltageWindow  The supply voltage window.
-  @param[in] S18R           The boolean to show if it should switch to 1.8v.
-
-  @retval EFI_SUCCESS       The operation is done correctly.
-  @retval Others            The operation fails.
-
-**/
-EFI_STATUS
-SdioSendOpCond (
-  IN EFI_SD_MMC_PASS_THRU_PROTOCOL  *PassThru,
-  IN UINT8                          Slot,
-  IN UINT32                         VoltageWindow,
-  IN BOOLEAN                        S18R
-  )
-{
-  EFI_SD_MMC_COMMAND_BLOCK             SdMmcCmdBlk;
-  EFI_SD_MMC_STATUS_BLOCK              SdMmcStatusBlk;
-  EFI_SD_MMC_PASS_THRU_COMMAND_PACKET  Packet;
-  EFI_STATUS                           Status;
-  UINT32                               Switch;
-
-  ZeroMem (&SdMmcCmdBlk, sizeof (SdMmcCmdBlk));
-  ZeroMem (&SdMmcStatusBlk, sizeof (SdMmcStatusBlk));
-  ZeroMem (&Packet, sizeof (Packet));
-
-  Packet.SdMmcCmdBlk    = &SdMmcCmdBlk;
-  Packet.SdMmcStatusBlk = &SdMmcStatusBlk;
-  Packet.Timeout        = SD_MMC_HC_GENERIC_TIMEOUT;
-
-  SdMmcCmdBlk.CommandIndex = SDIO_SEND_OP_COND;
-  SdMmcCmdBlk.CommandType  = SdMmcCommandTypeBcr;
-  SdMmcCmdBlk.ResponseType = SdMmcResponseTypeR4;
-
-  Switch = S18R ? BIT24 : 0;
-
-  SdMmcCmdBlk.CommandArgument = (VoltageWindow & 0xFFFFFF) | Switch;
-
-  Status = SdMmcPassThruPassThru (PassThru, Slot, &Packet, NULL);
-
-  return Status;
-}
-
-/**
-  Send command SD_SEND_OP_COND to the device to see whether it is SDIO device.
-
-  Refer to SD Physical Layer Simplified Spec 4.1 Section 4.7 for details.
-
-  @param[in]  PassThru       A pointer to the EFI_SD_MMC_PASS_THRU_PROTOCOL instance.
-  @param[in]  Slot           The slot number of the SD card to send the command to.
-  @param[in]  Rca            The relative device address of addressed device.
-  @param[in]  VoltageWindow  The supply voltage window.
-  @param[in]  S18R           The boolean to show if it should switch to 1.8v.
-  @param[in]  Xpc            The boolean to show if it should provide 0.36w power control.
-  @param[in]  Hcs            The boolean to show if it support host capacity info.
-  @param[out] Ocr            The buffer to store returned OCR register value.
-
-  @retval EFI_SUCCESS        The operation is done correctly.
-  @retval Others             The operation fails.
-
-**/
-EFI_STATUS
-SdCardSendOpCond (
-  IN     EFI_SD_MMC_PASS_THRU_PROTOCOL  *PassThru,
-  IN     UINT8                          Slot,
-  IN     UINT16                         Rca,
-  IN     UINT32                         VoltageWindow,
-  IN     BOOLEAN                        S18R,
-  IN     BOOLEAN                        Xpc,
-  IN     BOOLEAN                        Hcs,
-  OUT UINT32                            *Ocr
-  )
-{
-  EFI_SD_MMC_COMMAND_BLOCK             SdMmcCmdBlk;
-  EFI_SD_MMC_STATUS_BLOCK              SdMmcStatusBlk;
-  EFI_SD_MMC_PASS_THRU_COMMAND_PACKET  Packet;
-  EFI_STATUS                           Status;
-  UINT32                               Switch;
-  UINT32                               MaxPower;
-  UINT32                               HostCapacity;
-
-  ZeroMem (&SdMmcCmdBlk, sizeof (SdMmcCmdBlk));
-  ZeroMem (&SdMmcStatusBlk, sizeof (SdMmcStatusBlk));
-  ZeroMem (&Packet, sizeof (Packet));
-
-  Packet.SdMmcCmdBlk    = &SdMmcCmdBlk;
-  Packet.SdMmcStatusBlk = &SdMmcStatusBlk;
-  Packet.Timeout        = SD_MMC_HC_GENERIC_TIMEOUT;
-
-  SdMmcCmdBlk.CommandIndex    = SD_APP_CMD;
-  SdMmcCmdBlk.CommandType     = SdMmcCommandTypeAc;
-  SdMmcCmdBlk.ResponseType    = SdMmcResponseTypeR1;
-  SdMmcCmdBlk.CommandArgument = (UINT32)Rca << 16;
-
-  Status = SdMmcPassThruPassThru (PassThru, Slot, &Packet, NULL);
-  if (EFI_ERROR (Status)) {
-    return Status;
-  }
-
-  SdMmcCmdBlk.CommandIndex = SD_SEND_OP_COND;
-  SdMmcCmdBlk.CommandType  = SdMmcCommandTypeBcr;
-  SdMmcCmdBlk.ResponseType = SdMmcResponseTypeR3;
-
-  Switch       = S18R ? BIT24 : 0;
-  MaxPower     = Xpc ? BIT28 : 0;
-  HostCapacity = Hcs ? BIT30 : 0;
-
-  SdMmcCmdBlk.CommandArgument = (VoltageWindow & 0xFFFFFF) | Switch | MaxPower | HostCapacity;
-
-  Status = SdMmcPassThruPassThru (PassThru, Slot, &Packet, NULL);
-  if (!EFI_ERROR (Status)) {
-    //
-    // For details, refer to SD Host Controller Simplified Spec 3.0 Table 2-12.
-    //
-    *Ocr = SdMmcStatusBlk.Resp0;
-  }
-
-  return Status;
-}
-
-/**
-  Broadcast command ALL_SEND_CID to the bus to ask all the SD devices to send the
-  data of their CID registers.
-
-  Refer to SD Physical Layer Simplified Spec 4.1 Section 4.7 for details.
-
-  @param[in] PassThru       A pointer to the EFI_SD_MMC_PASS_THRU_PROTOCOL instance.
-  @param[in] Slot           The slot number of the SD card to send the command to.
-
-  @retval EFI_SUCCESS       The operation is done correctly.
-  @retval Others            The operation fails.
-
-**/
-EFI_STATUS
-SdCardAllSendCid (
-  IN EFI_SD_MMC_PASS_THRU_PROTOCOL  *PassThru,
-  IN UINT8                          Slot
-  )
-{
-  EFI_SD_MMC_COMMAND_BLOCK             SdMmcCmdBlk;
-  EFI_SD_MMC_STATUS_BLOCK              SdMmcStatusBlk;
-  EFI_SD_MMC_PASS_THRU_COMMAND_PACKET  Packet;
-  EFI_STATUS                           Status;
-
-  ZeroMem (&SdMmcCmdBlk, sizeof (SdMmcCmdBlk));
-  ZeroMem (&SdMmcStatusBlk, sizeof (SdMmcStatusBlk));
-  ZeroMem (&Packet, sizeof (Packet));
-
-  Packet.SdMmcCmdBlk    = &SdMmcCmdBlk;
-  Packet.SdMmcStatusBlk = &SdMmcStatusBlk;
-  Packet.Timeout        = SD_MMC_HC_GENERIC_TIMEOUT;
-
-  SdMmcCmdBlk.CommandIndex = SD_ALL_SEND_CID;
-  SdMmcCmdBlk.CommandType  = SdMmcCommandTypeBcr;
-  SdMmcCmdBlk.ResponseType = SdMmcResponseTypeR2;
-
-  Status = SdMmcPassThruPassThru (PassThru, Slot, &Packet, NULL);
-
-  return Status;
-}
-
-/**
-  Send command SET_RELATIVE_ADDR to the SD device to assign a Relative device
-  Address (RCA).
-
-  Refer to SD Physical Layer Simplified Spec 4.1 Section 4.7 for details.
-
-  @param[in]  PassThru      A pointer to the EFI_SD_MMC_PASS_THRU_PROTOCOL instance.
-  @param[in]  Slot          The slot number of the SD card to send the command to.
-  @param[out] Rca           The relative device address to assign.
-
-  @retval EFI_SUCCESS       The operation is done correctly.
-  @retval Others            The operation fails.
-
-**/
-EFI_STATUS
-SdCardSetRca (
-  IN     EFI_SD_MMC_PASS_THRU_PROTOCOL  *PassThru,
-  IN     UINT8                          Slot,
-  OUT UINT16                            *Rca
-  )
-{
-  EFI_SD_MMC_COMMAND_BLOCK             SdMmcCmdBlk;
-  EFI_SD_MMC_STATUS_BLOCK              SdMmcStatusBlk;
-  EFI_SD_MMC_PASS_THRU_COMMAND_PACKET  Packet;
-  EFI_STATUS                           Status;
-
-  ZeroMem (&SdMmcCmdBlk, sizeof (SdMmcCmdBlk));
-  ZeroMem (&SdMmcStatusBlk, sizeof (SdMmcStatusBlk));
-  ZeroMem (&Packet, sizeof (Packet));
-
-  Packet.SdMmcCmdBlk    = &SdMmcCmdBlk;
-  Packet.SdMmcStatusBlk = &SdMmcStatusBlk;
-  Packet.Timeout        = SD_MMC_HC_GENERIC_TIMEOUT;
-
-  SdMmcCmdBlk.CommandIndex = SD_SET_RELATIVE_ADDR;
-  SdMmcCmdBlk.CommandType  = SdMmcCommandTypeBcr;
-  SdMmcCmdBlk.ResponseType = SdMmcResponseTypeR6;
-
-  Status = SdMmcPassThruPassThru (PassThru, Slot, &Packet, NULL);
-  if (!EFI_ERROR (Status)) {
-    *Rca = (UINT16)(SdMmcStatusBlk.Resp0 >> 16);
-  }
-
-  return Status;
-}
-
-/**
-  Send command SELECT_DESELECT_CARD to the SD device to select/deselect it.
-
-  Refer to SD Physical Layer Simplified Spec 4.1 Section 4.7 for details.
-
-  @param[in]  PassThru      A pointer to the EFI_SD_MMC_PASS_THRU_PROTOCOL instance.
-  @param[in]  Slot          The slot number of the SD card to send the command to.
-  @param[in]  Rca           The relative device address of selected device.
-
-  @retval EFI_SUCCESS       The operation is done correctly.
-  @retval Others            The operation fails.
-
-**/
-EFI_STATUS
-SdCardSelect (
-  IN EFI_SD_MMC_PASS_THRU_PROTOCOL  *PassThru,
-  IN UINT8                          Slot,
-  IN UINT16                         Rca
-  )
-{
-  EFI_SD_MMC_COMMAND_BLOCK             SdMmcCmdBlk;
-  EFI_SD_MMC_STATUS_BLOCK              SdMmcStatusBlk;
-  EFI_SD_MMC_PASS_THRU_COMMAND_PACKET  Packet;
-  EFI_STATUS                           Status;
-
-  ZeroMem (&SdMmcCmdBlk, sizeof (SdMmcCmdBlk));
-  ZeroMem (&SdMmcStatusBlk, sizeof (SdMmcStatusBlk));
-  ZeroMem (&Packet, sizeof (Packet));
-
-  Packet.SdMmcCmdBlk    = &SdMmcCmdBlk;
-  Packet.SdMmcStatusBlk = &SdMmcStatusBlk;
-  Packet.Timeout        = SD_MMC_HC_GENERIC_TIMEOUT;
-
-  SdMmcCmdBlk.CommandIndex = SD_SELECT_DESELECT_CARD;
-  SdMmcCmdBlk.CommandType  = SdMmcCommandTypeAc;
-  if (Rca != 0) {
-    SdMmcCmdBlk.ResponseType = SdMmcResponseTypeR1b;
-  }
-
-  SdMmcCmdBlk.CommandArgument = (UINT32)Rca << 16;
-
-  Status = SdMmcPassThruPassThru (PassThru, Slot, &Packet, NULL);
-
-  return Status;
-}
-
-/**
-  Send command VOLTAGE_SWITCH to the SD device to switch the voltage of the device.
-
-  Refer to SD Physical Layer Simplified Spec 4.1 Section 4.7 for details.
-
-  @param[in]  PassThru      A pointer to the EFI_SD_MMC_PASS_THRU_PROTOCOL instance.
-  @param[in]  Slot          The slot number of the SD card to send the command to.
-
-  @retval EFI_SUCCESS       The operation is done correctly.
-  @retval Others            The operation fails.
-
-**/
-EFI_STATUS
-SdCardVoltageSwitch (
-  IN EFI_SD_MMC_PASS_THRU_PROTOCOL  *PassThru,
-  IN UINT8                          Slot
-  )
-{
-  EFI_SD_MMC_COMMAND_BLOCK             SdMmcCmdBlk;
-  EFI_SD_MMC_STATUS_BLOCK              SdMmcStatusBlk;
-  EFI_SD_MMC_PASS_THRU_COMMAND_PACKET  Packet;
-  EFI_STATUS                           Status;
-
-  ZeroMem (&SdMmcCmdBlk, sizeof (SdMmcCmdBlk));
-  ZeroMem (&SdMmcStatusBlk, sizeof (SdMmcStatusBlk));
-  ZeroMem (&Packet, sizeof (Packet));
-
-  Packet.SdMmcCmdBlk    = &SdMmcCmdBlk;
-  Packet.SdMmcStatusBlk = &SdMmcStatusBlk;
-  Packet.Timeout        = SD_MMC_HC_GENERIC_TIMEOUT;
-
-  SdMmcCmdBlk.CommandIndex    = SD_VOLTAGE_SWITCH;
-  SdMmcCmdBlk.CommandType     = SdMmcCommandTypeAc;
-  SdMmcCmdBlk.ResponseType    = SdMmcResponseTypeR1;
-  SdMmcCmdBlk.CommandArgument = 0;
-
-  Status = SdMmcPassThruPassThru (PassThru, Slot, &Packet, NULL);
-
-  return Status;
-}
-
-/**
-  Send command SET_BUS_WIDTH to the SD device to set the bus width.
-
-  Refer to SD Physical Layer Simplified Spec 4.1 Section 4.7 for details.
-
-  @param[in] PassThru       A pointer to the EFI_SD_MMC_PASS_THRU_PROTOCOL instance.
-  @param[in] Slot           The slot number of the SD card to send the command to.
-  @param[in] Rca            The relative device address of addressed device.
-  @param[in] BusWidth       The bus width to be set, it could be 1 or 4.
-
-  @retval EFI_SUCCESS       The operation is done correctly.
-  @retval Others            The operation fails.
-
-**/
-EFI_STATUS
-SdCardSetBusWidth (
-  IN EFI_SD_MMC_PASS_THRU_PROTOCOL  *PassThru,
-  IN UINT8                          Slot,
-  IN UINT16                         Rca,
-  IN UINT8                          BusWidth
-  )
-{
-  EFI_SD_MMC_COMMAND_BLOCK             SdMmcCmdBlk;
-  EFI_SD_MMC_STATUS_BLOCK              SdMmcStatusBlk;
-  EFI_SD_MMC_PASS_THRU_COMMAND_PACKET  Packet;
-  EFI_STATUS                           Status;
-  UINT8                                Value;
-
-  ZeroMem (&SdMmcCmdBlk, sizeof (SdMmcCmdBlk));
-  ZeroMem (&SdMmcStatusBlk, sizeof (SdMmcStatusBlk));
-  ZeroMem (&Packet, sizeof (Packet));
-
-  Packet.SdMmcCmdBlk    = &SdMmcCmdBlk;
-  Packet.SdMmcStatusBlk = &SdMmcStatusBlk;
-  Packet.Timeout        = SD_MMC_HC_GENERIC_TIMEOUT;
-
-  SdMmcCmdBlk.CommandIndex    = SD_APP_CMD;
-  SdMmcCmdBlk.CommandType     = SdMmcCommandTypeAc;
-  SdMmcCmdBlk.ResponseType    = SdMmcResponseTypeR1;
-  SdMmcCmdBlk.CommandArgument = (UINT32)Rca << 16;
-
-  Status = SdMmcPassThruPassThru (PassThru, Slot, &Packet, NULL);
-  if (EFI_ERROR (Status)) {
-    return Status;
-  }
-
-  SdMmcCmdBlk.CommandIndex = SD_SET_BUS_WIDTH;
-  SdMmcCmdBlk.CommandType  = SdMmcCommandTypeAc;
-  SdMmcCmdBlk.ResponseType = SdMmcResponseTypeR1;
-
-  if (BusWidth == 1) {
-    Value = 0;
-  } else if (BusWidth == 4) {
-    Value = 2;
-  } else {
-    return EFI_INVALID_PARAMETER;
-  }
-
-  SdMmcCmdBlk.CommandArgument = Value & 0x3;
-
-  Status = SdMmcPassThruPassThru (PassThru, Slot, &Packet, NULL);
-  return Status;
-}
-
-/**
-  Send command SWITCH_FUNC to the SD device to check switchable function or switch card function.
-
-  Refer to SD Physical Layer Simplified Spec 4.1 Section 4.7 for details.
-
-  @param[in]  PassThru       A pointer to the EFI_SD_MMC_PASS_THRU_PROTOCOL instance.
-  @param[in]  Slot           The slot number of the SD card to send the command to.
-  @param[in]  BusTiming      Target bus timing based on which access group value will be set.
-  @param[in]  CommandSystem  The value for command set group.
-  @param[in]  DriverStrength The value for driver strength group.
-  @param[in]  PowerLimit     The value for power limit group.
-  @param[in]  Mode           Switch or check function.
-  @param[out] SwitchResp     The return switch function status.
-
-  @retval EFI_SUCCESS       The operation is done correctly.
-  @retval Others            The operation fails.
-
-**/
-EFI_STATUS
-SdCardSwitch (
-  IN     EFI_SD_MMC_PASS_THRU_PROTOCOL  *PassThru,
-  IN     UINT8                          Slot,
-  IN     SD_MMC_BUS_MODE                BusTiming,
-  IN     UINT8                          CommandSystem,
-  IN     SD_DRIVER_STRENGTH_TYPE        DriverStrength,
-  IN     UINT8                          PowerLimit,
-  IN     BOOLEAN                        Mode,
-  OUT UINT8                             *SwitchResp
-  )
-{
-  EFI_SD_MMC_COMMAND_BLOCK             SdMmcCmdBlk;
-  EFI_SD_MMC_STATUS_BLOCK              SdMmcStatusBlk;
-  EFI_SD_MMC_PASS_THRU_COMMAND_PACKET  Packet;
-  EFI_STATUS                           Status;
-  UINT32                               ModeValue;
-  UINT8                                AccessMode;
-
-  ZeroMem (&SdMmcCmdBlk, sizeof (SdMmcCmdBlk));
-  ZeroMem (&SdMmcStatusBlk, sizeof (SdMmcStatusBlk));
-  ZeroMem (&Packet, sizeof (Packet));
-
-  Packet.SdMmcCmdBlk    = &SdMmcCmdBlk;
-  Packet.SdMmcStatusBlk = &SdMmcStatusBlk;
-  Packet.Timeout        = SD_MMC_HC_GENERIC_TIMEOUT;
-
-  SdMmcCmdBlk.CommandIndex = SD_SWITCH_FUNC;
-  SdMmcCmdBlk.CommandType  = SdMmcCommandTypeAdtc;
-  SdMmcCmdBlk.ResponseType = SdMmcResponseTypeR1;
-
-  ModeValue = Mode ? BIT31 : 0;
-
-  switch (BusTiming) {
-    case SdMmcUhsDdr50:
-      AccessMode = 0x4;
-      break;
-    case SdMmcUhsSdr104:
-      AccessMode = 0x3;
-      break;
-    case SdMmcUhsSdr50:
-      AccessMode = 0x2;
-      break;
-    case SdMmcUhsSdr25:
-    case SdMmcSdHs:
-      AccessMode = 0x1;
-      break;
-    case SdMmcUhsSdr12:
-    case SdMmcSdDs:
-      AccessMode = 0;
-      break;
-    default:
-      AccessMode = 0xF;
-  }
-
-  SdMmcCmdBlk.CommandArgument = (AccessMode & 0xF) | ((CommandSystem & 0xF) << 4) | \
-                                ((DriverStrength & 0xF) << 8) | ((PowerLimit & 0xF) << 12) | \
-                                ModeValue;
-
-  Packet.InDataBuffer     = SwitchResp;
-  Packet.InTransferLength = 64;
-
-  Status = SdMmcPassThruPassThru (PassThru, Slot, &Packet, NULL);
-  if (EFI_ERROR (Status)) {
-    return Status;
-  }
-
-  if (Mode) {
-    if ((((AccessMode & 0xF) != 0xF) && ((SwitchResp[16] & 0xF) != AccessMode)) ||
-        (((CommandSystem & 0xF) != 0xF) && (((SwitchResp[16] >> 4) & 0xF) != CommandSystem)) ||
-        (((DriverStrength & 0xF) != 0xF) && ((SwitchResp[15] & 0xF) != DriverStrength)) ||
-        (((PowerLimit & 0xF) != 0xF) && (((SwitchResp[15] >> 4) & 0xF) != PowerLimit)))
-    {
-      return EFI_DEVICE_ERROR;
-    }
-  }
-
-  return Status;
-}
-
-/**
-  Send command SEND_STATUS to the addressed SD device to get its status register.
-
-  Refer to SD Physical Layer Simplified Spec 4.1 Section 4.7 for details.
-
-  @param[in]  PassThru      A pointer to the EFI_SD_MMC_PASS_THRU_PROTOCOL instance.
-  @param[in]  Slot          The slot number of the SD card to send the command to.
-  @param[in]  Rca           The relative device address of addressed device.
-  @param[out] DevStatus     The returned device status.
-
-  @retval EFI_SUCCESS       The operation is done correctly.
-  @retval Others            The operation fails.
-
-**/
-EFI_STATUS
-SdCardSendStatus (
-  IN     EFI_SD_MMC_PASS_THRU_PROTOCOL  *PassThru,
-  IN     UINT8                          Slot,
-  IN     UINT16                         Rca,
-  OUT UINT32                            *DevStatus
-  )
-{
-  EFI_SD_MMC_COMMAND_BLOCK             SdMmcCmdBlk;
-  EFI_SD_MMC_STATUS_BLOCK              SdMmcStatusBlk;
-  EFI_SD_MMC_PASS_THRU_COMMAND_PACKET  Packet;
-  EFI_STATUS                           Status;
-
-  ZeroMem (&SdMmcCmdBlk, sizeof (SdMmcCmdBlk));
-  ZeroMem (&SdMmcStatusBlk, sizeof (SdMmcStatusBlk));
-  ZeroMem (&Packet, sizeof (Packet));
-
-  Packet.SdMmcCmdBlk    = &SdMmcCmdBlk;
-  Packet.SdMmcStatusBlk = &SdMmcStatusBlk;
-  Packet.Timeout        = SD_MMC_HC_GENERIC_TIMEOUT;
-
-  SdMmcCmdBlk.CommandIndex    = SD_SEND_STATUS;
-  SdMmcCmdBlk.CommandType     = SdMmcCommandTypeAc;
-  SdMmcCmdBlk.ResponseType    = SdMmcResponseTypeR1;
-  SdMmcCmdBlk.CommandArgument = (UINT32)Rca << 16;
-
-  Status = SdMmcPassThruPassThru (PassThru, Slot, &Packet, NULL);
-  if (!EFI_ERROR (Status)) {
-    *DevStatus = SdMmcStatusBlk.Resp0;
-  }
-
-  return Status;
-}
-
-/**
-  Send command SEND_TUNING_BLOCK to the SD device for HS200 optimal sampling point
-  detection.
-
-  It may be sent up to 40 times until the host finishes the tuning procedure.
-
-  Refer to SD Physical Layer Simplified Spec 4.1 Section 4.7 for details.
-
-  @param[in] PassThru       A pointer to the EFI_SD_MMC_PASS_THRU_PROTOCOL instance.
-  @param[in] Slot           The slot number of the SD card to send the command to.
-
-  @retval EFI_SUCCESS       The operation is done correctly.
-  @retval Others            The operation fails.
-
-**/
-EFI_STATUS
-SdCardSendTuningBlk (
-  IN EFI_SD_MMC_PASS_THRU_PROTOCOL  *PassThru,
-  IN UINT8                          Slot
-  )
-{
-  EFI_SD_MMC_COMMAND_BLOCK             SdMmcCmdBlk;
-  EFI_SD_MMC_STATUS_BLOCK              SdMmcStatusBlk;
-  EFI_SD_MMC_PASS_THRU_COMMAND_PACKET  Packet;
-  EFI_STATUS                           Status;
-  UINT8                                TuningBlock[64];
-
-  ZeroMem (&SdMmcCmdBlk, sizeof (SdMmcCmdBlk));
-  ZeroMem (&SdMmcStatusBlk, sizeof (SdMmcStatusBlk));
-  ZeroMem (&Packet, sizeof (Packet));
-
-  Packet.SdMmcCmdBlk    = &SdMmcCmdBlk;
-  Packet.SdMmcStatusBlk = &SdMmcStatusBlk;
-  Packet.Timeout        = SD_MMC_HC_GENERIC_TIMEOUT;
-
-  SdMmcCmdBlk.CommandIndex    = SD_SEND_TUNING_BLOCK;
-  SdMmcCmdBlk.CommandType     = SdMmcCommandTypeAdtc;
-  SdMmcCmdBlk.ResponseType    = SdMmcResponseTypeR1;
-  SdMmcCmdBlk.CommandArgument = 0;
-
-  Packet.InDataBuffer     = TuningBlock;
-  Packet.InTransferLength = sizeof (TuningBlock);
-
-  Status = SdMmcPassThruPassThru (PassThru, Slot, &Packet, NULL);
-
-  return Status;
-}
-
-/**
-  Tunning the sampling point of SDR104 or SDR50 bus speed mode.
-
-  Command SD_SEND_TUNING_BLOCK may be sent up to 40 times until the host finishes the
-  tuning procedure.
-
-  Refer to SD Physical Layer Simplified Spec 4.1 Section 4.7 and
-  SD Host Controller Simplified Spec 3.0 section Figure 3-7 for details.
-
-  @param[in] PciIo          A pointer to the EFI_PCI_IO_PROTOCOL instance.
-  @param[in] PassThru       A pointer to the EFI_SD_MMC_PASS_THRU_PROTOCOL instance.
-  @param[in] Slot           The slot number of the SD card to send the command to.
-
-  @retval EFI_SUCCESS       The operation is done correctly.
-  @retval Others            The operation fails.
-
-**/
-EFI_STATUS
-SdCardTuningClock (
-  IN EFI_PCI_IO_PROTOCOL            *PciIo,
-  IN EFI_SD_MMC_PASS_THRU_PROTOCOL  *PassThru,
-  IN UINT8                          Slot
-  )
-{
-  EFI_STATUS  Status;
-  UINT8       HostCtrl2;
-  UINT8       Retry;
-
-  //
-  // Notify the host that the sampling clock tuning procedure starts.
-  //
-  HostCtrl2 = BIT6;
-  Status    = SdMmcHcOrMmio (PciIo, Slot, SD_MMC_HC_HOST_CTRL2, sizeof (HostCtrl2), &HostCtrl2);
-  if (EFI_ERROR (Status)) {
-    return Status;
-  }
-
-  //
-  // Ask the device to send a sequence of tuning blocks till the tuning procedure is done.
-  //
-  Retry = 0;
-  do {
-    Status = SdCardSendTuningBlk (PassThru, Slot);
-    if (EFI_ERROR (Status)) {
-      DEBUG ((DEBUG_ERROR, "SdCardSendTuningBlk: Send tuning block fails with %r\n", Status));
-      return Status;
-    }
-
-    Status = SdMmcHcRwMmio (PciIo, Slot, SD_MMC_HC_HOST_CTRL2, TRUE, sizeof (HostCtrl2), &HostCtrl2);
-    if (EFI_ERROR (Status)) {
-      return Status;
-    }
-
-    if ((HostCtrl2 & (BIT6 | BIT7)) == 0) {
-      break;
-    }
-
-    if ((HostCtrl2 & (BIT6 | BIT7)) == BIT7) {
-      return EFI_SUCCESS;
-    }
-  } while (++Retry < 40);
-
-  DEBUG ((DEBUG_ERROR, "SdCardTuningClock: Send tuning block fails at %d times with HostCtrl2 %02x\n", Retry, HostCtrl2));
-  //
-  // Abort the tuning procedure and reset the tuning circuit.
-  //
-  HostCtrl2 = (UINT8) ~(BIT6 | BIT7);
-  Status    = SdMmcHcAndMmio (PciIo, Slot, SD_MMC_HC_HOST_CTRL2, sizeof (HostCtrl2), &HostCtrl2);
-  if (EFI_ERROR (Status)) {
-    return Status;
-  }
-
-  return EFI_DEVICE_ERROR;
-}
-
-/**
-  Switch the bus width to specified width.
-
-  Refer to SD Physical Layer Simplified Spec 4.1 Section 4.7 and
-  SD Host Controller Simplified Spec 3.0 section Figure 3-7 for details.
-
-  @param[in] PciIo          A pointer to the EFI_PCI_IO_PROTOCOL instance.
-  @param[in] PassThru       A pointer to the EFI_SD_MMC_PASS_THRU_PROTOCOL instance.
-  @param[in] Slot           The slot number of the SD card to send the command to.
-  @param[in] Rca            The relative device address to be assigned.
-  @param[in] BusWidth       The bus width to be set, it could be 4 or 8.
-
-  @retval EFI_SUCCESS       The operation is done correctly.
-  @retval Others            The operation fails.
-
-**/
-EFI_STATUS
-SdCardSwitchBusWidth (
-  IN EFI_PCI_IO_PROTOCOL            *PciIo,
-  IN EFI_SD_MMC_PASS_THRU_PROTOCOL  *PassThru,
-  IN UINT8                          Slot,
-  IN UINT16                         Rca,
-  IN UINT8                          BusWidth
-  )
-{
-  EFI_STATUS  Status;
-  UINT32      DevStatus;
-
-  Status = SdCardSetBusWidth (PassThru, Slot, Rca, BusWidth);
-  if (EFI_ERROR (Status)) {
-    DEBUG ((DEBUG_ERROR, "SdCardSwitchBusWidth: Switch to bus width %d fails with %r\n", BusWidth, Status));
-    return Status;
-  }
-
-  Status = SdCardSendStatus (PassThru, Slot, Rca, &DevStatus);
-  if (EFI_ERROR (Status)) {
-    DEBUG ((DEBUG_ERROR, "SdCardSwitchBusWidth: Send status fails with %r\n", Status));
-    return Status;
-  }
-
-  //
-  // Check the switch operation is really successful or not.
-  //
-  if ((DevStatus >> 16) != 0) {
-    DEBUG ((DEBUG_ERROR, "SdCardSwitchBusWidth: The switch operation fails as DevStatus is 0x%08x\n", DevStatus));
-    return EFI_DEVICE_ERROR;
-  }
-
-  Status = SdMmcHcSetBusWidth (PciIo, Slot, BusWidth);
-
-  return Status;
-}
-
-/**
-  Check if passed BusTiming is supported in both controller and card.
-
-  @param[in] Private                  Pointer to controller private data
-  @param[in] SlotIndex                Index of the slot in the controller
-  @param[in] CardSupportedBusTimings  Bitmask indicating which bus timings are supported by card
-  @param[in] IsInUhsI                 Flag indicating if link is in UHS-I
-
-  @retval TRUE  Both card and controller support given BusTiming
-  @retval FALSE Card or controller doesn't support given BusTiming
-**/
-BOOLEAN
-SdIsBusTimingSupported (
-  IN SD_MMC_HC_PRIVATE_DATA  *Private,
-  IN UINT8                   SlotIndex,
-  IN UINT8                   CardSupportedBusTimings,
-  IN BOOLEAN                 IsInUhsI,
-  IN SD_MMC_BUS_MODE         BusTiming
-  )
-{
-  SD_MMC_HC_SLOT_CAP  *Capability;
-
-  Capability = &Private->Capability[SlotIndex];
-
-  if (IsInUhsI) {
-    switch (BusTiming) {
-      case SdMmcUhsSdr104:
-        if ((Capability->Sdr104 != 0) && ((CardSupportedBusTimings & BIT3) != 0)) {
-          return TRUE;
-        }
-
-        break;
-      case SdMmcUhsDdr50:
-        if ((Capability->Ddr50 != 0) && ((CardSupportedBusTimings & BIT4) != 0)) {
-          return TRUE;
-        }
-
-        break;
-      case SdMmcUhsSdr50:
-        if ((Capability->Sdr50 != 0) && ((CardSupportedBusTimings & BIT2) != 0)) {
-          return TRUE;
-        }
-
-        break;
-      case SdMmcUhsSdr25:
-        if ((CardSupportedBusTimings & BIT1) != 0) {
-          return TRUE;
-        }
-
-        break;
-      case SdMmcUhsSdr12:
-        if ((CardSupportedBusTimings & BIT0) != 0) {
-          return TRUE;
-        }
-
-        break;
-      default:
-        break;
-    }
-  } else {
-    switch (BusTiming) {
-      case SdMmcSdHs:
-        if ((Capability->HighSpeed != 0) && ((CardSupportedBusTimings & BIT1) != 0)) {
-          return TRUE;
-        }
-
-        break;
-      case SdMmcSdDs:
-        if ((CardSupportedBusTimings & BIT0) != 0) {
-          return TRUE;
-        }
-
-        break;
-      default:
-        break;
-    }
-  }
-
-  return FALSE;
-}
-
-/**
-  Get the target bus timing to set on the link. This function
-  will try to select highest bus timing supported by card, controller
-  and the driver.
-
-  @param[in] Private                  Pointer to controller private data
-  @param[in] SlotIndex                Index of the slot in the controller
-  @param[in] CardSupportedBusTimings  Bitmask indicating which bus timings are supported by card
-  @param[in] IsInUhsI                 Flag indicating if link is in UHS-I
-
-  @return  Bus timing value that should be set on link
-**/
-SD_MMC_BUS_MODE
-SdGetTargetBusTiming (
-  IN SD_MMC_HC_PRIVATE_DATA  *Private,
-  IN UINT8                   SlotIndex,
-  IN UINT8                   CardSupportedBusTimings,
-  IN BOOLEAN                 IsInUhsI
-  )
-{
-  SD_MMC_BUS_MODE  BusTiming;
-
-  if (IsInUhsI) {
-    BusTiming = SdMmcUhsSdr104;
-  } else {
-    BusTiming = SdMmcSdHs;
-  }
-
-  while (BusTiming > SdMmcSdDs) {
-    if (SdIsBusTimingSupported (Private, SlotIndex, CardSupportedBusTimings, IsInUhsI, BusTiming)) {
-      break;
-    }
-
-    BusTiming--;
-  }
-
-  return BusTiming;
-}
-
-/**
-  Get the target bus width to be set on the bus.
-
-  @param[in] Private    Pointer to controller private data
-  @param[in] SlotIndex  Index of the slot in the controller
-  @param[in] BusTiming  Bus timing set on the bus
-
-  @return Bus width to be set on the bus
-**/
-UINT8
-SdGetTargetBusWidth (
-  IN SD_MMC_HC_PRIVATE_DATA  *Private,
-  IN UINT8                   SlotIndex,
-  IN SD_MMC_BUS_MODE         BusTiming
-  )
-{
-  UINT8  BusWidth;
-  UINT8  PreferredBusWidth;
-
-  PreferredBusWidth = Private->Slot[SlotIndex].OperatingParameters.BusWidth;
-
-  if ((BusTiming == SdMmcSdDs) || (BusTiming == SdMmcSdHs)) {
-    if ((PreferredBusWidth != EDKII_SD_MMC_BUS_WIDTH_IGNORE) &&
-        ((PreferredBusWidth == 1) || (PreferredBusWidth == 4)))
-    {
-      BusWidth = PreferredBusWidth;
-    } else {
-      BusWidth = 4;
-    }
-  } else {
-    //
-    // UHS-I modes support only 4-bit width.
-    // Switch to 4-bit has been done before calling this function anyway so
-    // this is purely informational.
-    //
-    BusWidth = 4;
-  }
-
-  return BusWidth;
-}
-
-/**
-  Get the target clock frequency to be set on the bus.
-
-  @param[in] Private    Pointer to controller private data
-  @param[in] SlotIndex  Index of the slot in the controller
-  @param[in] BusTiming  Bus timing to be set on the bus
-
-  @return Value of the clock frequency to be set on bus in MHz
-**/
-UINT32
-SdGetTargetBusClockFreq (
-  IN SD_MMC_HC_PRIVATE_DATA  *Private,
-  IN UINT8                   SlotIndex,
-  IN SD_MMC_BUS_MODE         BusTiming
-  )
-{
-  UINT32  PreferredClockFreq;
-  UINT32  MaxClockFreq;
-
-  PreferredClockFreq = Private->Slot[SlotIndex].OperatingParameters.ClockFreq;
-
-  switch (BusTiming) {
-    case SdMmcUhsSdr104:
-      MaxClockFreq = 208;
-      break;
-    case SdMmcUhsSdr50:
-      MaxClockFreq = 100;
-      break;
-    case SdMmcUhsDdr50:
-    case SdMmcUhsSdr25:
-    case SdMmcSdHs:
-      MaxClockFreq = 50;
-      break;
-    case SdMmcUhsSdr12:
-    case SdMmcSdDs:
-    default:
-      MaxClockFreq = 25;
-  }
-
-  if ((PreferredClockFreq != EDKII_SD_MMC_CLOCK_FREQ_IGNORE) && (PreferredClockFreq < MaxClockFreq)) {
-    return PreferredClockFreq;
-  } else {
-    return MaxClockFreq;
-  }
-}
-
-/**
-  Get the driver strength to be set on bus.
-
-  @param[in] Private                       Pointer to controller private data
-  @param[in] SlotIndex                     Index of the slot in the controller
-  @param[in] CardSupportedDriverStrengths  Bitmask indicating which driver strengths are supported on the card
-  @param[in] BusTiming                     Bus timing set on the bus
-
-  @return Value of the driver strength to be set on the bus
-**/
-EDKII_SD_MMC_DRIVER_STRENGTH
-SdGetTargetDriverStrength (
-  IN SD_MMC_HC_PRIVATE_DATA  *Private,
-  IN UINT8                   SlotIndex,
-  IN UINT8                   CardSupportedDriverStrengths,
-  IN SD_MMC_BUS_MODE         BusTiming
-  )
-{
-  EDKII_SD_MMC_DRIVER_STRENGTH  PreferredDriverStrength;
-  EDKII_SD_MMC_DRIVER_STRENGTH  DriverStrength;
-
-  if ((BusTiming == SdMmcSdDs) || (BusTiming == SdMmcSdHs)) {
-    DriverStrength.Sd = SdDriverStrengthIgnore;
-    return DriverStrength;
-  }
-
-  PreferredDriverStrength = Private->Slot[SlotIndex].OperatingParameters.DriverStrength;
-  DriverStrength.Sd       = SdDriverStrengthTypeB;
-
-  if ((PreferredDriverStrength.Sd != EDKII_SD_MMC_DRIVER_STRENGTH_IGNORE) &&
-      (CardSupportedDriverStrengths & (BIT0 << PreferredDriverStrength.Sd)))
-  {
-    if (((PreferredDriverStrength.Sd == SdDriverStrengthTypeA) &&
-         (Private->Capability[SlotIndex].DriverTypeA != 0)) ||
-        ((PreferredDriverStrength.Sd == SdDriverStrengthTypeC) &&
-         (Private->Capability[SlotIndex].DriverTypeC != 0)) ||
-        ((PreferredDriverStrength.Sd == SdDriverStrengthTypeD) &&
-         (Private->Capability[SlotIndex].DriverTypeD != 0)))
-    {
-      DriverStrength.Sd = PreferredDriverStrength.Sd;
-    }
-  }
-
-  return DriverStrength;
-}
-
-/**
-  Get the target settings for the bus mode.
-
-  @param[in]  Private          Pointer to controller private data
-  @param[in]  SlotIndex        Index of the slot in the controller
-  @param[in]  SwitchQueryResp  Pointer to switch query response
-  @param[in]  IsInUhsI         Flag indicating if link is in UHS-I mode
-  @param[out] BusMode          Target configuration of the bus
-**/
-VOID
-SdGetTargetBusMode (
-  IN SD_MMC_HC_PRIVATE_DATA  *Private,
-  IN UINT8                   SlotIndex,
-  IN UINT8                   *SwitchQueryResp,
-  IN BOOLEAN                 IsInUhsI,
-  OUT SD_MMC_BUS_SETTINGS    *BusMode
-  )
-{
-  BusMode->BusTiming      = SdGetTargetBusTiming (Private, SlotIndex, SwitchQueryResp[13], IsInUhsI);
-  BusMode->BusWidth       = SdGetTargetBusWidth (Private, SlotIndex, BusMode->BusTiming);
-  BusMode->ClockFreq      = SdGetTargetBusClockFreq (Private, SlotIndex, BusMode->BusTiming);
-  BusMode->DriverStrength = SdGetTargetDriverStrength (Private, SlotIndex, SwitchQueryResp[9], BusMode->BusTiming);
-}
-
-/**
-  Switch the high speed timing according to request.
-
-  Refer to SD Physical Layer Simplified Spec 4.1 Section 4.7 and
-  SD Host Controller Simplified Spec 3.0 section Figure 2-29 for details.
-
-  @param[in] PciIo          A pointer to the EFI_PCI_IO_PROTOCOL instance.
-  @param[in] PassThru       A pointer to the EFI_SD_MMC_PASS_THRU_PROTOCOL instance.
-  @param[in] Slot           The slot number of the SD card to send the command to.
-  @param[in] Rca            The relative device address to be assigned.
-  @param[in] S18A           The boolean to show if it's a UHS-I SD card.
-
-  @retval EFI_SUCCESS       The operation is done correctly.
-  @retval Others            The operation fails.
-
-**/
-EFI_STATUS
-SdCardSetBusMode (
-  IN EFI_PCI_IO_PROTOCOL            *PciIo,
-  IN EFI_SD_MMC_PASS_THRU_PROTOCOL  *PassThru,
-  IN UINT8                          Slot,
-  IN UINT16                         Rca,
-  IN BOOLEAN                        S18A
-  )
-{
-  EFI_STATUS              Status;
-  SD_MMC_HC_SLOT_CAP      *Capability;
-  UINT8                   HostCtrl1;
-  UINT8                   SwitchResp[64];
-  SD_MMC_HC_PRIVATE_DATA  *Private;
-  SD_MMC_BUS_SETTINGS     BusMode;
-
-  Private = SD_MMC_HC_PRIVATE_FROM_THIS (PassThru);
-
-  Capability = &Private->Capability[Slot];
-
-  Status = SdCardSelect (PassThru, Slot, Rca);
-  if (EFI_ERROR (Status)) {
-    return Status;
-  }
-
-  if (S18A) {
-    //
-    // For UHS-I speed modes 4-bit data bus is requiered so we
-    // switch here irrespective of platform preference.
-    //
-    Status = SdCardSwitchBusWidth (PciIo, PassThru, Slot, Rca, 4);
-    if (EFI_ERROR (Status)) {
-      return Status;
-    }
-  }
-
-  //
-  // Get the supported bus speed from SWITCH cmd return data group #1.
-  //
-  Status = SdCardSwitch (PassThru, Slot, 0xFF, 0xF, SdDriverStrengthIgnore, 0xF, FALSE, SwitchResp);
-  if (EFI_ERROR (Status)) {
-    return Status;
-  }
-
-  SdGetTargetBusMode (Private, Slot, SwitchResp, S18A, &BusMode);
-
-  DEBUG ((
-    DEBUG_INFO,
-    "SdCardSetBusMode: Target bus mode: bus timing = %d, bus width = %d, clock freq[MHz] = %d, driver strength = %d\n",
-    BusMode.BusTiming,
-    BusMode.BusWidth,
-    BusMode.ClockFreq,
-    BusMode.DriverStrength.Sd
-    ));
-
-  if (!S18A) {
-    Status = SdCardSwitchBusWidth (PciIo, PassThru, Slot, Rca, BusMode.BusWidth);
-    if (EFI_ERROR (Status)) {
-      return Status;
-    }
-  }
-
-  Status = SdCardSwitch (PassThru, Slot, BusMode.BusTiming, 0xF, BusMode.DriverStrength.Sd, 0xF, TRUE, SwitchResp);
-  if (EFI_ERROR (Status)) {
-    return Status;
-  }
-
-  Status = SdMmcSetDriverStrength (Private->PciIo, Slot, BusMode.DriverStrength.Sd);
-  if (EFI_ERROR (Status)) {
-    return Status;
-  }
-
-  //
-  // Set to High Speed timing
-  //
-  if (BusMode.BusTiming == SdMmcSdHs) {
-    HostCtrl1 = BIT2;
-    Status    = SdMmcHcOrMmio (PciIo, Slot, SD_MMC_HC_HOST_CTRL1, sizeof (HostCtrl1), &HostCtrl1);
-    if (EFI_ERROR (Status)) {
-      return Status;
-    }
-  }
-
-  Status = SdMmcHcUhsSignaling (Private->ControllerHandle, PciIo, Slot, BusMode.BusTiming);
-  if (EFI_ERROR (Status)) {
-    return Status;
-  }
-
-  Status = SdMmcHcClockSupply (PciIo, Slot, BusMode.ClockFreq * 1000, Private->BaseClkFreq[Slot], Private->ControllerVersion[Slot]);
-  if (EFI_ERROR (Status)) {
-    return Status;
-  }
-
-  if (mOverride != NULL && mOverride->NotifyPhase != NULL) {
-    Status = mOverride->NotifyPhase (
-                          Private->ControllerHandle,
-                          Slot,
-                          EdkiiSdMmcSwitchClockFreqPost,
-                          &BusMode.BusTiming
-                          );
-    if (EFI_ERROR (Status)) {
-      DEBUG ((
-        DEBUG_ERROR,
-        "%a: SD/MMC switch clock freq post notifier callback failed - %r\n",
-        __FUNCTION__,
-        Status
-        ));
-      return Status;
-    }
-  }
-
-  if ((BusMode.BusTiming == SdMmcUhsSdr104) || ((BusMode.BusTiming == SdMmcUhsSdr50) && (Capability->TuningSDR50 != 0))) {
-    Status = SdCardTuningClock (PciIo, PassThru, Slot);
-    if (EFI_ERROR (Status)) {
-      return Status;
-    }
-  }
-
-  return Status;
-}
-
-/**
-  Execute SD device identification procedure.
-
-  Refer to SD Physical Layer Simplified Spec 4.1 Section 3.6 for details.
-
-  @param[in] Private        A pointer to the SD_MMC_HC_PRIVATE_DATA instance.
-  @param[in] Slot           The slot number of the SD card to send the command to.
-
-  @retval EFI_SUCCESS       There is a SD card.
-  @retval Others            There is not a SD card.
-
-**/
-EFI_STATUS
-SdCardIdentification (
-  IN SD_MMC_HC_PRIVATE_DATA  *Private,
-  IN UINT8                   Slot
-  )
-{
-  EFI_STATUS                     Status;
-  EFI_PCI_IO_PROTOCOL            *PciIo;
-  EFI_SD_MMC_PASS_THRU_PROTOCOL  *PassThru;
-  UINT32                         Ocr;
-  UINT32                         ResponseOcr;
-  UINT16                         Rca;
-  BOOLEAN                        Xpc;
-  BOOLEAN                        S18r;
-  UINT64                         MaxCurrent;
-  UINT16                         ControllerVer;
-  UINT8                          PowerCtrl;
-  UINT32                         PresentState;
-  UINT8                          HostCtrl2;
-  UINTN                          Retry;
-  BOOLEAN                        Force3p3v;
-
-  Force3p3v = FALSE;
-
-  PciIo    = Private->PciIo;
-  PassThru = &Private->PassThru;
-
-  //
-<<<<<<< HEAD
-  // Step 12 of SD Host Controller Simplified Specification Version 3.00, 3.6.1 Signal Voltage Switch Procedure: Retry 3.3V if 1.8V fails.
-=======
-  // 1. Send Cmd0 to the device
-  //
-  Status = SdCardReset (PassThru, Slot);
-  if (EFI_ERROR (Status)) {
-    DEBUG ((DEBUG_INFO, "SdCardIdentification: Executing Cmd0 fails with %r\n", Status));
-    return Status;
-  }
-
-  //
-  // 2. Send Cmd8 to the device
-  //
-  Status = SdCardVoltageCheck (PassThru, Slot, 0x1, 0xFF);
-  if (EFI_ERROR (Status)) {
-    DEBUG ((DEBUG_INFO, "SdCardIdentification: Executing Cmd8 fails with %r\n", Status));
-    return Status;
-  }
-
-  //
-  // 3. Send SDIO Cmd5 to the device to the SDIO device OCR register.
-  //
-  Status = SdioSendOpCond (PassThru, Slot, 0, FALSE);
-  if (!EFI_ERROR (Status)) {
-    DEBUG ((DEBUG_INFO, "SdCardIdentification: Found SDIO device, ignore it as we don't support\n"));
-    return EFI_DEVICE_ERROR;
-  }
-
-  //
-  // 4. Send Acmd41 with voltage window 0 to the device
->>>>>>> dc453b51
-  //
-  do {
-    //
-    // 1. Send Cmd0 to the device
-    //
-    Status = SdCardReset (PassThru, Slot);
-    if (EFI_ERROR (Status)) {
-      DEBUG ((DEBUG_INFO, "SdCardIdentification: Executing Cmd0 fails with %r\n", Status));
-      return Status;
-    }
-    //
-    // 2. Send Cmd8 to the device
-    //
-    Status = SdCardVoltageCheck (PassThru, Slot, 0x1, 0xFF);
-    if (EFI_ERROR (Status)) {
-      DEBUG ((DEBUG_INFO, "SdCardIdentification: Executing Cmd8 fails with %r\n", Status));
-      return Status;
-    }
-    //
-    // 3. Send SDIO Cmd5 to the device to the SDIO device OCR register.
-    //
-<<<<<<< HEAD
-    Status = SdioSendOpCond (PassThru, Slot, 0, FALSE);
-    if (!EFI_ERROR (Status)) {
-      DEBUG ((DEBUG_INFO, "SdCardIdentification: Found SDIO device, ignore it as we don't support\n"));
-      return EFI_DEVICE_ERROR;
-    }
-    //
-    // 4. Send Acmd41 with voltage window 0 to the device
-    //
-    Status = SdCardSendOpCond (PassThru, Slot, 0, 0, FALSE, FALSE, FALSE, &Ocr);
-=======
-    MaxCurrent = (((UINT32)Private->MaxCurrent[Slot] >> 16) & 0xFF) * 4;
-  } else {
-    ASSERT (FALSE);
-    return EFI_DEVICE_ERROR;
-  }
-
-  if (MaxCurrent >= 150) {
-    Xpc = TRUE;
-  } else {
-    Xpc = FALSE;
-  }
-
-  Status = SdMmcHcRwMmio (PciIo, Slot, SD_MMC_HC_CTRL_VER, TRUE, sizeof (ControllerVer), &ControllerVer);
-  if (EFI_ERROR (Status)) {
-    return Status;
-  }
-
-  if (((ControllerVer & 0xFF) >= SD_MMC_HC_CTRL_VER_300) &&
-      ((ControllerVer & 0xFF) <= SD_MMC_HC_CTRL_VER_420))
-  {
-    S18r = TRUE;
-  } else if (((ControllerVer & 0xFF) == SD_MMC_HC_CTRL_VER_100) || ((ControllerVer & 0xFF) == SD_MMC_HC_CTRL_VER_200)) {
-    S18r = FALSE;
-  } else {
-    ASSERT (FALSE);
-    return EFI_UNSUPPORTED;
-  }
-
-  //
-  // 5. Repeatly send Acmd41 with supply voltage window to the device.
-  //    Note here we only support the cards complied with SD physical
-  //    layer simplified spec version 2.0 and version 3.0 and above.
-  //
-  Ocr   = 0;
-  Retry = 0;
-  do {
-    Status = SdCardSendOpCond (PassThru, Slot, 0, Ocr, S18r, Xpc, TRUE, &Ocr);
->>>>>>> dc453b51
-    if (EFI_ERROR (Status)) {
-      DEBUG ((DEBUG_INFO, "SdCardIdentification: Executing SdCardSendOpCond fails with %r\n", Status));
-      return EFI_DEVICE_ERROR;
-    }
-
-    if (Private->Capability[Slot].Voltage33 != 0) {
-      //
-      // Support 3.3V
-      //
-      MaxCurrent = ((UINT32)Private->MaxCurrent[Slot] & 0xFF) * 4;
-    } else if (Private->Capability[Slot].Voltage30 != 0) {
-      //
-      // Support 3.0V
-      //
-      MaxCurrent = (((UINT32)Private->MaxCurrent[Slot] >> 8) & 0xFF) * 4;
-    } else if (Private->Capability[Slot].Voltage18 != 0) {
-      //
-      // Support 1.8V
-      //
-      MaxCurrent = (((UINT32)Private->MaxCurrent[Slot] >> 16) & 0xFF) * 4;
-    } else {
-      ASSERT (FALSE);
-      return EFI_DEVICE_ERROR;
-    }
-<<<<<<< HEAD
-
-    if (MaxCurrent >= 150) {
-      Xpc = TRUE;
-    } else {
-      Xpc = FALSE;
-    }
-
-    Status = SdMmcHcRwMmio (PciIo, Slot, SD_MMC_HC_CTRL_VER, TRUE, sizeof (ControllerVer), &ControllerVer);
-=======
-
-    gBS->Stall (10 * 1000);
-  } while ((Ocr & BIT31) == 0);
-
-  //
-  // 6. If the S18A bit is set and the Host Controller supports 1.8V signaling
-  //    (One of support bits is set to 1: SDR50, SDR104 or DDR50 in the
-  //    Capabilities register), switch its voltage to 1.8V.
-  //
-  if (((Private->Capability[Slot].Sdr50 != 0) ||
-       (Private->Capability[Slot].Sdr104 != 0) ||
-       (Private->Capability[Slot].Ddr50 != 0)) &&
-      ((Ocr & BIT24) != 0))
-  {
-    Status = SdCardVoltageSwitch (PassThru, Slot);
->>>>>>> dc453b51
-    if (EFI_ERROR (Status)) {
-      return Status;
-    }
-
-    if (((ControllerVer & 0xFF) >= SD_MMC_HC_CTRL_VER_300) &&
-        ((ControllerVer & 0xFF) <= SD_MMC_HC_CTRL_VER_420)) {
-      S18r = TRUE;
-    } else if (((ControllerVer & 0xFF) == SD_MMC_HC_CTRL_VER_100) || ((ControllerVer & 0xFF) == SD_MMC_HC_CTRL_VER_200)) {
-      S18r = FALSE;
-    } else {
-      ASSERT (FALSE);
-      return EFI_UNSUPPORTED;
-    }
-    //
-    // 1.8V had failed in the previous run, forcing a retry with 3.3V instead
-    //
-    if (Force3p3v == TRUE) {
-      S18r = FALSE;
-      Force3p3v = FALSE;
-    }
-
-    //
-    // 5. Repeatly send Acmd41 with supply voltage window to the device.
-    //    Note here we only support the cards complied with SD physical
-    //    layer simplified spec version 2.0 and version 3.0 and above.
-    //
-    DEBUG ((DEBUG_ERROR, "SdCardIdentification: First Ocr: 0x%X, S18r: 0x%X, Xpc: 0x%X\n", Ocr, S18r, Xpc));
-    ResponseOcr = Ocr;
-    Ocr   = 0;
-    Retry = 0;
-    do {
-      Status = SdCardSendOpCond (PassThru, Slot, 0, ResponseOcr, S18r, Xpc, TRUE, &Ocr);
-      if (EFI_ERROR (Status)) {
-        DEBUG ((DEBUG_ERROR, "SdCardIdentification: SdCardSendOpCond fails with %r Ocr %x, S18r %x, Xpc %x\n", Status, Ocr, S18r, Xpc));
-        return EFI_DEVICE_ERROR;
-      }
-
-      if (Retry++ == 100) {
-        DEBUG ((DEBUG_ERROR, "SdCardIdentification: SdCardSendOpCond fails too many times\n"));
-        return EFI_DEVICE_ERROR;
-      }
-<<<<<<< HEAD
-      gBS->Stall(10 * 1000);
-    } while ((Ocr & BIT31) == 0);
-    DEBUG ((DEBUG_ERROR, "SdCardIdentification: Second Ocr: 0x%X\n", Ocr));
-    //
-    // 6. If the S18A bit is set and the Host Controller supports 1.8V signaling
-    //    (One of support bits is set to 1: SDR50, SDR104 or DDR50 in the
-    //    Capabilities register), switch its voltage to 1.8V.
-    //
-    if ((Private->Capability[Slot].Sdr50 != 0 ||
-        Private->Capability[Slot].Sdr104 != 0 ||
-        Private->Capability[Slot].Ddr50 != 0) &&
-        ((Ocr & BIT24) != 0)) {
-      Status = SdCardVoltageSwitch (PassThru, Slot);
-      if (EFI_ERROR (Status)) {
-        DEBUG ((DEBUG_ERROR, "SdCardIdentification: Executing SdCardVoltageSwitch fails with %r\n", Status));
-=======
-
-      HostCtrl2 = BIT3;
-      SdMmcHcOrMmio (PciIo, Slot, SD_MMC_HC_HOST_CTRL2, sizeof (HostCtrl2), &HostCtrl2);
-
-      gBS->Stall (5000);
-
-      SdMmcHcRwMmio (PciIo, Slot, SD_MMC_HC_HOST_CTRL2, TRUE, sizeof (HostCtrl2), &HostCtrl2);
-      if ((HostCtrl2 & BIT3) == 0) {
-        DEBUG ((DEBUG_ERROR, "SdCardIdentification: SwitchVoltage fails with HostCtrl2 = 0x%x\n", HostCtrl2));
->>>>>>> dc453b51
-        Status = EFI_DEVICE_ERROR;
-        goto Error;
-      } else {
-        Status = SdMmcHcStopClock (PciIo, Slot);
-        if (EFI_ERROR (Status)) {
-          Status = EFI_DEVICE_ERROR;
-          goto Error;
-        }
-
-        SdMmcHcRwMmio (PciIo, Slot, SD_MMC_HC_PRESENT_STATE, TRUE, sizeof (PresentState), &PresentState);
-        if (((PresentState >> 20) & 0xF) != 0) {
-          DEBUG ((DEBUG_ERROR, "SdCardIdentification: SwitchVoltage fails with PresentState = 0x%x\n", PresentState));
-          Status = EFI_DEVICE_ERROR;
-          goto Error;
-        }
-        HostCtrl2  = BIT3;
-        SdMmcHcOrMmio (PciIo, Slot, SD_MMC_HC_HOST_CTRL2, sizeof (HostCtrl2), &HostCtrl2);
-
-        gBS->Stall (5000);
-
-        SdMmcHcRwMmio (PciIo, Slot, SD_MMC_HC_HOST_CTRL2, TRUE, sizeof (HostCtrl2), &HostCtrl2);
-        if ((HostCtrl2 & BIT3) == 0) {
-          DEBUG ((DEBUG_ERROR, "SdCardIdentification: SwitchVoltage fails with HostCtrl2 = 0x%x\n", HostCtrl2));
-          Status = EFI_DEVICE_ERROR;
-          goto Error;
-        }
-
-        //
-        // PCH:RestrictedBegin
-        //
-        // Workaround to add a delay of 100ms in order for clock to stabilize before turning on the SD clock again.
-        // HSDES ID: 1507602829
-        //
-        // PCH:RestrictedEnd
-        //
-        gBS->Stall (50000);
-        SdMmcHcInitClockFreq (PciIo, Slot, Private->BaseClkFreq[Slot], Private->ControllerVersion[Slot]);
-
-        gBS->Stall (1000);
-
-        SdMmcHcRwMmio (PciIo, Slot, SD_MMC_HC_PRESENT_STATE, TRUE, sizeof (PresentState), &PresentState);
-        if (((PresentState >> 20) & 0xF) != 0xF) {
-          DEBUG ((DEBUG_ERROR, "SdCardIdentification: SwitchVoltage fails with PresentState = 0x%x, It should be 0xF\n", PresentState));
-          Status = SdMmcHcReset (Private, Slot);
-          Status = SdMmcHcInitHost (Private, Slot);
-          Force3p3v = TRUE;
-          DEBUG ((DEBUG_ERROR, "SdCardIdentification: Switching to 1.8V had failed in the previous run, forcing a retry with 3.3V instead\n"));
-        }
-      }
-      if (((PresentState >> 20) & 0xF) == 0xF) {
-        DEBUG ((DEBUG_INFO, "SdCardIdentification: Switch to 1.8v signal voltage success\n"));
-      }
-    }
-<<<<<<< HEAD
-  } while(Force3p3v);
-=======
-
-    DEBUG ((DEBUG_INFO, "SdCardIdentification: Switch to 1.8v signal voltage success\n"));
-  }
->>>>>>> dc453b51
-
-  Status = SdCardAllSendCid (PassThru, Slot);
-  if (EFI_ERROR (Status)) {
-    DEBUG ((DEBUG_ERROR, "SdCardIdentification: Executing SdCardAllSendCid fails with %r\n", Status));
-    return Status;
-  }
-
-  Status = SdCardSetRca (PassThru, Slot, &Rca);
-  if (EFI_ERROR (Status)) {
-    DEBUG ((DEBUG_ERROR, "SdCardIdentification: Executing SdCardSetRca fails with %r\n", Status));
-    return Status;
-  }
-
-  //
-  // Enter Data Tranfer Mode.
-  //
-  DEBUG ((DEBUG_INFO, "SdCardIdentification: Found a SD device at slot [%d]\n", Slot));
-  Private->Slot[Slot].CardType = SdCardType;
-
-  Status = SdCardSetBusMode (PciIo, PassThru, Slot, Rca, ((Ocr & BIT24) != 0));
-
-  return Status;
-
-Error:
-  //
-  // Set SD Bus Power = 0
-  //
-  PowerCtrl = (UINT8) ~BIT0;
-  Status    = SdMmcHcAndMmio (PciIo, Slot, SD_MMC_HC_POWER_CTRL, sizeof (PowerCtrl), &PowerCtrl);
-  return EFI_DEVICE_ERROR;
-}
+/** @file
+  This file provides some helper functions which are specific for SD card device.
+
+  Copyright (c) 2018 - 2020, NVIDIA CORPORATION. All rights reserved.
+  Copyright (c) 2015 - 2021, Intel Corporation. All rights reserved.<BR>
+  SPDX-License-Identifier: BSD-2-Clause-Patent
+
+**/
+
+#include "SdMmcPciHcDxe.h"
+
+/**
+  Send command GO_IDLE_STATE to the device to make it go to Idle State.
+
+  Refer to SD Physical Layer Simplified Spec 4.1 Section 4.7 for details.
+
+  @param[in] PassThru       A pointer to the EFI_SD_MMC_PASS_THRU_PROTOCOL instance.
+  @param[in] Slot           The slot number of the SD card to send the command to.
+
+  @retval EFI_SUCCESS       The SD device is reset correctly.
+  @retval Others            The device reset fails.
+
+**/
+EFI_STATUS
+SdCardReset (
+  IN EFI_SD_MMC_PASS_THRU_PROTOCOL  *PassThru,
+  IN UINT8                          Slot
+  )
+{
+  EFI_SD_MMC_COMMAND_BLOCK             SdMmcCmdBlk;
+  EFI_SD_MMC_STATUS_BLOCK              SdMmcStatusBlk;
+  EFI_SD_MMC_PASS_THRU_COMMAND_PACKET  Packet;
+  EFI_STATUS                           Status;
+
+  ZeroMem (&SdMmcCmdBlk, sizeof (SdMmcCmdBlk));
+  ZeroMem (&SdMmcStatusBlk, sizeof (SdMmcStatusBlk));
+  ZeroMem (&Packet, sizeof (Packet));
+
+  Packet.SdMmcCmdBlk    = &SdMmcCmdBlk;
+  Packet.SdMmcStatusBlk = &SdMmcStatusBlk;
+  Packet.Timeout        = SD_MMC_HC_GENERIC_TIMEOUT;
+
+  SdMmcCmdBlk.CommandIndex = SD_GO_IDLE_STATE;
+  SdMmcCmdBlk.CommandType  = SdMmcCommandTypeBc;
+
+  Status = SdMmcPassThruPassThru (PassThru, Slot, &Packet, NULL);
+
+  return Status;
+}
+
+/**
+  Send command SEND_IF_COND to the device to inquiry the SD Memory Card interface
+  condition.
+
+  Refer to SD Physical Layer Simplified Spec 4.1 Section 4.7 for details.
+
+  @param[in] PassThru       A pointer to the EFI_SD_MMC_PASS_THRU_PROTOCOL instance.
+  @param[in] Slot           The slot number of the SD card to send the command to.
+  @param[in] SupplyVoltage  The supplied voltage by the host.
+  @param[in] CheckPattern   The check pattern to be sent to the device.
+
+  @retval EFI_SUCCESS       The operation is done correctly.
+  @retval Others            The operation fails.
+
+**/
+EFI_STATUS
+SdCardVoltageCheck (
+  IN EFI_SD_MMC_PASS_THRU_PROTOCOL  *PassThru,
+  IN UINT8                          Slot,
+  IN UINT8                          SupplyVoltage,
+  IN UINT8                          CheckPattern
+  )
+{
+  EFI_SD_MMC_COMMAND_BLOCK             SdMmcCmdBlk;
+  EFI_SD_MMC_STATUS_BLOCK              SdMmcStatusBlk;
+  EFI_SD_MMC_PASS_THRU_COMMAND_PACKET  Packet;
+  EFI_STATUS                           Status;
+
+  ZeroMem (&SdMmcCmdBlk, sizeof (SdMmcCmdBlk));
+  ZeroMem (&SdMmcStatusBlk, sizeof (SdMmcStatusBlk));
+  ZeroMem (&Packet, sizeof (Packet));
+
+  Packet.SdMmcCmdBlk    = &SdMmcCmdBlk;
+  Packet.SdMmcStatusBlk = &SdMmcStatusBlk;
+  Packet.Timeout        = SD_MMC_HC_GENERIC_TIMEOUT;
+
+  SdMmcCmdBlk.CommandIndex    = SD_SEND_IF_COND;
+  SdMmcCmdBlk.CommandType     = SdMmcCommandTypeBcr;
+  SdMmcCmdBlk.ResponseType    = SdMmcResponseTypeR7;
+  SdMmcCmdBlk.CommandArgument = (SupplyVoltage << 8) | CheckPattern;
+
+  Status = SdMmcPassThruPassThru (PassThru, Slot, &Packet, NULL);
+
+  if (!EFI_ERROR (Status)) {
+    if (SdMmcStatusBlk.Resp0 != SdMmcCmdBlk.CommandArgument) {
+      return EFI_DEVICE_ERROR;
+    }
+  }
+
+  return Status;
+}
+
+/**
+  Send command SDIO_SEND_OP_COND to the device to see whether it is SDIO device.
+
+  Refer to SDIO Simplified Spec 3 Section 3.2 for details.
+
+  @param[in] PassThru       A pointer to the EFI_SD_MMC_PASS_THRU_PROTOCOL instance.
+  @param[in] Slot           The slot number of the SD card to send the command to.
+  @param[in] VoltageWindow  The supply voltage window.
+  @param[in] S18R           The boolean to show if it should switch to 1.8v.
+
+  @retval EFI_SUCCESS       The operation is done correctly.
+  @retval Others            The operation fails.
+
+**/
+EFI_STATUS
+SdioSendOpCond (
+  IN EFI_SD_MMC_PASS_THRU_PROTOCOL  *PassThru,
+  IN UINT8                          Slot,
+  IN UINT32                         VoltageWindow,
+  IN BOOLEAN                        S18R
+  )
+{
+  EFI_SD_MMC_COMMAND_BLOCK             SdMmcCmdBlk;
+  EFI_SD_MMC_STATUS_BLOCK              SdMmcStatusBlk;
+  EFI_SD_MMC_PASS_THRU_COMMAND_PACKET  Packet;
+  EFI_STATUS                           Status;
+  UINT32                               Switch;
+
+  ZeroMem (&SdMmcCmdBlk, sizeof (SdMmcCmdBlk));
+  ZeroMem (&SdMmcStatusBlk, sizeof (SdMmcStatusBlk));
+  ZeroMem (&Packet, sizeof (Packet));
+
+  Packet.SdMmcCmdBlk    = &SdMmcCmdBlk;
+  Packet.SdMmcStatusBlk = &SdMmcStatusBlk;
+  Packet.Timeout        = SD_MMC_HC_GENERIC_TIMEOUT;
+
+  SdMmcCmdBlk.CommandIndex = SDIO_SEND_OP_COND;
+  SdMmcCmdBlk.CommandType  = SdMmcCommandTypeBcr;
+  SdMmcCmdBlk.ResponseType = SdMmcResponseTypeR4;
+
+  Switch = S18R ? BIT24 : 0;
+
+  SdMmcCmdBlk.CommandArgument = (VoltageWindow & 0xFFFFFF) | Switch;
+
+  Status = SdMmcPassThruPassThru (PassThru, Slot, &Packet, NULL);
+
+  return Status;
+}
+
+/**
+  Send command SD_SEND_OP_COND to the device to see whether it is SDIO device.
+
+  Refer to SD Physical Layer Simplified Spec 4.1 Section 4.7 for details.
+
+  @param[in]  PassThru       A pointer to the EFI_SD_MMC_PASS_THRU_PROTOCOL instance.
+  @param[in]  Slot           The slot number of the SD card to send the command to.
+  @param[in]  Rca            The relative device address of addressed device.
+  @param[in]  VoltageWindow  The supply voltage window.
+  @param[in]  S18R           The boolean to show if it should switch to 1.8v.
+  @param[in]  Xpc            The boolean to show if it should provide 0.36w power control.
+  @param[in]  Hcs            The boolean to show if it support host capacity info.
+  @param[out] Ocr            The buffer to store returned OCR register value.
+
+  @retval EFI_SUCCESS        The operation is done correctly.
+  @retval Others             The operation fails.
+
+**/
+EFI_STATUS
+SdCardSendOpCond (
+  IN     EFI_SD_MMC_PASS_THRU_PROTOCOL  *PassThru,
+  IN     UINT8                          Slot,
+  IN     UINT16                         Rca,
+  IN     UINT32                         VoltageWindow,
+  IN     BOOLEAN                        S18R,
+  IN     BOOLEAN                        Xpc,
+  IN     BOOLEAN                        Hcs,
+  OUT UINT32                            *Ocr
+  )
+{
+  EFI_SD_MMC_COMMAND_BLOCK             SdMmcCmdBlk;
+  EFI_SD_MMC_STATUS_BLOCK              SdMmcStatusBlk;
+  EFI_SD_MMC_PASS_THRU_COMMAND_PACKET  Packet;
+  EFI_STATUS                           Status;
+  UINT32                               Switch;
+  UINT32                               MaxPower;
+  UINT32                               HostCapacity;
+
+  ZeroMem (&SdMmcCmdBlk, sizeof (SdMmcCmdBlk));
+  ZeroMem (&SdMmcStatusBlk, sizeof (SdMmcStatusBlk));
+  ZeroMem (&Packet, sizeof (Packet));
+
+  Packet.SdMmcCmdBlk    = &SdMmcCmdBlk;
+  Packet.SdMmcStatusBlk = &SdMmcStatusBlk;
+  Packet.Timeout        = SD_MMC_HC_GENERIC_TIMEOUT;
+
+  SdMmcCmdBlk.CommandIndex    = SD_APP_CMD;
+  SdMmcCmdBlk.CommandType     = SdMmcCommandTypeAc;
+  SdMmcCmdBlk.ResponseType    = SdMmcResponseTypeR1;
+  SdMmcCmdBlk.CommandArgument = (UINT32)Rca << 16;
+
+  Status = SdMmcPassThruPassThru (PassThru, Slot, &Packet, NULL);
+  if (EFI_ERROR (Status)) {
+    return Status;
+  }
+
+  SdMmcCmdBlk.CommandIndex = SD_SEND_OP_COND;
+  SdMmcCmdBlk.CommandType  = SdMmcCommandTypeBcr;
+  SdMmcCmdBlk.ResponseType = SdMmcResponseTypeR3;
+
+  Switch       = S18R ? BIT24 : 0;
+  MaxPower     = Xpc ? BIT28 : 0;
+  HostCapacity = Hcs ? BIT30 : 0;
+
+  SdMmcCmdBlk.CommandArgument = (VoltageWindow & 0xFFFFFF) | Switch | MaxPower | HostCapacity;
+
+  Status = SdMmcPassThruPassThru (PassThru, Slot, &Packet, NULL);
+  if (!EFI_ERROR (Status)) {
+    //
+    // For details, refer to SD Host Controller Simplified Spec 3.0 Table 2-12.
+    //
+    *Ocr = SdMmcStatusBlk.Resp0;
+  }
+
+  return Status;
+}
+
+/**
+  Broadcast command ALL_SEND_CID to the bus to ask all the SD devices to send the
+  data of their CID registers.
+
+  Refer to SD Physical Layer Simplified Spec 4.1 Section 4.7 for details.
+
+  @param[in] PassThru       A pointer to the EFI_SD_MMC_PASS_THRU_PROTOCOL instance.
+  @param[in] Slot           The slot number of the SD card to send the command to.
+
+  @retval EFI_SUCCESS       The operation is done correctly.
+  @retval Others            The operation fails.
+
+**/
+EFI_STATUS
+SdCardAllSendCid (
+  IN EFI_SD_MMC_PASS_THRU_PROTOCOL  *PassThru,
+  IN UINT8                          Slot
+  )
+{
+  EFI_SD_MMC_COMMAND_BLOCK             SdMmcCmdBlk;
+  EFI_SD_MMC_STATUS_BLOCK              SdMmcStatusBlk;
+  EFI_SD_MMC_PASS_THRU_COMMAND_PACKET  Packet;
+  EFI_STATUS                           Status;
+
+  ZeroMem (&SdMmcCmdBlk, sizeof (SdMmcCmdBlk));
+  ZeroMem (&SdMmcStatusBlk, sizeof (SdMmcStatusBlk));
+  ZeroMem (&Packet, sizeof (Packet));
+
+  Packet.SdMmcCmdBlk    = &SdMmcCmdBlk;
+  Packet.SdMmcStatusBlk = &SdMmcStatusBlk;
+  Packet.Timeout        = SD_MMC_HC_GENERIC_TIMEOUT;
+
+  SdMmcCmdBlk.CommandIndex = SD_ALL_SEND_CID;
+  SdMmcCmdBlk.CommandType  = SdMmcCommandTypeBcr;
+  SdMmcCmdBlk.ResponseType = SdMmcResponseTypeR2;
+
+  Status = SdMmcPassThruPassThru (PassThru, Slot, &Packet, NULL);
+
+  return Status;
+}
+
+/**
+  Send command SET_RELATIVE_ADDR to the SD device to assign a Relative device
+  Address (RCA).
+
+  Refer to SD Physical Layer Simplified Spec 4.1 Section 4.7 for details.
+
+  @param[in]  PassThru      A pointer to the EFI_SD_MMC_PASS_THRU_PROTOCOL instance.
+  @param[in]  Slot          The slot number of the SD card to send the command to.
+  @param[out] Rca           The relative device address to assign.
+
+  @retval EFI_SUCCESS       The operation is done correctly.
+  @retval Others            The operation fails.
+
+**/
+EFI_STATUS
+SdCardSetRca (
+  IN     EFI_SD_MMC_PASS_THRU_PROTOCOL  *PassThru,
+  IN     UINT8                          Slot,
+  OUT UINT16                            *Rca
+  )
+{
+  EFI_SD_MMC_COMMAND_BLOCK             SdMmcCmdBlk;
+  EFI_SD_MMC_STATUS_BLOCK              SdMmcStatusBlk;
+  EFI_SD_MMC_PASS_THRU_COMMAND_PACKET  Packet;
+  EFI_STATUS                           Status;
+
+  ZeroMem (&SdMmcCmdBlk, sizeof (SdMmcCmdBlk));
+  ZeroMem (&SdMmcStatusBlk, sizeof (SdMmcStatusBlk));
+  ZeroMem (&Packet, sizeof (Packet));
+
+  Packet.SdMmcCmdBlk    = &SdMmcCmdBlk;
+  Packet.SdMmcStatusBlk = &SdMmcStatusBlk;
+  Packet.Timeout        = SD_MMC_HC_GENERIC_TIMEOUT;
+
+  SdMmcCmdBlk.CommandIndex = SD_SET_RELATIVE_ADDR;
+  SdMmcCmdBlk.CommandType  = SdMmcCommandTypeBcr;
+  SdMmcCmdBlk.ResponseType = SdMmcResponseTypeR6;
+
+  Status = SdMmcPassThruPassThru (PassThru, Slot, &Packet, NULL);
+  if (!EFI_ERROR (Status)) {
+    *Rca = (UINT16)(SdMmcStatusBlk.Resp0 >> 16);
+  }
+
+  return Status;
+}
+
+/**
+  Send command SELECT_DESELECT_CARD to the SD device to select/deselect it.
+
+  Refer to SD Physical Layer Simplified Spec 4.1 Section 4.7 for details.
+
+  @param[in]  PassThru      A pointer to the EFI_SD_MMC_PASS_THRU_PROTOCOL instance.
+  @param[in]  Slot          The slot number of the SD card to send the command to.
+  @param[in]  Rca           The relative device address of selected device.
+
+  @retval EFI_SUCCESS       The operation is done correctly.
+  @retval Others            The operation fails.
+
+**/
+EFI_STATUS
+SdCardSelect (
+  IN EFI_SD_MMC_PASS_THRU_PROTOCOL  *PassThru,
+  IN UINT8                          Slot,
+  IN UINT16                         Rca
+  )
+{
+  EFI_SD_MMC_COMMAND_BLOCK             SdMmcCmdBlk;
+  EFI_SD_MMC_STATUS_BLOCK              SdMmcStatusBlk;
+  EFI_SD_MMC_PASS_THRU_COMMAND_PACKET  Packet;
+  EFI_STATUS                           Status;
+
+  ZeroMem (&SdMmcCmdBlk, sizeof (SdMmcCmdBlk));
+  ZeroMem (&SdMmcStatusBlk, sizeof (SdMmcStatusBlk));
+  ZeroMem (&Packet, sizeof (Packet));
+
+  Packet.SdMmcCmdBlk    = &SdMmcCmdBlk;
+  Packet.SdMmcStatusBlk = &SdMmcStatusBlk;
+  Packet.Timeout        = SD_MMC_HC_GENERIC_TIMEOUT;
+
+  SdMmcCmdBlk.CommandIndex = SD_SELECT_DESELECT_CARD;
+  SdMmcCmdBlk.CommandType  = SdMmcCommandTypeAc;
+  if (Rca != 0) {
+    SdMmcCmdBlk.ResponseType = SdMmcResponseTypeR1b;
+  }
+
+  SdMmcCmdBlk.CommandArgument = (UINT32)Rca << 16;
+
+  Status = SdMmcPassThruPassThru (PassThru, Slot, &Packet, NULL);
+
+  return Status;
+}
+
+/**
+  Send command VOLTAGE_SWITCH to the SD device to switch the voltage of the device.
+
+  Refer to SD Physical Layer Simplified Spec 4.1 Section 4.7 for details.
+
+  @param[in]  PassThru      A pointer to the EFI_SD_MMC_PASS_THRU_PROTOCOL instance.
+  @param[in]  Slot          The slot number of the SD card to send the command to.
+
+  @retval EFI_SUCCESS       The operation is done correctly.
+  @retval Others            The operation fails.
+
+**/
+EFI_STATUS
+SdCardVoltageSwitch (
+  IN EFI_SD_MMC_PASS_THRU_PROTOCOL  *PassThru,
+  IN UINT8                          Slot
+  )
+{
+  EFI_SD_MMC_COMMAND_BLOCK             SdMmcCmdBlk;
+  EFI_SD_MMC_STATUS_BLOCK              SdMmcStatusBlk;
+  EFI_SD_MMC_PASS_THRU_COMMAND_PACKET  Packet;
+  EFI_STATUS                           Status;
+
+  ZeroMem (&SdMmcCmdBlk, sizeof (SdMmcCmdBlk));
+  ZeroMem (&SdMmcStatusBlk, sizeof (SdMmcStatusBlk));
+  ZeroMem (&Packet, sizeof (Packet));
+
+  Packet.SdMmcCmdBlk    = &SdMmcCmdBlk;
+  Packet.SdMmcStatusBlk = &SdMmcStatusBlk;
+  Packet.Timeout        = SD_MMC_HC_GENERIC_TIMEOUT;
+
+  SdMmcCmdBlk.CommandIndex    = SD_VOLTAGE_SWITCH;
+  SdMmcCmdBlk.CommandType     = SdMmcCommandTypeAc;
+  SdMmcCmdBlk.ResponseType    = SdMmcResponseTypeR1;
+  SdMmcCmdBlk.CommandArgument = 0;
+
+  Status = SdMmcPassThruPassThru (PassThru, Slot, &Packet, NULL);
+
+  return Status;
+}
+
+/**
+  Send command SET_BUS_WIDTH to the SD device to set the bus width.
+
+  Refer to SD Physical Layer Simplified Spec 4.1 Section 4.7 for details.
+
+  @param[in] PassThru       A pointer to the EFI_SD_MMC_PASS_THRU_PROTOCOL instance.
+  @param[in] Slot           The slot number of the SD card to send the command to.
+  @param[in] Rca            The relative device address of addressed device.
+  @param[in] BusWidth       The bus width to be set, it could be 1 or 4.
+
+  @retval EFI_SUCCESS       The operation is done correctly.
+  @retval Others            The operation fails.
+
+**/
+EFI_STATUS
+SdCardSetBusWidth (
+  IN EFI_SD_MMC_PASS_THRU_PROTOCOL  *PassThru,
+  IN UINT8                          Slot,
+  IN UINT16                         Rca,
+  IN UINT8                          BusWidth
+  )
+{
+  EFI_SD_MMC_COMMAND_BLOCK             SdMmcCmdBlk;
+  EFI_SD_MMC_STATUS_BLOCK              SdMmcStatusBlk;
+  EFI_SD_MMC_PASS_THRU_COMMAND_PACKET  Packet;
+  EFI_STATUS                           Status;
+  UINT8                                Value;
+
+  ZeroMem (&SdMmcCmdBlk, sizeof (SdMmcCmdBlk));
+  ZeroMem (&SdMmcStatusBlk, sizeof (SdMmcStatusBlk));
+  ZeroMem (&Packet, sizeof (Packet));
+
+  Packet.SdMmcCmdBlk    = &SdMmcCmdBlk;
+  Packet.SdMmcStatusBlk = &SdMmcStatusBlk;
+  Packet.Timeout        = SD_MMC_HC_GENERIC_TIMEOUT;
+
+  SdMmcCmdBlk.CommandIndex    = SD_APP_CMD;
+  SdMmcCmdBlk.CommandType     = SdMmcCommandTypeAc;
+  SdMmcCmdBlk.ResponseType    = SdMmcResponseTypeR1;
+  SdMmcCmdBlk.CommandArgument = (UINT32)Rca << 16;
+
+  Status = SdMmcPassThruPassThru (PassThru, Slot, &Packet, NULL);
+  if (EFI_ERROR (Status)) {
+    return Status;
+  }
+
+  SdMmcCmdBlk.CommandIndex = SD_SET_BUS_WIDTH;
+  SdMmcCmdBlk.CommandType  = SdMmcCommandTypeAc;
+  SdMmcCmdBlk.ResponseType = SdMmcResponseTypeR1;
+
+  if (BusWidth == 1) {
+    Value = 0;
+  } else if (BusWidth == 4) {
+    Value = 2;
+  } else {
+    return EFI_INVALID_PARAMETER;
+  }
+
+  SdMmcCmdBlk.CommandArgument = Value & 0x3;
+
+  Status = SdMmcPassThruPassThru (PassThru, Slot, &Packet, NULL);
+  return Status;
+}
+
+/**
+  Send command SWITCH_FUNC to the SD device to check switchable function or switch card function.
+
+  Refer to SD Physical Layer Simplified Spec 4.1 Section 4.7 for details.
+
+  @param[in]  PassThru       A pointer to the EFI_SD_MMC_PASS_THRU_PROTOCOL instance.
+  @param[in]  Slot           The slot number of the SD card to send the command to.
+  @param[in]  BusTiming      Target bus timing based on which access group value will be set.
+  @param[in]  CommandSystem  The value for command set group.
+  @param[in]  DriverStrength The value for driver strength group.
+  @param[in]  PowerLimit     The value for power limit group.
+  @param[in]  Mode           Switch or check function.
+  @param[out] SwitchResp     The return switch function status.
+
+  @retval EFI_SUCCESS       The operation is done correctly.
+  @retval Others            The operation fails.
+
+**/
+EFI_STATUS
+SdCardSwitch (
+  IN     EFI_SD_MMC_PASS_THRU_PROTOCOL  *PassThru,
+  IN     UINT8                          Slot,
+  IN     SD_MMC_BUS_MODE                BusTiming,
+  IN     UINT8                          CommandSystem,
+  IN     SD_DRIVER_STRENGTH_TYPE        DriverStrength,
+  IN     UINT8                          PowerLimit,
+  IN     BOOLEAN                        Mode,
+  OUT UINT8                             *SwitchResp
+  )
+{
+  EFI_SD_MMC_COMMAND_BLOCK             SdMmcCmdBlk;
+  EFI_SD_MMC_STATUS_BLOCK              SdMmcStatusBlk;
+  EFI_SD_MMC_PASS_THRU_COMMAND_PACKET  Packet;
+  EFI_STATUS                           Status;
+  UINT32                               ModeValue;
+  UINT8                                AccessMode;
+
+  ZeroMem (&SdMmcCmdBlk, sizeof (SdMmcCmdBlk));
+  ZeroMem (&SdMmcStatusBlk, sizeof (SdMmcStatusBlk));
+  ZeroMem (&Packet, sizeof (Packet));
+
+  Packet.SdMmcCmdBlk    = &SdMmcCmdBlk;
+  Packet.SdMmcStatusBlk = &SdMmcStatusBlk;
+  Packet.Timeout        = SD_MMC_HC_GENERIC_TIMEOUT;
+
+  SdMmcCmdBlk.CommandIndex = SD_SWITCH_FUNC;
+  SdMmcCmdBlk.CommandType  = SdMmcCommandTypeAdtc;
+  SdMmcCmdBlk.ResponseType = SdMmcResponseTypeR1;
+
+  ModeValue = Mode ? BIT31 : 0;
+
+  switch (BusTiming) {
+    case SdMmcUhsDdr50:
+      AccessMode = 0x4;
+      break;
+    case SdMmcUhsSdr104:
+      AccessMode = 0x3;
+      break;
+    case SdMmcUhsSdr50:
+      AccessMode = 0x2;
+      break;
+    case SdMmcUhsSdr25:
+    case SdMmcSdHs:
+      AccessMode = 0x1;
+      break;
+    case SdMmcUhsSdr12:
+    case SdMmcSdDs:
+      AccessMode = 0;
+      break;
+    default:
+      AccessMode = 0xF;
+  }
+
+  SdMmcCmdBlk.CommandArgument = (AccessMode & 0xF) | ((CommandSystem & 0xF) << 4) | \
+                                ((DriverStrength & 0xF) << 8) | ((PowerLimit & 0xF) << 12) | \
+                                ModeValue;
+
+  Packet.InDataBuffer     = SwitchResp;
+  Packet.InTransferLength = 64;
+
+  Status = SdMmcPassThruPassThru (PassThru, Slot, &Packet, NULL);
+  if (EFI_ERROR (Status)) {
+    return Status;
+  }
+
+  if (Mode) {
+    if ((((AccessMode & 0xF) != 0xF) && ((SwitchResp[16] & 0xF) != AccessMode)) ||
+        (((CommandSystem & 0xF) != 0xF) && (((SwitchResp[16] >> 4) & 0xF) != CommandSystem)) ||
+        (((DriverStrength & 0xF) != 0xF) && ((SwitchResp[15] & 0xF) != DriverStrength)) ||
+        (((PowerLimit & 0xF) != 0xF) && (((SwitchResp[15] >> 4) & 0xF) != PowerLimit)))
+    {
+      return EFI_DEVICE_ERROR;
+    }
+  }
+
+  return Status;
+}
+
+/**
+  Send command SEND_STATUS to the addressed SD device to get its status register.
+
+  Refer to SD Physical Layer Simplified Spec 4.1 Section 4.7 for details.
+
+  @param[in]  PassThru      A pointer to the EFI_SD_MMC_PASS_THRU_PROTOCOL instance.
+  @param[in]  Slot          The slot number of the SD card to send the command to.
+  @param[in]  Rca           The relative device address of addressed device.
+  @param[out] DevStatus     The returned device status.
+
+  @retval EFI_SUCCESS       The operation is done correctly.
+  @retval Others            The operation fails.
+
+**/
+EFI_STATUS
+SdCardSendStatus (
+  IN     EFI_SD_MMC_PASS_THRU_PROTOCOL  *PassThru,
+  IN     UINT8                          Slot,
+  IN     UINT16                         Rca,
+  OUT UINT32                            *DevStatus
+  )
+{
+  EFI_SD_MMC_COMMAND_BLOCK             SdMmcCmdBlk;
+  EFI_SD_MMC_STATUS_BLOCK              SdMmcStatusBlk;
+  EFI_SD_MMC_PASS_THRU_COMMAND_PACKET  Packet;
+  EFI_STATUS                           Status;
+
+  ZeroMem (&SdMmcCmdBlk, sizeof (SdMmcCmdBlk));
+  ZeroMem (&SdMmcStatusBlk, sizeof (SdMmcStatusBlk));
+  ZeroMem (&Packet, sizeof (Packet));
+
+  Packet.SdMmcCmdBlk    = &SdMmcCmdBlk;
+  Packet.SdMmcStatusBlk = &SdMmcStatusBlk;
+  Packet.Timeout        = SD_MMC_HC_GENERIC_TIMEOUT;
+
+  SdMmcCmdBlk.CommandIndex    = SD_SEND_STATUS;
+  SdMmcCmdBlk.CommandType     = SdMmcCommandTypeAc;
+  SdMmcCmdBlk.ResponseType    = SdMmcResponseTypeR1;
+  SdMmcCmdBlk.CommandArgument = (UINT32)Rca << 16;
+
+  Status = SdMmcPassThruPassThru (PassThru, Slot, &Packet, NULL);
+  if (!EFI_ERROR (Status)) {
+    *DevStatus = SdMmcStatusBlk.Resp0;
+  }
+
+  return Status;
+}
+
+/**
+  Send command SEND_TUNING_BLOCK to the SD device for HS200 optimal sampling point
+  detection.
+
+  It may be sent up to 40 times until the host finishes the tuning procedure.
+
+  Refer to SD Physical Layer Simplified Spec 4.1 Section 4.7 for details.
+
+  @param[in] PassThru       A pointer to the EFI_SD_MMC_PASS_THRU_PROTOCOL instance.
+  @param[in] Slot           The slot number of the SD card to send the command to.
+
+  @retval EFI_SUCCESS       The operation is done correctly.
+  @retval Others            The operation fails.
+
+**/
+EFI_STATUS
+SdCardSendTuningBlk (
+  IN EFI_SD_MMC_PASS_THRU_PROTOCOL  *PassThru,
+  IN UINT8                          Slot
+  )
+{
+  EFI_SD_MMC_COMMAND_BLOCK             SdMmcCmdBlk;
+  EFI_SD_MMC_STATUS_BLOCK              SdMmcStatusBlk;
+  EFI_SD_MMC_PASS_THRU_COMMAND_PACKET  Packet;
+  EFI_STATUS                           Status;
+  UINT8                                TuningBlock[64];
+
+  ZeroMem (&SdMmcCmdBlk, sizeof (SdMmcCmdBlk));
+  ZeroMem (&SdMmcStatusBlk, sizeof (SdMmcStatusBlk));
+  ZeroMem (&Packet, sizeof (Packet));
+
+  Packet.SdMmcCmdBlk    = &SdMmcCmdBlk;
+  Packet.SdMmcStatusBlk = &SdMmcStatusBlk;
+  Packet.Timeout        = SD_MMC_HC_GENERIC_TIMEOUT;
+
+  SdMmcCmdBlk.CommandIndex    = SD_SEND_TUNING_BLOCK;
+  SdMmcCmdBlk.CommandType     = SdMmcCommandTypeAdtc;
+  SdMmcCmdBlk.ResponseType    = SdMmcResponseTypeR1;
+  SdMmcCmdBlk.CommandArgument = 0;
+
+  Packet.InDataBuffer     = TuningBlock;
+  Packet.InTransferLength = sizeof (TuningBlock);
+
+  Status = SdMmcPassThruPassThru (PassThru, Slot, &Packet, NULL);
+
+  return Status;
+}
+
+/**
+  Tunning the sampling point of SDR104 or SDR50 bus speed mode.
+
+  Command SD_SEND_TUNING_BLOCK may be sent up to 40 times until the host finishes the
+  tuning procedure.
+
+  Refer to SD Physical Layer Simplified Spec 4.1 Section 4.7 and
+  SD Host Controller Simplified Spec 3.0 section Figure 3-7 for details.
+
+  @param[in] PciIo          A pointer to the EFI_PCI_IO_PROTOCOL instance.
+  @param[in] PassThru       A pointer to the EFI_SD_MMC_PASS_THRU_PROTOCOL instance.
+  @param[in] Slot           The slot number of the SD card to send the command to.
+
+  @retval EFI_SUCCESS       The operation is done correctly.
+  @retval Others            The operation fails.
+
+**/
+EFI_STATUS
+SdCardTuningClock (
+  IN EFI_PCI_IO_PROTOCOL            *PciIo,
+  IN EFI_SD_MMC_PASS_THRU_PROTOCOL  *PassThru,
+  IN UINT8                          Slot
+  )
+{
+  EFI_STATUS  Status;
+  UINT8       HostCtrl2;
+  UINT8       Retry;
+
+  //
+  // Notify the host that the sampling clock tuning procedure starts.
+  //
+  HostCtrl2 = BIT6;
+  Status    = SdMmcHcOrMmio (PciIo, Slot, SD_MMC_HC_HOST_CTRL2, sizeof (HostCtrl2), &HostCtrl2);
+  if (EFI_ERROR (Status)) {
+    return Status;
+  }
+
+  //
+  // Ask the device to send a sequence of tuning blocks till the tuning procedure is done.
+  //
+  Retry = 0;
+  do {
+    Status = SdCardSendTuningBlk (PassThru, Slot);
+    if (EFI_ERROR (Status)) {
+      DEBUG ((DEBUG_ERROR, "SdCardSendTuningBlk: Send tuning block fails with %r\n", Status));
+      return Status;
+    }
+
+    Status = SdMmcHcRwMmio (PciIo, Slot, SD_MMC_HC_HOST_CTRL2, TRUE, sizeof (HostCtrl2), &HostCtrl2);
+    if (EFI_ERROR (Status)) {
+      return Status;
+    }
+
+    if ((HostCtrl2 & (BIT6 | BIT7)) == 0) {
+      break;
+    }
+
+    if ((HostCtrl2 & (BIT6 | BIT7)) == BIT7) {
+      return EFI_SUCCESS;
+    }
+  } while (++Retry < 40);
+
+  DEBUG ((DEBUG_ERROR, "SdCardTuningClock: Send tuning block fails at %d times with HostCtrl2 %02x\n", Retry, HostCtrl2));
+  //
+  // Abort the tuning procedure and reset the tuning circuit.
+  //
+  HostCtrl2 = (UINT8) ~(BIT6 | BIT7);
+  Status    = SdMmcHcAndMmio (PciIo, Slot, SD_MMC_HC_HOST_CTRL2, sizeof (HostCtrl2), &HostCtrl2);
+  if (EFI_ERROR (Status)) {
+    return Status;
+  }
+
+  return EFI_DEVICE_ERROR;
+}
+
+/**
+  Switch the bus width to specified width.
+
+  Refer to SD Physical Layer Simplified Spec 4.1 Section 4.7 and
+  SD Host Controller Simplified Spec 3.0 section Figure 3-7 for details.
+
+  @param[in] PciIo          A pointer to the EFI_PCI_IO_PROTOCOL instance.
+  @param[in] PassThru       A pointer to the EFI_SD_MMC_PASS_THRU_PROTOCOL instance.
+  @param[in] Slot           The slot number of the SD card to send the command to.
+  @param[in] Rca            The relative device address to be assigned.
+  @param[in] BusWidth       The bus width to be set, it could be 4 or 8.
+
+  @retval EFI_SUCCESS       The operation is done correctly.
+  @retval Others            The operation fails.
+
+**/
+EFI_STATUS
+SdCardSwitchBusWidth (
+  IN EFI_PCI_IO_PROTOCOL            *PciIo,
+  IN EFI_SD_MMC_PASS_THRU_PROTOCOL  *PassThru,
+  IN UINT8                          Slot,
+  IN UINT16                         Rca,
+  IN UINT8                          BusWidth
+  )
+{
+  EFI_STATUS  Status;
+  UINT32      DevStatus;
+
+  Status = SdCardSetBusWidth (PassThru, Slot, Rca, BusWidth);
+  if (EFI_ERROR (Status)) {
+    DEBUG ((DEBUG_ERROR, "SdCardSwitchBusWidth: Switch to bus width %d fails with %r\n", BusWidth, Status));
+    return Status;
+  }
+
+  Status = SdCardSendStatus (PassThru, Slot, Rca, &DevStatus);
+  if (EFI_ERROR (Status)) {
+    DEBUG ((DEBUG_ERROR, "SdCardSwitchBusWidth: Send status fails with %r\n", Status));
+    return Status;
+  }
+
+  //
+  // Check the switch operation is really successful or not.
+  //
+  if ((DevStatus >> 16) != 0) {
+    DEBUG ((DEBUG_ERROR, "SdCardSwitchBusWidth: The switch operation fails as DevStatus is 0x%08x\n", DevStatus));
+    return EFI_DEVICE_ERROR;
+  }
+
+  Status = SdMmcHcSetBusWidth (PciIo, Slot, BusWidth);
+
+  return Status;
+}
+
+/**
+  Check if passed BusTiming is supported in both controller and card.
+
+  @param[in] Private                  Pointer to controller private data
+  @param[in] SlotIndex                Index of the slot in the controller
+  @param[in] CardSupportedBusTimings  Bitmask indicating which bus timings are supported by card
+  @param[in] IsInUhsI                 Flag indicating if link is in UHS-I
+
+  @retval TRUE  Both card and controller support given BusTiming
+  @retval FALSE Card or controller doesn't support given BusTiming
+**/
+BOOLEAN
+SdIsBusTimingSupported (
+  IN SD_MMC_HC_PRIVATE_DATA  *Private,
+  IN UINT8                   SlotIndex,
+  IN UINT8                   CardSupportedBusTimings,
+  IN BOOLEAN                 IsInUhsI,
+  IN SD_MMC_BUS_MODE         BusTiming
+  )
+{
+  SD_MMC_HC_SLOT_CAP  *Capability;
+
+  Capability = &Private->Capability[SlotIndex];
+
+  if (IsInUhsI) {
+    switch (BusTiming) {
+      case SdMmcUhsSdr104:
+        if ((Capability->Sdr104 != 0) && ((CardSupportedBusTimings & BIT3) != 0)) {
+          return TRUE;
+        }
+
+        break;
+      case SdMmcUhsDdr50:
+        if ((Capability->Ddr50 != 0) && ((CardSupportedBusTimings & BIT4) != 0)) {
+          return TRUE;
+        }
+
+        break;
+      case SdMmcUhsSdr50:
+        if ((Capability->Sdr50 != 0) && ((CardSupportedBusTimings & BIT2) != 0)) {
+          return TRUE;
+        }
+
+        break;
+      case SdMmcUhsSdr25:
+        if ((CardSupportedBusTimings & BIT1) != 0) {
+          return TRUE;
+        }
+
+        break;
+      case SdMmcUhsSdr12:
+        if ((CardSupportedBusTimings & BIT0) != 0) {
+          return TRUE;
+        }
+
+        break;
+      default:
+        break;
+    }
+  } else {
+    switch (BusTiming) {
+      case SdMmcSdHs:
+        if ((Capability->HighSpeed != 0) && ((CardSupportedBusTimings & BIT1) != 0)) {
+          return TRUE;
+        }
+
+        break;
+      case SdMmcSdDs:
+        if ((CardSupportedBusTimings & BIT0) != 0) {
+          return TRUE;
+        }
+
+        break;
+      default:
+        break;
+    }
+  }
+
+  return FALSE;
+}
+
+/**
+  Get the target bus timing to set on the link. This function
+  will try to select highest bus timing supported by card, controller
+  and the driver.
+
+  @param[in] Private                  Pointer to controller private data
+  @param[in] SlotIndex                Index of the slot in the controller
+  @param[in] CardSupportedBusTimings  Bitmask indicating which bus timings are supported by card
+  @param[in] IsInUhsI                 Flag indicating if link is in UHS-I
+
+  @return  Bus timing value that should be set on link
+**/
+SD_MMC_BUS_MODE
+SdGetTargetBusTiming (
+  IN SD_MMC_HC_PRIVATE_DATA  *Private,
+  IN UINT8                   SlotIndex,
+  IN UINT8                   CardSupportedBusTimings,
+  IN BOOLEAN                 IsInUhsI
+  )
+{
+  SD_MMC_BUS_MODE  BusTiming;
+
+  if (IsInUhsI) {
+    BusTiming = SdMmcUhsSdr104;
+  } else {
+    BusTiming = SdMmcSdHs;
+  }
+
+  while (BusTiming > SdMmcSdDs) {
+    if (SdIsBusTimingSupported (Private, SlotIndex, CardSupportedBusTimings, IsInUhsI, BusTiming)) {
+      break;
+    }
+
+    BusTiming--;
+  }
+
+  return BusTiming;
+}
+
+/**
+  Get the target bus width to be set on the bus.
+
+  @param[in] Private    Pointer to controller private data
+  @param[in] SlotIndex  Index of the slot in the controller
+  @param[in] BusTiming  Bus timing set on the bus
+
+  @return Bus width to be set on the bus
+**/
+UINT8
+SdGetTargetBusWidth (
+  IN SD_MMC_HC_PRIVATE_DATA  *Private,
+  IN UINT8                   SlotIndex,
+  IN SD_MMC_BUS_MODE         BusTiming
+  )
+{
+  UINT8  BusWidth;
+  UINT8  PreferredBusWidth;
+
+  PreferredBusWidth = Private->Slot[SlotIndex].OperatingParameters.BusWidth;
+
+  if ((BusTiming == SdMmcSdDs) || (BusTiming == SdMmcSdHs)) {
+    if ((PreferredBusWidth != EDKII_SD_MMC_BUS_WIDTH_IGNORE) &&
+        ((PreferredBusWidth == 1) || (PreferredBusWidth == 4)))
+    {
+      BusWidth = PreferredBusWidth;
+    } else {
+      BusWidth = 4;
+    }
+  } else {
+    //
+    // UHS-I modes support only 4-bit width.
+    // Switch to 4-bit has been done before calling this function anyway so
+    // this is purely informational.
+    //
+    BusWidth = 4;
+  }
+
+  return BusWidth;
+}
+
+/**
+  Get the target clock frequency to be set on the bus.
+
+  @param[in] Private    Pointer to controller private data
+  @param[in] SlotIndex  Index of the slot in the controller
+  @param[in] BusTiming  Bus timing to be set on the bus
+
+  @return Value of the clock frequency to be set on bus in MHz
+**/
+UINT32
+SdGetTargetBusClockFreq (
+  IN SD_MMC_HC_PRIVATE_DATA  *Private,
+  IN UINT8                   SlotIndex,
+  IN SD_MMC_BUS_MODE         BusTiming
+  )
+{
+  UINT32  PreferredClockFreq;
+  UINT32  MaxClockFreq;
+
+  PreferredClockFreq = Private->Slot[SlotIndex].OperatingParameters.ClockFreq;
+
+  switch (BusTiming) {
+    case SdMmcUhsSdr104:
+      MaxClockFreq = 208;
+      break;
+    case SdMmcUhsSdr50:
+      MaxClockFreq = 100;
+      break;
+    case SdMmcUhsDdr50:
+    case SdMmcUhsSdr25:
+    case SdMmcSdHs:
+      MaxClockFreq = 50;
+      break;
+    case SdMmcUhsSdr12:
+    case SdMmcSdDs:
+    default:
+      MaxClockFreq = 25;
+  }
+
+  if ((PreferredClockFreq != EDKII_SD_MMC_CLOCK_FREQ_IGNORE) && (PreferredClockFreq < MaxClockFreq)) {
+    return PreferredClockFreq;
+  } else {
+    return MaxClockFreq;
+  }
+}
+
+/**
+  Get the driver strength to be set on bus.
+
+  @param[in] Private                       Pointer to controller private data
+  @param[in] SlotIndex                     Index of the slot in the controller
+  @param[in] CardSupportedDriverStrengths  Bitmask indicating which driver strengths are supported on the card
+  @param[in] BusTiming                     Bus timing set on the bus
+
+  @return Value of the driver strength to be set on the bus
+**/
+EDKII_SD_MMC_DRIVER_STRENGTH
+SdGetTargetDriverStrength (
+  IN SD_MMC_HC_PRIVATE_DATA  *Private,
+  IN UINT8                   SlotIndex,
+  IN UINT8                   CardSupportedDriverStrengths,
+  IN SD_MMC_BUS_MODE         BusTiming
+  )
+{
+  EDKII_SD_MMC_DRIVER_STRENGTH  PreferredDriverStrength;
+  EDKII_SD_MMC_DRIVER_STRENGTH  DriverStrength;
+
+  if ((BusTiming == SdMmcSdDs) || (BusTiming == SdMmcSdHs)) {
+    DriverStrength.Sd = SdDriverStrengthIgnore;
+    return DriverStrength;
+  }
+
+  PreferredDriverStrength = Private->Slot[SlotIndex].OperatingParameters.DriverStrength;
+  DriverStrength.Sd       = SdDriverStrengthTypeB;
+
+  if ((PreferredDriverStrength.Sd != EDKII_SD_MMC_DRIVER_STRENGTH_IGNORE) &&
+      (CardSupportedDriverStrengths & (BIT0 << PreferredDriverStrength.Sd)))
+  {
+    if (((PreferredDriverStrength.Sd == SdDriverStrengthTypeA) &&
+         (Private->Capability[SlotIndex].DriverTypeA != 0)) ||
+        ((PreferredDriverStrength.Sd == SdDriverStrengthTypeC) &&
+         (Private->Capability[SlotIndex].DriverTypeC != 0)) ||
+        ((PreferredDriverStrength.Sd == SdDriverStrengthTypeD) &&
+         (Private->Capability[SlotIndex].DriverTypeD != 0)))
+    {
+      DriverStrength.Sd = PreferredDriverStrength.Sd;
+    }
+  }
+
+  return DriverStrength;
+}
+
+/**
+  Get the target settings for the bus mode.
+
+  @param[in]  Private          Pointer to controller private data
+  @param[in]  SlotIndex        Index of the slot in the controller
+  @param[in]  SwitchQueryResp  Pointer to switch query response
+  @param[in]  IsInUhsI         Flag indicating if link is in UHS-I mode
+  @param[out] BusMode          Target configuration of the bus
+**/
+VOID
+SdGetTargetBusMode (
+  IN SD_MMC_HC_PRIVATE_DATA  *Private,
+  IN UINT8                   SlotIndex,
+  IN UINT8                   *SwitchQueryResp,
+  IN BOOLEAN                 IsInUhsI,
+  OUT SD_MMC_BUS_SETTINGS    *BusMode
+  )
+{
+  BusMode->BusTiming      = SdGetTargetBusTiming (Private, SlotIndex, SwitchQueryResp[13], IsInUhsI);
+  BusMode->BusWidth       = SdGetTargetBusWidth (Private, SlotIndex, BusMode->BusTiming);
+  BusMode->ClockFreq      = SdGetTargetBusClockFreq (Private, SlotIndex, BusMode->BusTiming);
+  BusMode->DriverStrength = SdGetTargetDriverStrength (Private, SlotIndex, SwitchQueryResp[9], BusMode->BusTiming);
+}
+
+/**
+  Switch the high speed timing according to request.
+
+  Refer to SD Physical Layer Simplified Spec 4.1 Section 4.7 and
+  SD Host Controller Simplified Spec 3.0 section Figure 2-29 for details.
+
+  @param[in] PciIo          A pointer to the EFI_PCI_IO_PROTOCOL instance.
+  @param[in] PassThru       A pointer to the EFI_SD_MMC_PASS_THRU_PROTOCOL instance.
+  @param[in] Slot           The slot number of the SD card to send the command to.
+  @param[in] Rca            The relative device address to be assigned.
+  @param[in] S18A           The boolean to show if it's a UHS-I SD card.
+
+  @retval EFI_SUCCESS       The operation is done correctly.
+  @retval Others            The operation fails.
+
+**/
+EFI_STATUS
+SdCardSetBusMode (
+  IN EFI_PCI_IO_PROTOCOL            *PciIo,
+  IN EFI_SD_MMC_PASS_THRU_PROTOCOL  *PassThru,
+  IN UINT8                          Slot,
+  IN UINT16                         Rca,
+  IN BOOLEAN                        S18A
+  )
+{
+  EFI_STATUS              Status;
+  SD_MMC_HC_SLOT_CAP      *Capability;
+  UINT8                   HostCtrl1;
+  UINT8                   SwitchResp[64];
+  SD_MMC_HC_PRIVATE_DATA  *Private;
+  SD_MMC_BUS_SETTINGS     BusMode;
+
+  Private = SD_MMC_HC_PRIVATE_FROM_THIS (PassThru);
+
+  Capability = &Private->Capability[Slot];
+
+  Status = SdCardSelect (PassThru, Slot, Rca);
+  if (EFI_ERROR (Status)) {
+    return Status;
+  }
+
+  if (S18A) {
+    //
+    // For UHS-I speed modes 4-bit data bus is requiered so we
+    // switch here irrespective of platform preference.
+    //
+    Status = SdCardSwitchBusWidth (PciIo, PassThru, Slot, Rca, 4);
+    if (EFI_ERROR (Status)) {
+      return Status;
+    }
+  }
+
+  //
+  // Get the supported bus speed from SWITCH cmd return data group #1.
+  //
+  Status = SdCardSwitch (PassThru, Slot, 0xFF, 0xF, SdDriverStrengthIgnore, 0xF, FALSE, SwitchResp);
+  if (EFI_ERROR (Status)) {
+    return Status;
+  }
+
+  SdGetTargetBusMode (Private, Slot, SwitchResp, S18A, &BusMode);
+
+  DEBUG ((
+    DEBUG_INFO,
+    "SdCardSetBusMode: Target bus mode: bus timing = %d, bus width = %d, clock freq[MHz] = %d, driver strength = %d\n",
+    BusMode.BusTiming,
+    BusMode.BusWidth,
+    BusMode.ClockFreq,
+    BusMode.DriverStrength.Sd
+    ));
+
+  if (!S18A) {
+    Status = SdCardSwitchBusWidth (PciIo, PassThru, Slot, Rca, BusMode.BusWidth);
+    if (EFI_ERROR (Status)) {
+      return Status;
+    }
+  }
+
+  Status = SdCardSwitch (PassThru, Slot, BusMode.BusTiming, 0xF, BusMode.DriverStrength.Sd, 0xF, TRUE, SwitchResp);
+  if (EFI_ERROR (Status)) {
+    return Status;
+  }
+
+  Status = SdMmcSetDriverStrength (Private->PciIo, Slot, BusMode.DriverStrength.Sd);
+  if (EFI_ERROR (Status)) {
+    return Status;
+  }
+
+  //
+  // Set to High Speed timing
+  //
+  if (BusMode.BusTiming == SdMmcSdHs) {
+    HostCtrl1 = BIT2;
+    Status    = SdMmcHcOrMmio (PciIo, Slot, SD_MMC_HC_HOST_CTRL1, sizeof (HostCtrl1), &HostCtrl1);
+    if (EFI_ERROR (Status)) {
+      return Status;
+    }
+  }
+
+  Status = SdMmcHcUhsSignaling (Private->ControllerHandle, PciIo, Slot, BusMode.BusTiming);
+  if (EFI_ERROR (Status)) {
+    return Status;
+  }
+
+  Status = SdMmcHcClockSupply (PciIo, Slot, BusMode.ClockFreq * 1000, Private->BaseClkFreq[Slot], Private->ControllerVersion[Slot]);
+  if (EFI_ERROR (Status)) {
+    return Status;
+  }
+
+  if (mOverride != NULL && mOverride->NotifyPhase != NULL) {
+    Status = mOverride->NotifyPhase (
+                          Private->ControllerHandle,
+                          Slot,
+                          EdkiiSdMmcSwitchClockFreqPost,
+                          &BusMode.BusTiming
+                          );
+    if (EFI_ERROR (Status)) {
+      DEBUG ((
+        DEBUG_ERROR,
+        "%a: SD/MMC switch clock freq post notifier callback failed - %r\n",
+        __FUNCTION__,
+        Status
+        ));
+      return Status;
+    }
+  }
+
+  if ((BusMode.BusTiming == SdMmcUhsSdr104) || ((BusMode.BusTiming == SdMmcUhsSdr50) && (Capability->TuningSDR50 != 0))) {
+    Status = SdCardTuningClock (PciIo, PassThru, Slot);
+    if (EFI_ERROR (Status)) {
+      return Status;
+    }
+  }
+
+  return Status;
+}
+
+/**
+  Execute SD device identification procedure.
+
+  Refer to SD Physical Layer Simplified Spec 4.1 Section 3.6 for details.
+
+  @param[in] Private        A pointer to the SD_MMC_HC_PRIVATE_DATA instance.
+  @param[in] Slot           The slot number of the SD card to send the command to.
+
+  @retval EFI_SUCCESS       There is a SD card.
+  @retval Others            There is not a SD card.
+
+**/
+EFI_STATUS
+SdCardIdentification (
+  IN SD_MMC_HC_PRIVATE_DATA  *Private,
+  IN UINT8                   Slot
+  )
+{
+  EFI_STATUS                     Status;
+  EFI_PCI_IO_PROTOCOL            *PciIo;
+  EFI_SD_MMC_PASS_THRU_PROTOCOL  *PassThru;
+  UINT32                         Ocr;
+  UINT32                         ResponseOcr;
+  UINT16                         Rca;
+  BOOLEAN                        Xpc;
+  BOOLEAN                        S18r;
+  UINT64                         MaxCurrent;
+  UINT16                         ControllerVer;
+  UINT8                          PowerCtrl;
+  UINT32                         PresentState;
+  UINT8                          HostCtrl2;
+  UINTN                          Retry;
+  BOOLEAN                        Force3p3v;
+
+  Force3p3v = FALSE;
+
+  PciIo    = Private->PciIo;
+  PassThru = &Private->PassThru;
+
+  //
+  // Step 12 of SD Host Controller Simplified Specification Version 3.00, 3.6.1 Signal Voltage Switch Procedure: Retry 3.3V if 1.8V fails.
+  //
+  do {
+    //
+    // 1. Send Cmd0 to the device
+    //
+    Status = SdCardReset (PassThru, Slot);
+    if (EFI_ERROR (Status)) {
+      DEBUG ((DEBUG_INFO, "SdCardIdentification: Executing Cmd0 fails with %r\n", Status));
+      return Status;
+    }
+    //
+    // 2. Send Cmd8 to the device
+    //
+    Status = SdCardVoltageCheck (PassThru, Slot, 0x1, 0xFF);
+    if (EFI_ERROR (Status)) {
+      DEBUG ((DEBUG_INFO, "SdCardIdentification: Executing Cmd8 fails with %r\n", Status));
+      return Status;
+    }
+    //
+    // 3. Send SDIO Cmd5 to the device to the SDIO device OCR register.
+    //
+    Status = SdioSendOpCond (PassThru, Slot, 0, FALSE);
+    if (!EFI_ERROR (Status)) {
+      DEBUG ((DEBUG_INFO, "SdCardIdentification: Found SDIO device, ignore it as we don't support\n"));
+      return EFI_DEVICE_ERROR;
+    }
+    //
+    // 4. Send Acmd41 with voltage window 0 to the device
+    //
+    Status = SdCardSendOpCond (PassThru, Slot, 0, 0, FALSE, FALSE, FALSE, &Ocr);
+    if (EFI_ERROR (Status)) {
+      DEBUG ((DEBUG_INFO, "SdCardIdentification: Executing SdCardSendOpCond fails with %r\n", Status));
+      return EFI_DEVICE_ERROR;
+    }
+
+    if (Private->Capability[Slot].Voltage33 != 0) {
+      //
+      // Support 3.3V
+      //
+      MaxCurrent = ((UINT32)Private->MaxCurrent[Slot] & 0xFF) * 4;
+    } else if (Private->Capability[Slot].Voltage30 != 0) {
+      //
+      // Support 3.0V
+      //
+      MaxCurrent = (((UINT32)Private->MaxCurrent[Slot] >> 8) & 0xFF) * 4;
+    } else if (Private->Capability[Slot].Voltage18 != 0) {
+      //
+      // Support 1.8V
+      //
+      MaxCurrent = (((UINT32)Private->MaxCurrent[Slot] >> 16) & 0xFF) * 4;
+    } else {
+      ASSERT (FALSE);
+      return EFI_DEVICE_ERROR;
+    }
+
+    if (MaxCurrent >= 150) {
+      Xpc = TRUE;
+    } else {
+      Xpc = FALSE;
+    }
+
+    Status = SdMmcHcRwMmio (PciIo, Slot, SD_MMC_HC_CTRL_VER, TRUE, sizeof (ControllerVer), &ControllerVer);
+    if (EFI_ERROR (Status)) {
+      return Status;
+    }
+
+    if (((ControllerVer & 0xFF) >= SD_MMC_HC_CTRL_VER_300) &&
+        ((ControllerVer & 0xFF) <= SD_MMC_HC_CTRL_VER_420)) {
+      S18r = TRUE;
+    } else if (((ControllerVer & 0xFF) == SD_MMC_HC_CTRL_VER_100) || ((ControllerVer & 0xFF) == SD_MMC_HC_CTRL_VER_200)) {
+      S18r = FALSE;
+    } else {
+      ASSERT (FALSE);
+      return EFI_UNSUPPORTED;
+    }
+    //
+    // 1.8V had failed in the previous run, forcing a retry with 3.3V instead
+    //
+    if (Force3p3v == TRUE) {
+      S18r = FALSE;
+      Force3p3v = FALSE;
+    }
+
+    //
+    // 5. Repeatly send Acmd41 with supply voltage window to the device.
+    //    Note here we only support the cards complied with SD physical
+    //    layer simplified spec version 2.0 and version 3.0 and above.
+    //
+    DEBUG ((DEBUG_ERROR, "SdCardIdentification: First Ocr: 0x%X, S18r: 0x%X, Xpc: 0x%X\n", Ocr, S18r, Xpc));
+    ResponseOcr = Ocr;
+    Ocr   = 0;
+    Retry = 0;
+    do {
+      Status = SdCardSendOpCond (PassThru, Slot, 0, ResponseOcr, S18r, Xpc, TRUE, &Ocr);
+      if (EFI_ERROR (Status)) {
+        DEBUG ((DEBUG_ERROR, "SdCardIdentification: SdCardSendOpCond fails with %r Ocr %x, S18r %x, Xpc %x\n", Status, Ocr, S18r, Xpc));
+        return EFI_DEVICE_ERROR;
+      }
+
+      if (Retry++ == 100) {
+        DEBUG ((DEBUG_ERROR, "SdCardIdentification: SdCardSendOpCond fails too many times\n"));
+        return EFI_DEVICE_ERROR;
+      }
+      gBS->Stall(10 * 1000);
+    } while ((Ocr & BIT31) == 0);
+    DEBUG ((DEBUG_ERROR, "SdCardIdentification: Second Ocr: 0x%X\n", Ocr));
+    //
+    // 6. If the S18A bit is set and the Host Controller supports 1.8V signaling
+    //    (One of support bits is set to 1: SDR50, SDR104 or DDR50 in the
+    //    Capabilities register), switch its voltage to 1.8V.
+    //
+    if ((Private->Capability[Slot].Sdr50 != 0 ||
+        Private->Capability[Slot].Sdr104 != 0 ||
+        Private->Capability[Slot].Ddr50 != 0) &&
+        ((Ocr & BIT24) != 0)) {
+      Status = SdCardVoltageSwitch (PassThru, Slot);
+      if (EFI_ERROR (Status)) {
+        DEBUG ((DEBUG_ERROR, "SdCardIdentification: Executing SdCardVoltageSwitch fails with %r\n", Status));
+        Status = EFI_DEVICE_ERROR;
+        goto Error;
+      } else {
+        Status = SdMmcHcStopClock (PciIo, Slot);
+        if (EFI_ERROR (Status)) {
+          Status = EFI_DEVICE_ERROR;
+          goto Error;
+        }
+
+        SdMmcHcRwMmio (PciIo, Slot, SD_MMC_HC_PRESENT_STATE, TRUE, sizeof (PresentState), &PresentState);
+        if (((PresentState >> 20) & 0xF) != 0) {
+          DEBUG ((DEBUG_ERROR, "SdCardIdentification: SwitchVoltage fails with PresentState = 0x%x\n", PresentState));
+          Status = EFI_DEVICE_ERROR;
+          goto Error;
+        }
+        HostCtrl2  = BIT3;
+        SdMmcHcOrMmio (PciIo, Slot, SD_MMC_HC_HOST_CTRL2, sizeof (HostCtrl2), &HostCtrl2);
+
+        gBS->Stall (5000);
+
+        SdMmcHcRwMmio (PciIo, Slot, SD_MMC_HC_HOST_CTRL2, TRUE, sizeof (HostCtrl2), &HostCtrl2);
+        if ((HostCtrl2 & BIT3) == 0) {
+          DEBUG ((DEBUG_ERROR, "SdCardIdentification: SwitchVoltage fails with HostCtrl2 = 0x%x\n", HostCtrl2));
+          Status = EFI_DEVICE_ERROR;
+          goto Error;
+        }
+
+        //
+        // PCH:RestrictedBegin
+        //
+        // Workaround to add a delay of 100ms in order for clock to stabilize before turning on the SD clock again.
+        // HSDES ID: 1507602829
+        //
+        // PCH:RestrictedEnd
+        //
+        gBS->Stall (50000);
+        SdMmcHcInitClockFreq (PciIo, Slot, Private->BaseClkFreq[Slot], Private->ControllerVersion[Slot]);
+
+        gBS->Stall (1000);
+
+        SdMmcHcRwMmio (PciIo, Slot, SD_MMC_HC_PRESENT_STATE, TRUE, sizeof (PresentState), &PresentState);
+        if (((PresentState >> 20) & 0xF) != 0xF) {
+          DEBUG ((DEBUG_ERROR, "SdCardIdentification: SwitchVoltage fails with PresentState = 0x%x, It should be 0xF\n", PresentState));
+          Status = SdMmcHcReset (Private, Slot);
+          Status = SdMmcHcInitHost (Private, Slot);
+          Force3p3v = TRUE;
+          DEBUG ((DEBUG_ERROR, "SdCardIdentification: Switching to 1.8V had failed in the previous run, forcing a retry with 3.3V instead\n"));
+        }
+      }
+      if (((PresentState >> 20) & 0xF) == 0xF) {
+        DEBUG ((DEBUG_INFO, "SdCardIdentification: Switch to 1.8v signal voltage success\n"));
+      }
+    }
+  } while(Force3p3v);
+
+  Status = SdCardAllSendCid (PassThru, Slot);
+  if (EFI_ERROR (Status)) {
+    DEBUG ((DEBUG_ERROR, "SdCardIdentification: Executing SdCardAllSendCid fails with %r\n", Status));
+    return Status;
+  }
+
+  Status = SdCardSetRca (PassThru, Slot, &Rca);
+  if (EFI_ERROR (Status)) {
+    DEBUG ((DEBUG_ERROR, "SdCardIdentification: Executing SdCardSetRca fails with %r\n", Status));
+    return Status;
+  }
+
+  //
+  // Enter Data Tranfer Mode.
+  //
+  DEBUG ((DEBUG_INFO, "SdCardIdentification: Found a SD device at slot [%d]\n", Slot));
+  Private->Slot[Slot].CardType = SdCardType;
+
+  Status = SdCardSetBusMode (PciIo, PassThru, Slot, Rca, ((Ocr & BIT24) != 0));
+
+  return Status;
+
+Error:
+  //
+  // Set SD Bus Power = 0
+  //
+  PowerCtrl = (UINT8) ~BIT0;
+  Status    = SdMmcHcAndMmio (PciIo, Slot, SD_MMC_HC_POWER_CTRL, sizeof (PowerCtrl), &PowerCtrl);
+  return EFI_DEVICE_ERROR;
+}