/** @file
  Root include file of C runtime library to support building the third-party
  cryptographic library.

Copyright (c) 2010 - 2022, Intel Corporation. All rights reserved.<BR>
Copyright (c) 2020, Hewlett Packard Enterprise Development LP. All rights reserved.<BR>
Copyright (c) 2022, Loongson Technology Corporation Limited. All rights reserved.<BR>
SPDX-License-Identifier: BSD-2-Clause-Patent

**/

#ifndef __CRT_LIB_SUPPORT_H__
#define __CRT_LIB_SUPPORT_H__

#include <Library/BaseLib.h>
#include <Library/BaseMemoryLib.h>
#include <Library/DebugLib.h>
#include <Library/PrintLib.h>
#include <Library/TimerLib.h>

#define OPENSSLDIR  ""
#define ENGINESDIR  ""
#define MODULESDIR  ""

#define MAX_STRING_SIZE  0x1000

//
// We already have "no-ui" in out Configure invocation.
// but the code still fails to compile.
// Ref:  https://github.com/openssl/openssl/issues/8904
//
// This is defined in CRT library(stdio.h).
//
#ifndef BUFSIZ
#define BUFSIZ  8192
#endif

//
// OpenSSL relies on explicit configuration for word size in crypto/bn,
// but we want it to be automatically inferred from the target. So we
// bypass what's in <openssl/opensslconf.h> for OPENSSL_SYS_UEFI, and
// define our own here.
//
#ifdef CONFIG_HEADER_BN_H
  #error CONFIG_HEADER_BN_H already defined
#endif

#define CONFIG_HEADER_BN_H

#if !defined (SIXTY_FOUR_BIT) && !defined (THIRTY_TWO_BIT)
  #if defined (MDE_CPU_X64) || defined (MDE_CPU_AARCH64) || defined (MDE_CPU_IA64) || defined (MDE_CPU_RISCV64) || defined (MDE_CPU_LOONGARCH64)
//
// With GCC we would normally use SIXTY_FOUR_BIT_LONG, but MSVC needs
// SIXTY_FOUR_BIT, because 'long' is 32-bit and only 'long long' is
// 64-bit. Since using 'long long' works fine on GCC too, just do that.
//
#define SIXTY_FOUR_BIT
  #elif defined (MDE_CPU_IA32) || defined (MDE_CPU_ARM) || defined (MDE_CPU_EBC)
#define THIRTY_TWO_BIT
  #else
    #error Unknown target architecture
  #endif
#endif

//
// Map all va_xxxx elements to VA_xxx defined in MdePkg/Include/Base.h
//
#if !defined (__CC_ARM) // if va_list is not already defined
#define va_list   VA_LIST
#define va_arg    VA_ARG
#define va_start  VA_START
#define va_end    VA_END
#else // __CC_ARM
#define va_start(Marker, Parameter)  __va_start(Marker, Parameter)
#define va_arg(Marker, TYPE)         __va_arg(Marker, TYPE)
#define va_end(Marker)               ((void)0)
#endif

//
// Definitions for global constants used by CRT library routines
//
#define ENOENT          2
#define EIO             5              /* I/O error */
#define ENOMEM          11              /* Out of memory */
#define EFAULT          14              /* Bad address */
#define EINVAL          22              /* Invalid argument */
#define ENOSYS          38              /* Function not implemented */
#define EAFNOSUPPORT    47              /* Address family not supported by protocol family */
#define GETENTROPY_MAX  256
#define INT_MAX         0x7FFFFFFF      /* Maximum (signed) int value */
#define INT_MIN         (-INT_MAX-1)    /* Minimum (signed) int value */
#define LONG_MAX        0X7FFFFFFFL     /* max value for a long */
#define LONG_MIN        (-LONG_MAX-1)   /* min value for a long */
#define UINT_MAX        0xFFFFFFFF      /* Maximum unsigned int value */
#define ULONG_MAX       0xFFFFFFFF      /* Maximum unsigned long value */
#define CHAR_BIT        8               /* Number of bits in a char */
#define SIZE_MAX        0xFFFFFFFF      /* Maximum unsigned size_t */

//
// Address families.
//
#define AF_INET   2     /* internetwork: UDP, TCP, etc. */
#define AF_INET6  24    /* IP version 6 */

//
// Define constants based on RFC0883, RFC1034, RFC 1035
//
#define NS_INT16SZ    2   /*%< #/bytes of data in a u_int16_t */
#define NS_INADDRSZ   4   /*%< IPv4 T_A */
#define NS_IN6ADDRSZ  16  /*%< IPv6 T_AAAA */

/* Defines for Boringssl build */
#define PRIx8           "x"
#define PRIx16          "x"
#define PRIx32          "x"
#define PRIx64          __PRI64_PREFIX "x"
#define PRIX32          "X"
#define __PRI64_PREFIX  "l"
#define PRIu64          __PRI64_PREFIX "u"

#define INT32_MIN   -0x80000000
#define INT32_MAX   0x7FFFFFFF
#define PTRDIFF_MAX 0x7FFFFFFFFFFFFFFF
#define INT64_C(c)  c ## L

#ifndef __INT64_C
#define __INT64_C(c)  c ## L
#endif

#define INT64_MIN (-__INT64_C(0x7FFFFFFFFFFFFFFF)-1)
#define INT64_MAX (__INT64_C(0x7FFFFFFFFFFFFFFF))
typedef int int32_t;

#ifndef UINT64_C
#define UINT64_C(c) c ## UL
#endif

<<<<<<< HEAD
# define UINT64_MAX (__UINT64_C(18446744073709551615))
# define UINT32_MAX (4294967295U)
=======
# define UINT64_MAX    (__UINT64_C(18446744073709551615))
# define UINT32_MAX    (4294967295U)
>>>>>>> f26592a6
//
// Basic types mapping
//
typedef UINTN  size_t;
typedef UINTN  off_t;
typedef UINTN  u_int;
typedef UINTN  intptr_t;
typedef INTN   ptrdiff_t;
typedef INTN   ssize_t;
typedef INT64  time_t;
typedef UINT8  __uint8_t;
typedef UINT8  sa_family_t;
typedef UINT8  u_char;
typedef UINT32 uid_t;
typedef UINT32 gid_t;
typedef CHAR16 wchar_t;
typedef short  int16_t;

//
// File operations are not required for EFI building,
// so FILE is mapped to VOID * to pass build
//
typedef VOID *FILE;

//
// Structures Definitions
//
struct tm {
  int     tm_sec;    /* seconds after the minute [0-60] */
  int     tm_min;    /* minutes after the hour [0-59] */
  int     tm_hour;   /* hours since midnight [0-23] */
  int     tm_mday;   /* day of the month [1-31] */
  int     tm_mon;    /* months since January [0-11] */
  int     tm_year;   /* years since 1900 */
  int     tm_wday;   /* days since Sunday [0-6] */
  int     tm_yday;   /* days since January 1 [0-365] */
  int     tm_isdst;  /* Daylight Savings Time flag */
  long    tm_gmtoff; /* offset from CUT in seconds */
  char    *tm_zone;  /* timezone abbreviation */
};

struct timeval {
  long    tv_sec;   /* time value, in seconds */
  long    tv_usec;  /* time value, in microseconds */
};

struct timezone;

struct sockaddr {
  __uint8_t      sa_len;      /* total length */
  sa_family_t    sa_family;   /* address family */
  char           sa_data[14]; /* actually longer; address value */
};

//
// Global variables
//
extern int   errno;
extern FILE  *stderr;
extern long  timezone;

//
// Function prototypes of CRT Library routines
//
void           *
malloc     (
  size_t
  );

void           *
realloc    (
  void *,
  size_t
  );

void
free        (
  void *
  );

void           *
memset     (
  void *,
  int,
  size_t
  );

int
memcmp      (
  const void *,
  const void *,
  size_t
  );

int
isdigit     (
  int
  );

int
isspace     (
  int
  );

int
isxdigit    (
  int
  );

int
isalnum     (
  int
  );

int
isupper     (
  int
  );

int
tolower     (
  int
  );

int
strcmp      (
  const char *,
  const char *
  );

int
strncasecmp (
  const char *,
  const char *,
  size_t
  );

char           *
strchr     (
  const char *,
  int
  );

char           *
strrchr    (
  const char *,
  int
  );

unsigned long
strtoul     (
  const char *,
  char **,
  int
  );

long
strtol      (
  const char *,
  char **,
  int
  );

char           *
strerror   (
  int
  );

size_t
strspn      (
  const char *,
  const char *
  );

size_t
strcspn     (
  const char *,
  const char *
  );

int
printf      (
  const char *,
  ...
  );

int
sscanf      (
  const char *,
  const char *,
  ...
  );

FILE           *
fopen      (
  const char *,
  const char *
  );

size_t
fread       (
  void *,
  size_t,
  size_t,
  FILE *
  );

size_t
fwrite      (
  const void *,
  size_t,
  size_t,
  FILE *
  );

int
fclose      (
  FILE *
  );

int
fprintf     (
  FILE *,
  const char *,
  ...
  );

time_t
time        (
  time_t *
  );

struct tm      *
gmtime     (
  const time_t *
  );

unsigned int
sleep (
  unsigned int  seconds
  );

int
gettimeofday (
  struct timeval   *tv,
  struct timezone  *tz
  );

time_t
mktime (
  struct tm  *t
  );

uid_t
getuid      (
  void
  );

uid_t
geteuid     (
  void
  );

gid_t
getgid      (
  void
  );

gid_t
getegid     (
  void
  );

int
issetugid   (
  void
  );

void
qsort       (
  void *,
  size_t,
  size_t,
  int (*)(const void *, const void *)
  );

char           *
getenv     (
  const char *
  );

char           *
secure_getenv (
  const char *
  );

#if defined (__GNUC__) && (__GNUC__ >= 2)
void
abort       (
  void
  ) __attribute__ ((__noreturn__));

#else
void
abort       (
  void
  );

#endif
int
inet_pton   (
  int,
  const char *,
  void *
  );

char *
strcpy (
  char        *strDest,
  const char  *strSource
  );

char *
strncpy (
  char        *strDest,
  const char  *strSource,
  size_t      count
  );

char *
strcat (
  char        *strDest,
  const char  *strSource
  );

int
fflush (
  FILE  *stream
  );

int
ferror (
  FILE  *fp
  );

int
fseek (
  FILE  *stream,
  long  offset,
  int   whence
  );

int
feof (
  FILE  *fp
  );

char *
fgets (
  char  *str,
  int   n,
  FILE *stream
  );

int
ftell (
  FILE  *fp
  );

int
fputs (
  const char  *str,
  FILE        *stream
  );

char *
strdup (
  char  *strSource
  );

void *
bsearch (
  const void  *key,
  const void  *base,
  size_t      nel,
  size_t      width,
  int         (*cmp)(const void *, const void *)
  );

int getentropy (
  void    *buffer,
  size_t  length
  );
//
// Macros that directly map functions to BaseLib, BaseMemoryLib, and DebugLib functions
//
#define memcpy(dest, source, count)       CopyMem(dest,source,(UINTN)(count))
#define memset(dest, ch, count)           SetMem(dest,(UINTN)(count),(UINT8)(ch))
#define memchr(buf, ch, count)            ScanMem8(buf,(UINTN)(count),(UINT8)ch)
#define memcmp(buf1, buf2, count)         (int)(CompareMem(buf1,buf2,(UINTN)(count)))
#define memmove(dest, source, count)      CopyMem(dest,source,(UINTN)(count))
#define strlen(str)                       (size_t)(AsciiStrnLenS(str,MAX_STRING_SIZE))
#define strncmp(string1, string2, count)  (int)(AsciiStrnCmp(string1,string2,(UINTN)(count)))
#define strcasecmp(str1, str2)            (int)AsciiStriCmp(str1,str2)
#define strstr(s1, s2)                    AsciiStrStr(s1,s2)
#define sprintf(buf, ...)                 AsciiSPrint(buf,MAX_STRING_SIZE,__VA_ARGS__)
#define localtime(timer)                  NULL
#define assert(expression)
#define offsetof(type, member)  OFFSET_OF(type,member)
#define atoi(nptr)              AsciiStrDecimalToUintn(nptr)

#endif
<|MERGE_RESOLUTION|>--- conflicted
+++ resolved
@@ -1,556 +1,551 @@
-/** @file
-  Root include file of C runtime library to support building the third-party
-  cryptographic library.
-
-Copyright (c) 2010 - 2022, Intel Corporation. All rights reserved.<BR>
-Copyright (c) 2020, Hewlett Packard Enterprise Development LP. All rights reserved.<BR>
-Copyright (c) 2022, Loongson Technology Corporation Limited. All rights reserved.<BR>
-SPDX-License-Identifier: BSD-2-Clause-Patent
-
-**/
-
-#ifndef __CRT_LIB_SUPPORT_H__
-#define __CRT_LIB_SUPPORT_H__
-
-#include <Library/BaseLib.h>
-#include <Library/BaseMemoryLib.h>
-#include <Library/DebugLib.h>
-#include <Library/PrintLib.h>
-#include <Library/TimerLib.h>
-
-#define OPENSSLDIR  ""
-#define ENGINESDIR  ""
-#define MODULESDIR  ""
-
-#define MAX_STRING_SIZE  0x1000
-
-//
-// We already have "no-ui" in out Configure invocation.
-// but the code still fails to compile.
-// Ref:  https://github.com/openssl/openssl/issues/8904
-//
-// This is defined in CRT library(stdio.h).
-//
-#ifndef BUFSIZ
-#define BUFSIZ  8192
-#endif
-
-//
-// OpenSSL relies on explicit configuration for word size in crypto/bn,
-// but we want it to be automatically inferred from the target. So we
-// bypass what's in <openssl/opensslconf.h> for OPENSSL_SYS_UEFI, and
-// define our own here.
-//
-#ifdef CONFIG_HEADER_BN_H
-  #error CONFIG_HEADER_BN_H already defined
-#endif
-
-#define CONFIG_HEADER_BN_H
-
-#if !defined (SIXTY_FOUR_BIT) && !defined (THIRTY_TWO_BIT)
-  #if defined (MDE_CPU_X64) || defined (MDE_CPU_AARCH64) || defined (MDE_CPU_IA64) || defined (MDE_CPU_RISCV64) || defined (MDE_CPU_LOONGARCH64)
-//
-// With GCC we would normally use SIXTY_FOUR_BIT_LONG, but MSVC needs
-// SIXTY_FOUR_BIT, because 'long' is 32-bit and only 'long long' is
-// 64-bit. Since using 'long long' works fine on GCC too, just do that.
-//
-#define SIXTY_FOUR_BIT
-  #elif defined (MDE_CPU_IA32) || defined (MDE_CPU_ARM) || defined (MDE_CPU_EBC)
-#define THIRTY_TWO_BIT
-  #else
-    #error Unknown target architecture
-  #endif
-#endif
-
-//
-// Map all va_xxxx elements to VA_xxx defined in MdePkg/Include/Base.h
-//
-#if !defined (__CC_ARM) // if va_list is not already defined
-#define va_list   VA_LIST
-#define va_arg    VA_ARG
-#define va_start  VA_START
-#define va_end    VA_END
-#else // __CC_ARM
-#define va_start(Marker, Parameter)  __va_start(Marker, Parameter)
-#define va_arg(Marker, TYPE)         __va_arg(Marker, TYPE)
-#define va_end(Marker)               ((void)0)
-#endif
-
-//
-// Definitions for global constants used by CRT library routines
-//
-#define ENOENT          2
-#define EIO             5              /* I/O error */
-#define ENOMEM          11              /* Out of memory */
-#define EFAULT          14              /* Bad address */
-#define EINVAL          22              /* Invalid argument */
-#define ENOSYS          38              /* Function not implemented */
-#define EAFNOSUPPORT    47              /* Address family not supported by protocol family */
-#define GETENTROPY_MAX  256
-#define INT_MAX         0x7FFFFFFF      /* Maximum (signed) int value */
-#define INT_MIN         (-INT_MAX-1)    /* Minimum (signed) int value */
-#define LONG_MAX        0X7FFFFFFFL     /* max value for a long */
-#define LONG_MIN        (-LONG_MAX-1)   /* min value for a long */
-#define UINT_MAX        0xFFFFFFFF      /* Maximum unsigned int value */
-#define ULONG_MAX       0xFFFFFFFF      /* Maximum unsigned long value */
-#define CHAR_BIT        8               /* Number of bits in a char */
-#define SIZE_MAX        0xFFFFFFFF      /* Maximum unsigned size_t */
-
-//
-// Address families.
-//
-#define AF_INET   2     /* internetwork: UDP, TCP, etc. */
-#define AF_INET6  24    /* IP version 6 */
-
-//
-// Define constants based on RFC0883, RFC1034, RFC 1035
-//
-#define NS_INT16SZ    2   /*%< #/bytes of data in a u_int16_t */
-#define NS_INADDRSZ   4   /*%< IPv4 T_A */
-#define NS_IN6ADDRSZ  16  /*%< IPv6 T_AAAA */
-
-/* Defines for Boringssl build */
-#define PRIx8           "x"
-#define PRIx16          "x"
-#define PRIx32          "x"
-#define PRIx64          __PRI64_PREFIX "x"
-#define PRIX32          "X"
-#define __PRI64_PREFIX  "l"
-#define PRIu64          __PRI64_PREFIX "u"
-
-#define INT32_MIN   -0x80000000
-#define INT32_MAX   0x7FFFFFFF
-#define PTRDIFF_MAX 0x7FFFFFFFFFFFFFFF
-#define INT64_C(c)  c ## L
-
-#ifndef __INT64_C
-#define __INT64_C(c)  c ## L
-#endif
-
-#define INT64_MIN (-__INT64_C(0x7FFFFFFFFFFFFFFF)-1)
-#define INT64_MAX (__INT64_C(0x7FFFFFFFFFFFFFFF))
-typedef int int32_t;
-
-#ifndef UINT64_C
-#define UINT64_C(c) c ## UL
-#endif
-
-<<<<<<< HEAD
-# define UINT64_MAX (__UINT64_C(18446744073709551615))
-# define UINT32_MAX (4294967295U)
-=======
-# define UINT64_MAX    (__UINT64_C(18446744073709551615))
-# define UINT32_MAX    (4294967295U)
->>>>>>> f26592a6
-//
-// Basic types mapping
-//
-typedef UINTN  size_t;
-typedef UINTN  off_t;
-typedef UINTN  u_int;
-typedef UINTN  intptr_t;
-typedef INTN   ptrdiff_t;
-typedef INTN   ssize_t;
-typedef INT64  time_t;
-typedef UINT8  __uint8_t;
-typedef UINT8  sa_family_t;
-typedef UINT8  u_char;
-typedef UINT32 uid_t;
-typedef UINT32 gid_t;
-typedef CHAR16 wchar_t;
-typedef short  int16_t;
-
-//
-// File operations are not required for EFI building,
-// so FILE is mapped to VOID * to pass build
-//
-typedef VOID *FILE;
-
-//
-// Structures Definitions
-//
-struct tm {
-  int     tm_sec;    /* seconds after the minute [0-60] */
-  int     tm_min;    /* minutes after the hour [0-59] */
-  int     tm_hour;   /* hours since midnight [0-23] */
-  int     tm_mday;   /* day of the month [1-31] */
-  int     tm_mon;    /* months since January [0-11] */
-  int     tm_year;   /* years since 1900 */
-  int     tm_wday;   /* days since Sunday [0-6] */
-  int     tm_yday;   /* days since January 1 [0-365] */
-  int     tm_isdst;  /* Daylight Savings Time flag */
-  long    tm_gmtoff; /* offset from CUT in seconds */
-  char    *tm_zone;  /* timezone abbreviation */
-};
-
-struct timeval {
-  long    tv_sec;   /* time value, in seconds */
-  long    tv_usec;  /* time value, in microseconds */
-};
-
-struct timezone;
-
-struct sockaddr {
-  __uint8_t      sa_len;      /* total length */
-  sa_family_t    sa_family;   /* address family */
-  char           sa_data[14]; /* actually longer; address value */
-};
-
-//
-// Global variables
-//
-extern int   errno;
-extern FILE  *stderr;
-extern long  timezone;
-
-//
-// Function prototypes of CRT Library routines
-//
-void           *
-malloc     (
-  size_t
-  );
-
-void           *
-realloc    (
-  void *,
-  size_t
-  );
-
-void
-free        (
-  void *
-  );
-
-void           *
-memset     (
-  void *,
-  int,
-  size_t
-  );
-
-int
-memcmp      (
-  const void *,
-  const void *,
-  size_t
-  );
-
-int
-isdigit     (
-  int
-  );
-
-int
-isspace     (
-  int
-  );
-
-int
-isxdigit    (
-  int
-  );
-
-int
-isalnum     (
-  int
-  );
-
-int
-isupper     (
-  int
-  );
-
-int
-tolower     (
-  int
-  );
-
-int
-strcmp      (
-  const char *,
-  const char *
-  );
-
-int
-strncasecmp (
-  const char *,
-  const char *,
-  size_t
-  );
-
-char           *
-strchr     (
-  const char *,
-  int
-  );
-
-char           *
-strrchr    (
-  const char *,
-  int
-  );
-
-unsigned long
-strtoul     (
-  const char *,
-  char **,
-  int
-  );
-
-long
-strtol      (
-  const char *,
-  char **,
-  int
-  );
-
-char           *
-strerror   (
-  int
-  );
-
-size_t
-strspn      (
-  const char *,
-  const char *
-  );
-
-size_t
-strcspn     (
-  const char *,
-  const char *
-  );
-
-int
-printf      (
-  const char *,
-  ...
-  );
-
-int
-sscanf      (
-  const char *,
-  const char *,
-  ...
-  );
-
-FILE           *
-fopen      (
-  const char *,
-  const char *
-  );
-
-size_t
-fread       (
-  void *,
-  size_t,
-  size_t,
-  FILE *
-  );
-
-size_t
-fwrite      (
-  const void *,
-  size_t,
-  size_t,
-  FILE *
-  );
-
-int
-fclose      (
-  FILE *
-  );
-
-int
-fprintf     (
-  FILE *,
-  const char *,
-  ...
-  );
-
-time_t
-time        (
-  time_t *
-  );
-
-struct tm      *
-gmtime     (
-  const time_t *
-  );
-
-unsigned int
-sleep (
-  unsigned int  seconds
-  );
-
-int
-gettimeofday (
-  struct timeval   *tv,
-  struct timezone  *tz
-  );
-
-time_t
-mktime (
-  struct tm  *t
-  );
-
-uid_t
-getuid      (
-  void
-  );
-
-uid_t
-geteuid     (
-  void
-  );
-
-gid_t
-getgid      (
-  void
-  );
-
-gid_t
-getegid     (
-  void
-  );
-
-int
-issetugid   (
-  void
-  );
-
-void
-qsort       (
-  void *,
-  size_t,
-  size_t,
-  int (*)(const void *, const void *)
-  );
-
-char           *
-getenv     (
-  const char *
-  );
-
-char           *
-secure_getenv (
-  const char *
-  );
-
-#if defined (__GNUC__) && (__GNUC__ >= 2)
-void
-abort       (
-  void
-  ) __attribute__ ((__noreturn__));
-
-#else
-void
-abort       (
-  void
-  );
-
-#endif
-int
-inet_pton   (
-  int,
-  const char *,
-  void *
-  );
-
-char *
-strcpy (
-  char        *strDest,
-  const char  *strSource
-  );
-
-char *
-strncpy (
-  char        *strDest,
-  const char  *strSource,
-  size_t      count
-  );
-
-char *
-strcat (
-  char        *strDest,
-  const char  *strSource
-  );
-
-int
-fflush (
-  FILE  *stream
-  );
-
-int
-ferror (
-  FILE  *fp
-  );
-
-int
-fseek (
-  FILE  *stream,
-  long  offset,
-  int   whence
-  );
-
-int
-feof (
-  FILE  *fp
-  );
-
-char *
-fgets (
-  char  *str,
-  int   n,
-  FILE *stream
-  );
-
-int
-ftell (
-  FILE  *fp
-  );
-
-int
-fputs (
-  const char  *str,
-  FILE        *stream
-  );
-
-char *
-strdup (
-  char  *strSource
-  );
-
-void *
-bsearch (
-  const void  *key,
-  const void  *base,
-  size_t      nel,
-  size_t      width,
-  int         (*cmp)(const void *, const void *)
-  );
-
-int getentropy (
-  void    *buffer,
-  size_t  length
-  );
-//
-// Macros that directly map functions to BaseLib, BaseMemoryLib, and DebugLib functions
-//
-#define memcpy(dest, source, count)       CopyMem(dest,source,(UINTN)(count))
-#define memset(dest, ch, count)           SetMem(dest,(UINTN)(count),(UINT8)(ch))
-#define memchr(buf, ch, count)            ScanMem8(buf,(UINTN)(count),(UINT8)ch)
-#define memcmp(buf1, buf2, count)         (int)(CompareMem(buf1,buf2,(UINTN)(count)))
-#define memmove(dest, source, count)      CopyMem(dest,source,(UINTN)(count))
-#define strlen(str)                       (size_t)(AsciiStrnLenS(str,MAX_STRING_SIZE))
-#define strncmp(string1, string2, count)  (int)(AsciiStrnCmp(string1,string2,(UINTN)(count)))
-#define strcasecmp(str1, str2)            (int)AsciiStriCmp(str1,str2)
-#define strstr(s1, s2)                    AsciiStrStr(s1,s2)
-#define sprintf(buf, ...)                 AsciiSPrint(buf,MAX_STRING_SIZE,__VA_ARGS__)
-#define localtime(timer)                  NULL
-#define assert(expression)
-#define offsetof(type, member)  OFFSET_OF(type,member)
-#define atoi(nptr)              AsciiStrDecimalToUintn(nptr)
-
-#endif
+/** @file
+  Root include file of C runtime library to support building the third-party
+  cryptographic library.
+
+Copyright (c) 2010 - 2022, Intel Corporation. All rights reserved.<BR>
+Copyright (c) 2020, Hewlett Packard Enterprise Development LP. All rights reserved.<BR>
+Copyright (c) 2022, Loongson Technology Corporation Limited. All rights reserved.<BR>
+SPDX-License-Identifier: BSD-2-Clause-Patent
+
+**/
+
+#ifndef __CRT_LIB_SUPPORT_H__
+#define __CRT_LIB_SUPPORT_H__
+
+#include <Library/BaseLib.h>
+#include <Library/BaseMemoryLib.h>
+#include <Library/DebugLib.h>
+#include <Library/PrintLib.h>
+#include <Library/TimerLib.h>
+
+#define OPENSSLDIR  ""
+#define ENGINESDIR  ""
+#define MODULESDIR  ""
+
+#define MAX_STRING_SIZE  0x1000
+
+//
+// We already have "no-ui" in out Configure invocation.
+// but the code still fails to compile.
+// Ref:  https://github.com/openssl/openssl/issues/8904
+//
+// This is defined in CRT library(stdio.h).
+//
+#ifndef BUFSIZ
+#define BUFSIZ  8192
+#endif
+
+//
+// OpenSSL relies on explicit configuration for word size in crypto/bn,
+// but we want it to be automatically inferred from the target. So we
+// bypass what's in <openssl/opensslconf.h> for OPENSSL_SYS_UEFI, and
+// define our own here.
+//
+#ifdef CONFIG_HEADER_BN_H
+  #error CONFIG_HEADER_BN_H already defined
+#endif
+
+#define CONFIG_HEADER_BN_H
+
+#if !defined (SIXTY_FOUR_BIT) && !defined (THIRTY_TWO_BIT)
+  #if defined (MDE_CPU_X64) || defined (MDE_CPU_AARCH64) || defined (MDE_CPU_IA64) || defined (MDE_CPU_RISCV64) || defined (MDE_CPU_LOONGARCH64)
+//
+// With GCC we would normally use SIXTY_FOUR_BIT_LONG, but MSVC needs
+// SIXTY_FOUR_BIT, because 'long' is 32-bit and only 'long long' is
+// 64-bit. Since using 'long long' works fine on GCC too, just do that.
+//
+#define SIXTY_FOUR_BIT
+  #elif defined (MDE_CPU_IA32) || defined (MDE_CPU_ARM) || defined (MDE_CPU_EBC)
+#define THIRTY_TWO_BIT
+  #else
+    #error Unknown target architecture
+  #endif
+#endif
+
+//
+// Map all va_xxxx elements to VA_xxx defined in MdePkg/Include/Base.h
+//
+#if !defined (__CC_ARM) // if va_list is not already defined
+#define va_list   VA_LIST
+#define va_arg    VA_ARG
+#define va_start  VA_START
+#define va_end    VA_END
+#else // __CC_ARM
+#define va_start(Marker, Parameter)  __va_start(Marker, Parameter)
+#define va_arg(Marker, TYPE)         __va_arg(Marker, TYPE)
+#define va_end(Marker)               ((void)0)
+#endif
+
+//
+// Definitions for global constants used by CRT library routines
+//
+#define ENOENT          2
+#define EIO             5              /* I/O error */
+#define ENOMEM          11              /* Out of memory */
+#define EFAULT          14              /* Bad address */
+#define EINVAL          22              /* Invalid argument */
+#define ENOSYS          38              /* Function not implemented */
+#define EAFNOSUPPORT    47              /* Address family not supported by protocol family */
+#define GETENTROPY_MAX  256
+#define INT_MAX         0x7FFFFFFF      /* Maximum (signed) int value */
+#define INT_MIN         (-INT_MAX-1)    /* Minimum (signed) int value */
+#define LONG_MAX        0X7FFFFFFFL     /* max value for a long */
+#define LONG_MIN        (-LONG_MAX-1)   /* min value for a long */
+#define UINT_MAX        0xFFFFFFFF      /* Maximum unsigned int value */
+#define ULONG_MAX       0xFFFFFFFF      /* Maximum unsigned long value */
+#define CHAR_BIT        8               /* Number of bits in a char */
+#define SIZE_MAX        0xFFFFFFFF      /* Maximum unsigned size_t */
+
+//
+// Address families.
+//
+#define AF_INET   2     /* internetwork: UDP, TCP, etc. */
+#define AF_INET6  24    /* IP version 6 */
+
+//
+// Define constants based on RFC0883, RFC1034, RFC 1035
+//
+#define NS_INT16SZ    2   /*%< #/bytes of data in a u_int16_t */
+#define NS_INADDRSZ   4   /*%< IPv4 T_A */
+#define NS_IN6ADDRSZ  16  /*%< IPv6 T_AAAA */
+
+/* Defines for Boringssl build */
+#define PRIx8           "x"
+#define PRIx16          "x"
+#define PRIx32          "x"
+#define PRIx64          __PRI64_PREFIX "x"
+#define PRIX32          "X"
+#define __PRI64_PREFIX  "l"
+#define PRIu64          __PRI64_PREFIX "u"
+
+#define INT32_MIN     -0x80000000
+#define INT32_MAX     0x7FFFFFFF
+#define PTRDIFF_MAX   0x7FFFFFFFFFFFFFFF
+#define INT64_C(c)    c ## L
+
+#ifndef __INT64_C
+#define __INT64_C(c)  c ## L
+#endif
+
+#define INT64_MIN (-__INT64_C(0x7FFFFFFFFFFFFFFF)-1)
+#define INT64_MAX (__INT64_C(0x7FFFFFFFFFFFFFFF))
+typedef int int32_t;
+
+#ifndef UINT64_C
+#define UINT64_C(c) c ## UL
+#endif
+
+# define UINT64_MAX    (__UINT64_C(18446744073709551615))
+# define UINT32_MAX    (4294967295U)
+//
+// Basic types mapping
+//
+typedef UINTN  size_t;
+typedef UINTN  off_t;
+typedef UINTN  u_int;
+typedef UINTN  intptr_t;
+typedef INTN   ptrdiff_t;
+typedef INTN   ssize_t;
+typedef INT64  time_t;
+typedef UINT8  __uint8_t;
+typedef UINT8  sa_family_t;
+typedef UINT8  u_char;
+typedef UINT32 uid_t;
+typedef UINT32 gid_t;
+typedef CHAR16 wchar_t;
+typedef short  int16_t;
+
+//
+// File operations are not required for EFI building,
+// so FILE is mapped to VOID * to pass build
+//
+typedef VOID *FILE;
+
+//
+// Structures Definitions
+//
+struct tm {
+  int     tm_sec;    /* seconds after the minute [0-60] */
+  int     tm_min;    /* minutes after the hour [0-59] */
+  int     tm_hour;   /* hours since midnight [0-23] */
+  int     tm_mday;   /* day of the month [1-31] */
+  int     tm_mon;    /* months since January [0-11] */
+  int     tm_year;   /* years since 1900 */
+  int     tm_wday;   /* days since Sunday [0-6] */
+  int     tm_yday;   /* days since January 1 [0-365] */
+  int     tm_isdst;  /* Daylight Savings Time flag */
+  long    tm_gmtoff; /* offset from CUT in seconds */
+  char    *tm_zone;  /* timezone abbreviation */
+};
+
+struct timeval {
+  long    tv_sec;   /* time value, in seconds */
+  long    tv_usec;  /* time value, in microseconds */
+};
+
+struct timezone;
+
+struct sockaddr {
+  __uint8_t      sa_len;      /* total length */
+  sa_family_t    sa_family;   /* address family */
+  char           sa_data[14]; /* actually longer; address value */
+};
+
+//
+// Global variables
+//
+extern int   errno;
+extern FILE  *stderr;
+extern long  timezone;
+
+//
+// Function prototypes of CRT Library routines
+//
+void           *
+malloc     (
+  size_t
+  );
+
+void           *
+realloc    (
+  void *,
+  size_t
+  );
+
+void
+free        (
+  void *
+  );
+
+void           *
+memset     (
+  void *,
+  int,
+  size_t
+  );
+
+int
+memcmp      (
+  const void *,
+  const void *,
+  size_t
+  );
+
+int
+isdigit     (
+  int
+  );
+
+int
+isspace     (
+  int
+  );
+
+int
+isxdigit    (
+  int
+  );
+
+int
+isalnum     (
+  int
+  );
+
+int
+isupper     (
+  int
+  );
+
+int
+tolower     (
+  int
+  );
+
+int
+strcmp      (
+  const char *,
+  const char *
+  );
+
+int
+strncasecmp (
+  const char *,
+  const char *,
+  size_t
+  );
+
+char           *
+strchr     (
+  const char *,
+  int
+  );
+
+char           *
+strrchr    (
+  const char *,
+  int
+  );
+
+unsigned long
+strtoul     (
+  const char *,
+  char **,
+  int
+  );
+
+long
+strtol      (
+  const char *,
+  char **,
+  int
+  );
+
+char           *
+strerror   (
+  int
+  );
+
+size_t
+strspn      (
+  const char *,
+  const char *
+  );
+
+size_t
+strcspn     (
+  const char *,
+  const char *
+  );
+
+int
+printf      (
+  const char *,
+  ...
+  );
+
+int
+sscanf      (
+  const char *,
+  const char *,
+  ...
+  );
+
+FILE           *
+fopen      (
+  const char *,
+  const char *
+  );
+
+size_t
+fread       (
+  void *,
+  size_t,
+  size_t,
+  FILE *
+  );
+
+size_t
+fwrite      (
+  const void *,
+  size_t,
+  size_t,
+  FILE *
+  );
+
+int
+fclose      (
+  FILE *
+  );
+
+int
+fprintf     (
+  FILE *,
+  const char *,
+  ...
+  );
+
+time_t
+time        (
+  time_t *
+  );
+
+struct tm      *
+gmtime     (
+  const time_t *
+  );
+
+unsigned int
+sleep (
+  unsigned int  seconds
+  );
+
+int
+gettimeofday (
+  struct timeval   *tv,
+  struct timezone  *tz
+  );
+
+time_t
+mktime (
+  struct tm  *t
+  );
+
+uid_t
+getuid      (
+  void
+  );
+
+uid_t
+geteuid     (
+  void
+  );
+
+gid_t
+getgid      (
+  void
+  );
+
+gid_t
+getegid     (
+  void
+  );
+
+int
+issetugid   (
+  void
+  );
+
+void
+qsort       (
+  void *,
+  size_t,
+  size_t,
+  int (*)(const void *, const void *)
+  );
+
+char           *
+getenv     (
+  const char *
+  );
+
+char           *
+secure_getenv (
+  const char *
+  );
+
+#if defined (__GNUC__) && (__GNUC__ >= 2)
+void
+abort       (
+  void
+  ) __attribute__ ((__noreturn__));
+
+#else
+void
+abort       (
+  void
+  );
+
+#endif
+int
+inet_pton   (
+  int,
+  const char *,
+  void *
+  );
+
+char *
+strcpy (
+  char        *strDest,
+  const char  *strSource
+  );
+
+char *
+strncpy (
+  char        *strDest,
+  const char  *strSource,
+  size_t      count
+  );
+
+char *
+strcat (
+  char        *strDest,
+  const char  *strSource
+  );
+
+int
+fflush (
+  FILE  *stream
+  );
+
+int
+ferror (
+  FILE  *fp
+  );
+
+int
+fseek (
+  FILE  *stream,
+  long  offset,
+  int   whence
+  );
+
+int
+feof (
+  FILE  *fp
+  );
+
+char *
+fgets (
+  char  *str,
+  int   n,
+  FILE *stream
+  );
+
+int
+ftell (
+  FILE  *fp
+  );
+
+int
+fputs (
+  const char  *str,
+  FILE        *stream
+  );
+
+char *
+strdup (
+  char  *strSource
+  );
+
+void *
+bsearch (
+  const void  *key,
+  const void  *base,
+  size_t      nel,
+  size_t      width,
+  int         (*cmp)(const void *, const void *)
+  );
+
+int getentropy (
+  void    *buffer,
+  size_t  length
+  );
+//
+// Macros that directly map functions to BaseLib, BaseMemoryLib, and DebugLib functions
+//
+#define memcpy(dest, source, count)       CopyMem(dest,source,(UINTN)(count))
+#define memset(dest, ch, count)           SetMem(dest,(UINTN)(count),(UINT8)(ch))
+#define memchr(buf, ch, count)            ScanMem8(buf,(UINTN)(count),(UINT8)ch)
+#define memcmp(buf1, buf2, count)         (int)(CompareMem(buf1,buf2,(UINTN)(count)))
+#define memmove(dest, source, count)      CopyMem(dest,source,(UINTN)(count))
+#define strlen(str)                       (size_t)(AsciiStrnLenS(str,MAX_STRING_SIZE))
+#define strncmp(string1, string2, count)  (int)(AsciiStrnCmp(string1,string2,(UINTN)(count)))
+#define strcasecmp(str1, str2)            (int)AsciiStriCmp(str1,str2)
+#define strstr(s1, s2)                    AsciiStrStr(s1,s2)
+#define sprintf(buf, ...)                 AsciiSPrint(buf,MAX_STRING_SIZE,__VA_ARGS__)
+#define localtime(timer)                  NULL
+#define assert(expression)
+#define offsetof(type, member)  OFFSET_OF(type,member)
+#define atoi(nptr)              AsciiStrDecimalToUintn(nptr)
+
+#endif